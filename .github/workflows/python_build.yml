--- conflicted
+++ resolved
@@ -19,7 +19,6 @@
   test-minimal:
     runs-on: ubuntu-latest
     steps:
-<<<<<<< HEAD
       - uses: actions/checkout@v4
 
       - uses: Swatinem/rust-cache@v2
@@ -27,9 +26,6 @@
           shared-key: "rust-cache-python-builds"
           cache-all-crates: true
           cache-targets: false
-=======
-      - uses: actions/checkout@v5
->>>>>>> aad4499f
 
       - name: Setup Environment
         uses: ./.github/actions/setup-env
@@ -53,7 +49,6 @@
   test:
     name: Python Build (Python 3.10 PyArrow latest)
     runs-on: ubuntu-latest
-<<<<<<< HEAD
 
     steps:
       - uses: actions/checkout@v4
@@ -63,10 +58,6 @@
           shared-key: "rust-cache-python-builds"
           cache-all-crates: true
           cache-targets: false
-=======
-    steps:
-      - uses: actions/checkout@v5
->>>>>>> aad4499f
 
       - name: Setup Environment
         uses: ./.github/actions/setup-env
