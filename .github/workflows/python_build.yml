name: python_build

on:
  push:
    branches: [main]
  pull_request:
    branches: [main]

defaults:
  run:
    working-directory: ./python

jobs:
  lint:
    runs-on: ubuntu-latest
    steps:
      - uses: actions/checkout@v3
      - name: Setup Python
        uses: actions/setup-python@v2
        with:
          python-version: "3.10"

      - name: Check Python
        run: |
<<<<<<< HEAD
          pip install ruff mypy types-dataclasses typing-extensions
=======
          pip install ruff==0.5.2 mypy==1.10.1 types-dataclasses typing-extensions
>>>>>>> 18e74518
          make check-python

      - name: Install minimal stable with clippy and rustfmt
        uses: actions-rs/toolchain@v1
        with:
          profile: default
          toolchain: stable
          override: true

      - name: Check Rust
        run: make check-rust

  test-minimal:
    name: Python Build (Python 3.8 PyArrow 8.0.0)
    runs-on: ubuntu-latest
    env:
      RUSTFLAGS: "-C debuginfo=line-tables-only"
      CARGO_INCREMENTAL: 0

    steps:
      - uses: actions/checkout@v3

      - name: Setup Python
        uses: actions/setup-python@v2
        with:
          python-version: 3.8

      - name: Install latest nightly
        uses: actions-rs/toolchain@v1
        with:
          toolchain: stable
          override: true
          components: rustfmt, clippy

      - uses: Swatinem/rust-cache@v2

      - name: Build and install deltalake
        run: |
          pip install virtualenv
          virtualenv venv
          source venv/bin/activate
          make setup
          # Install minimum PyArrow version
          pip install -e .[pandas,devel] pyarrow==8.0.0
        env:
          RUSTFLAGS: "-C debuginfo=line-tables-only"

      - name: Run tests
        run: |
          source venv/bin/activate
          make unit-test

    # - name: Run Integration tests
    #   run: |
    #     py.test --cov tests -m integration

  test:
    name: Python Build (Python 3.10 PyArrow latest)
    runs-on: ubuntu-latest
    env:
      RUSTFLAGS: "-C debuginfo=1"
      CARGO_INCREMENTAL: 0

    steps:
      - uses: actions/checkout@v3

      - name: Install latest nightly
        uses: actions-rs/toolchain@v1
        with:
          toolchain: stable
          override: true
          components: rustfmt, clippy

      - uses: Swatinem/rust-cache@v2

      - uses: actions/setup-python@v3
        with:
          python-version: "3.10"

      - name: Start emulated services
        run: docker-compose up -d

      - name: Build and install deltalake
        run: |
          pip install virtualenv
          virtualenv venv
          source venv/bin/activate
          make develop

      - name: Download Data Acceptance Tests (DAT) files
        run: make setup-dat

      - name: Run tests
        run: |
          source venv/bin/activate
          python -m pytest -m '((s3 or azure) and integration) or not integration and not benchmark' --doctest-modules

      - name: Test without pandas
        run: |
          source venv/bin/activate
          pip uninstall --yes pandas
          python -m pytest -m "not pandas and not integration and not benchmark"
          pip install pandas

  benchmark:
    name: Python Benchmark
    runs-on: ubuntu-latest
    env:
      RUSTFLAGS: "-C debuginfo=line-tables-only"
      CARGO_INCREMENTAL: 0

    steps:
      - uses: actions/checkout@v2

      - name: Install latest nightly
        uses: actions-rs/toolchain@v1
        with:
          toolchain: stable
          override: true
          components: rustfmt, clippy

      - uses: Swatinem/rust-cache@v2

      - uses: actions/setup-python@v4
        with:
          python-version: "3.10"

      - name: Build deltalake in release mode
        run: |
          pip install virtualenv
          virtualenv venv
          source venv/bin/activate
          MATURIN_EXTRA_ARGS=--release make develop

      # Download previous benchmark result from cache (if exists)
      - name: Download previous benchmark data
        uses: actions/cache@v2
        with:
          path: ./cache
          key: ${{ runner.os }}-benchmark

      - name: Run benchmark
        run: |
          source venv/bin/activate
          pytest tests/test_benchmark.py -m benchmark --benchmark-json output.json

      - name: Store benchmark result
        uses: benchmark-action/github-action-benchmark@v1
        with:
          tool: "pytest"
          output-file-path: python/output.json
          external-data-json-path: ./cache/benchmark-data.json
          fail-on-alert: true

  test-pyspark:
    name: PySpark Integration Tests
    runs-on: ubuntu-latest
    env:
      RUSTFLAGS: "-C debuginfo=line-tables-only"
      CARGO_INCREMENTAL: 0

    steps:
      - uses: actions/checkout@v3

      - name: Install latest nightly
        uses: actions-rs/toolchain@v1
        with:
          toolchain: stable
          override: true
          components: rustfmt, clippy

      - uses: Swatinem/rust-cache@v2

      - uses: actions/setup-python@v3
        with:
          python-version: "3.10"

      - uses: actions/setup-java@v2
        with:
          distribution: "zulu"
          java-version: "11"

      - name: Build and install deltalake
        run: |
          pip install virtualenv
          virtualenv venv
          source venv/bin/activate
          make develop-pyspark

      - name: Run tests
        run: |
          source venv/bin/activate
          make test-pyspark

  multi-python-running:
    name: Running with Python ${{ matrix.python-version }}
    runs-on: ubuntu-latest
    env:
      RUSTFLAGS: "-C debuginfo=line-tables-only"
      CARGO_INCREMENTAL: 0

    strategy:
      matrix:
        python-version: ["3.8", "3.9", "3.10", "3.11", "3.12"]

    steps:
      - uses: actions/checkout@v3

      - name: Set up Python ${{ matrix.python-version }}
        uses: actions/setup-python@v4
        with:
          python-version: ${{ matrix.python-version }}

      - name: Build and install deltalake
        run: |
          pip install virtualenv
          virtualenv venv
          source venv/bin/activate
          make setup
          maturin develop

      - name: Run deltalake
        run: |
          source venv/bin/activate
          python -c 'import deltalake'<|MERGE_RESOLUTION|>--- conflicted
+++ resolved
@@ -22,11 +22,7 @@
 
       - name: Check Python
         run: |
-<<<<<<< HEAD
-          pip install ruff mypy types-dataclasses typing-extensions
-=======
           pip install ruff==0.5.2 mypy==1.10.1 types-dataclasses typing-extensions
->>>>>>> 18e74518
           make check-python
 
       - name: Install minimal stable with clippy and rustfmt
