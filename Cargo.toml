--- conflicted
+++ resolved
@@ -39,15 +39,9 @@
 parquet = { version = "57" }
 
 # datafusion
-<<<<<<< HEAD
-datafusion = { version = "50.2", features = ["default", "parquet_encryption"] }
-datafusion-ffi = "50.2"
-datafusion-proto = "50.2"
-=======
-datafusion = "51.0"
+datafusion = { version = "51.0", features = ["default", "parquet_encryption"] }
 datafusion-ffi = "51.0"
 datafusion-proto = "51.0"
->>>>>>> 49f089db
 
 # serde
 serde = { version = "1.0.194", features = ["derive"] }
@@ -150,4 +144,4 @@
 inherits = "release"
 opt-level = 3
 codegen-units = 1
-lto = "fat"         +lto = "fat"