--- conflicted
+++ resolved
@@ -150,11 +150,7 @@
     "object_store/aws",
     "object_store/aws_profile",
 ]
-<<<<<<< HEAD
 unity-experimental = ["reqwest", "tracing", "hyper"]
-=======
-unity-experimental = ["reqwest", "reqwest-middleware", "reqwest-retry"]
->>>>>>> a3791a1c
 
 [[bench]]
 name = "read_checkpoint"
