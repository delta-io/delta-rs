--- conflicted
+++ resolved
@@ -68,22 +68,14 @@
 reqwest-retry = { version = "0.2.2", optional = true }
 
 # Datafusion
-<<<<<<< HEAD
 dashmap = { version = "5", optional = true }
-datafusion = { version = "24", optional = true }
-datafusion-expr = { version = "24", optional = true }
-datafusion-common = { version = "24", optional = true }
-datafusion-proto = { version = "24", optional = true }
-datafusion-sql = { version = "24", optional = true }
-datafusion-physical-expr = { version = "24", optional = true }
-=======
 datafusion = { version = "25", optional = true }
 datafusion-expr = { version = "25", optional = true }
 datafusion-common = { version = "25", optional = true }
 datafusion-proto = { version = "25", optional = true }
 datafusion-sql = { version = "25", optional = true }
 datafusion-physical-expr = { version = "25", optional = true }
->>>>>>> 930d16e5
+
 
 sqlparser = { version = "0.33", optional = true }
 
