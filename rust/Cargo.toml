--- conflicted
+++ resolved
@@ -150,11 +150,7 @@
     "object_store/aws",
     "object_store/aws_profile",
 ]
-<<<<<<< HEAD
 unity-experimental = ["reqwest", "tracing", "hyper"]
-=======
-unity-experimental = ["reqwest", "reqwest-middleware", "reqwest-retry"]
->>>>>>> 930d16e5
 
 [[bench]]
 name = "read_checkpoint"
