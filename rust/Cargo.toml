[package]
name = "deltalake"
version = "0.4.1"
authors = ["Qingping Hou <dave2008713@gmail.com>"]
homepage = "https://github.com/delta-io/delta.rs"
license = "Apache-2.0"
keywords = ["deltalake", "delta", "datalake"]
description = "Native Delta Lake implementation in Rust"
edition = "2018"

[dependencies]
libc = ">=0.2.90,<1"
errno = "0.2"
clap = { version = ">=3.0.0-beta.2,<4", features = ["color"] }
anyhow = "1"
thiserror = "1"
serde = { version = "1", features = ["derive"] }
serde_json = "1"
tokio = { version = "1", features = ["fs", "macros", "rt", "io-util"] }
tokio-stream = { version = "0", features = ["fs"] }
futures = "0.3"
bytes = "1"
log = "0"
env_logger = "0"
regex = "1"
chrono = "0"
uuid = { version = "0.8", features = ["serde", "v4"] }
lazy_static = "1"

# HTTP Client
reqwest = { version = "0.11", default-features = false, features = ["rustls-tls", "stream"], optional = true}

# Azure
azure_core = { git = "https://github.com/Azure/azure-sdk-for-rust", optional = true, rev = "536da42ebefd411feff8ba6a0965865e2741267e" }
azure_storage = { git = "https://github.com/Azure/azure-sdk-for-rust", optional = true, rev = "536da42ebefd411feff8ba6a0965865e2741267e", features = ["blob", "account", "adls_gen2"] }

# S3
rusoto_core = { version = "0.46", default-features = false, optional = true }
rusoto_credential = { version = "0.46", optional = true }
rusoto_s3 = { version = "0.46", default-features = false, optional = true }
rusoto_sts = { version = "0.46", default-features = false, optional = true }
rusoto_dynamodb = { version = "0.46", default-features = false, optional = true }
maplit = { version = "1", optional = true }

# GCS
tame-gcs = { version = "0.10.0", optional = true }
tame-oauth = { version = "0.4.0", features = ["gcp"], optional = true }
async-stream = { version = "0.3.2", default-features = true, optional = true }

# High-level writer
parquet-format = "~2.6.1"

<<<<<<< HEAD
arrow  = { git = "https://github.com/apache/arrow-rs", rev = "fa5acd971c973161f17e69d5c6b50d6e77c7da03" }
parquet = {  git = "https://github.com/apache/arrow-rs", rev = "fa5acd971c973161f17e69d5c6b50d6e77c7da03" }
datafusion = { git = "https://github.com/apache/arrow-datafusion", rev = "4ddd2f5e7582ffe662aea27bbb74c58cd0715152", optional = true }

crossbeam = { version = "0", optional = true }

=======
arrow = { version = "5" }
datafusion = { version = "5", optional = true }
parquet = { version = "5" }
>>>>>>> 0c6109a7
cfg-if = "1"
async-trait = "0.1"

# NOTE: disable rust-dataframe integration since it currently doesn't have a
# version published in crates.io
# rust-dataframe = {version = "0.*", optional = true }

[features]
rust-dataframe-ext = []
datafusion-ext = ["datafusion"]
azure = ["azure_core", "azure_storage", "reqwest"]
s3 = ["rusoto_core/native-tls", "rusoto_credential", "rusoto_s3/native-tls", "rusoto_sts/native-tls", "rusoto_dynamodb/native-tls", "maplit"]
s3-rustls = ["rusoto_core/rustls", "rusoto_credential", "rusoto_s3/rustls", "rusoto_sts/rustls", "rusoto_dynamodb/rustls", "maplit"]
gcs = ["async-stream", "tame-gcs", "tame-oauth", "reqwest"]

[build-dependencies]
glibc_version = "0"

[dev-dependencies]
utime = "0.3"
serial_test = "0"
pretty_assertions = "0"
tempdir = "0"<|MERGE_RESOLUTION|>--- conflicted
+++ resolved
@@ -50,18 +50,12 @@
 # High-level writer
 parquet-format = "~2.6.1"
 
-<<<<<<< HEAD
 arrow  = { git = "https://github.com/apache/arrow-rs", rev = "fa5acd971c973161f17e69d5c6b50d6e77c7da03" }
 parquet = {  git = "https://github.com/apache/arrow-rs", rev = "fa5acd971c973161f17e69d5c6b50d6e77c7da03" }
 datafusion = { git = "https://github.com/apache/arrow-datafusion", rev = "4ddd2f5e7582ffe662aea27bbb74c58cd0715152", optional = true }
 
 crossbeam = { version = "0", optional = true }
 
-=======
-arrow = { version = "5" }
-datafusion = { version = "5", optional = true }
-parquet = { version = "5" }
->>>>>>> 0c6109a7
 cfg-if = "1"
 async-trait = "0.1"
 
