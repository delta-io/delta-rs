use super::*;
use crate::{
    action::{Add, ColumnValueStat, Stats},
    time_utils::timestamp_to_delta_stats_string,
    DeltaDataTypeLong,
};
use arrow::{
    array::{
        as_boolean_array, as_primitive_array, as_struct_array, make_array, Array, ArrayData,
        StructArray,
    },
    buffer::MutableBuffer,
};
use parquet::errors::ParquetError;
use parquet::file::{metadata::RowGroupMetaData, statistics::Statistics};
use parquet::format::FileMetaData;
use parquet::schema::types::{ColumnDescriptor, SchemaDescriptor};
use serde_json::{Number, Value};
use std::collections::HashMap;
use std::sync::Arc;
use std::time::{SystemTime, UNIX_EPOCH};

pub type NullCounts = HashMap<String, ColumnCountStat>;
pub type MinAndMaxValues = (
    HashMap<String, ColumnValueStat>,
    HashMap<String, ColumnValueStat>,
);

pub(crate) fn apply_null_counts(
    array: &StructArray,
    null_counts: &mut HashMap<String, ColumnCountStat>,
<<<<<<< HEAD
    // NOTE clippy wants the underscore
=======
>>>>>>> 15c4bd52
    _nest_level: i32,
) {
    let fields = match array.data_type() {
        DataType::Struct(fields) => fields,
        _ => unreachable!(),
    };

    array
        .columns()
        .into_iter()
        .zip(fields)
        .for_each(|(column, field)| {
            let key = field.name().to_owned();

            match column.data_type() {
                // Recursive case
                DataType::Struct(_) => {
                    let col_struct = null_counts
                        .entry(key)
                        .or_insert_with(|| ColumnCountStat::Column(HashMap::new()));

                    match col_struct {
                        ColumnCountStat::Column(map) => {
                            apply_null_counts(as_struct_array(column), map, _nest_level + 1);
                        }
                        _ => unreachable!(),
                    }
                }
                // Base case
                _ => {
                    let col_struct = null_counts
                        .entry(key.clone())
                        .or_insert_with(|| ColumnCountStat::Value(0));

                    match col_struct {
                        ColumnCountStat::Value(n) => {
                            let null_count = column.null_count() as DeltaDataTypeLong;
                            let n = null_count + *n;
                            null_counts.insert(key, ColumnCountStat::Value(n));
                        }
                        _ => unreachable!(),
                    }
                }
            }
        });
}

pub(crate) fn create_add(
    partition_values: &HashMap<String, Option<String>>,
    null_counts: NullCounts,
    path: String,
    size: i64,
    file_metadata: &FileMetaData,
) -> Result<Add, DeltaWriterError> {
    let (min_values, max_values) =
        min_max_values_from_file_metadata(partition_values, file_metadata)?;

    let stats = Stats {
        num_records: file_metadata.num_rows,
        min_values,
        max_values,
        null_count: null_counts,
    };

    let stats_string = serde_json::to_string(&stats)
        .or(Err(DeltaWriterError::StatsSerializationFailed { stats }))?;

    // Determine the modification timestamp to include in the add action - milliseconds since epoch
    // Err should be impossible in this case since `SystemTime::now()` is always greater than `UNIX_EPOCH`
    let modification_time = SystemTime::now().duration_since(UNIX_EPOCH).unwrap();
    let modification_time = modification_time.as_millis() as i64;

    Ok(Add {
        path,
        size,
        partition_values: partition_values.to_owned(),
        partition_values_parsed: None,
        modification_time,
        data_change: true,
        stats: Some(stats_string),
        stats_parsed: None,
        tags: None,
    })
}

fn min_max_values_from_file_metadata(
    partition_values: &HashMap<String, Option<String>>,
    file_metadata: &FileMetaData,
) -> Result<MinAndMaxValues, DeltaWriterError> {
    let type_ptr = parquet::schema::types::from_thrift(file_metadata.schema.as_slice());
    let schema_descriptor = type_ptr.map(|type_| Arc::new(SchemaDescriptor::new(type_)))?;

    let mut min_values: HashMap<String, ColumnValueStat> = HashMap::new();
    let mut max_values: HashMap<String, ColumnValueStat> = HashMap::new();

    let row_group_metadata: Result<Vec<RowGroupMetaData>, ParquetError> = file_metadata
        .row_groups
        .iter()
        .map(|rg| RowGroupMetaData::from_thrift(schema_descriptor.clone(), rg.clone()))
        .collect();
    let row_group_metadata = row_group_metadata?;

    for i in 0..schema_descriptor.num_columns() {
        let column_descr = schema_descriptor.column(i);

        // If max rep level is > 0, this is an array element or a struct element of an array or something downstream of an array.
        // delta/databricks only computes null counts for arrays - not min max.
        // null counts are tracked at the record batch level, so skip any column with max_rep_level
        // > 0
        if column_descr.max_rep_level() > 0 {
            continue;
        }

        let column_path = column_descr.path();
        let column_path_parts = column_path.parts();

        // Do not include partition columns in statistics
        if partition_values.contains_key(&column_path_parts[0]) {
            continue;
        }

        let statistics: Vec<&Statistics> = row_group_metadata
            .iter()
            .filter_map(|g| g.column(i).statistics())
            .collect();

        apply_min_max_for_column(
            statistics.as_slice(),
            column_descr.clone(),
            column_path_parts,
            &mut min_values,
            &mut max_values,
        )?;
    }

    Ok((min_values, max_values))
}

fn apply_min_max_for_column(
    statistics: &[&Statistics],
    column_descr: Arc<ColumnDescriptor>,
    column_path_parts: &[String],
    min_values: &mut HashMap<String, ColumnValueStat>,
    max_values: &mut HashMap<String, ColumnValueStat>,
) -> Result<(), DeltaWriterError> {
    match (column_path_parts.len(), column_path_parts.first()) {
        // Base case - we are at the leaf struct level in the path
        (1, _) => {
            let (min, max) = min_and_max_from_parquet_statistics(statistics, column_descr.clone())?;

            if let Some(min) = min {
                let min = ColumnValueStat::Value(min);
                min_values.insert(column_descr.name().to_string(), min);
            }

            if let Some(max) = max {
                let max = ColumnValueStat::Value(max);
                max_values.insert(column_descr.name().to_string(), max);
            }

            Ok(())
        }
        // Recurse to load value at the appropriate level of HashMap
        (_, Some(key)) => {
            let child_min_values = min_values
                .entry(key.to_owned())
                .or_insert_with(|| ColumnValueStat::Column(HashMap::new()));
            let child_max_values = max_values
                .entry(key.to_owned())
                .or_insert_with(|| ColumnValueStat::Column(HashMap::new()));

            match (child_min_values, child_max_values) {
                (ColumnValueStat::Column(mins), ColumnValueStat::Column(maxes)) => {
                    let remaining_parts: Vec<String> = column_path_parts
                        .iter()
                        .skip(1)
                        .map(|s| s.to_string())
                        .collect();

                    apply_min_max_for_column(
                        statistics,
                        column_descr,
                        remaining_parts.as_slice(),
                        mins,
                        maxes,
                    )?;

                    Ok(())
                }
                _ => {
                    unreachable!();
                }
            }
        }
        // column path parts will always have at least one element.
        (_, None) => {
            unreachable!();
        }
    }
}

#[inline]
fn is_utf8(opt: Option<LogicalType>) -> bool {
    matches!(opt.as_ref(), Some(LogicalType::String))
}

fn min_and_max_from_parquet_statistics(
    statistics: &[&Statistics],
    column_descr: Arc<ColumnDescriptor>,
) -> Result<(Option<Value>, Option<Value>), DeltaWriterError> {
    let stats_with_min_max: Vec<&Statistics> = statistics
        .iter()
        .filter(|s| s.has_min_max_set())
        .copied()
        .collect();

    if stats_with_min_max.is_empty() {
        return Ok((None, None));
    }

    let (data_size, data_type) = match stats_with_min_max.first() {
        Some(Statistics::Boolean(_)) => (std::mem::size_of::<bool>(), DataType::Boolean),
        Some(Statistics::Int32(_)) => (std::mem::size_of::<i32>(), DataType::Int32),
        Some(Statistics::Int64(_)) => (std::mem::size_of::<i64>(), DataType::Int64),
        Some(Statistics::Float(_)) => (std::mem::size_of::<f32>(), DataType::Float32),
        Some(Statistics::Double(_)) => (std::mem::size_of::<f64>(), DataType::Float64),
        Some(Statistics::ByteArray(_)) if is_utf8(column_descr.logical_type()) => {
            (0, DataType::Utf8)
        }
        _ => {
            // NOTE: Skips
            // Statistics::Int96(_)
            // Statistics::ByteArray(_)
            // Statistics::FixedLenByteArray(_)

            return Ok((None, None));
        }
    };

    if data_type == DataType::Utf8 {
        return Ok(min_max_strings_from_stats(&stats_with_min_max));
    }

    let arrow_buffer_capacity = stats_with_min_max.len() * data_size;

    let min_array = arrow_array_from_bytes(
        data_type.clone(),
        arrow_buffer_capacity,
        stats_with_min_max.iter().map(|s| s.min_bytes()).collect(),
    )?;

    let max_array = arrow_array_from_bytes(
        data_type.clone(),
        arrow_buffer_capacity,
        stats_with_min_max.iter().map(|s| s.max_bytes()).collect(),
    )?;

    match data_type {
        DataType::Boolean => {
            let min = arrow::compute::min_boolean(as_boolean_array(&min_array));
            let min = min.map(Value::Bool);

            let max = arrow::compute::max_boolean(as_boolean_array(&max_array));
            let max = max.map(Value::Bool);

            Ok((min, max))
        }
        DataType::Int32 => {
            let min_array = as_primitive_array::<arrow::datatypes::Int32Type>(&min_array);
            let min = arrow::compute::min(min_array);
            let min = min.map(|i| Value::Number(Number::from(i)));

            let max_array = as_primitive_array::<arrow::datatypes::Int32Type>(&max_array);
            let max = arrow::compute::max(max_array);
            let max = max.map(|i| Value::Number(Number::from(i)));

            Ok((min, max))
        }
        DataType::Int64 => {
            let min_array = as_primitive_array::<arrow::datatypes::Int64Type>(&min_array);
            let min = arrow::compute::min(min_array);
            let max_array = as_primitive_array::<arrow::datatypes::Int64Type>(&max_array);
            let max = arrow::compute::max(max_array);

            match column_descr.logical_type().as_ref() {
                Some(LogicalType::Timestamp { unit, .. }) => {
                    let min = min.map(|n| Value::String(timestamp_to_delta_stats_string(n, unit)));
                    let max = max.map(|n| Value::String(timestamp_to_delta_stats_string(n, unit)));

                    Ok((min, max))
                }
                _ => {
                    let min = min.map(|i| Value::Number(Number::from(i)));
                    let max = max.map(|i| Value::Number(Number::from(i)));

                    Ok((min, max))
                }
            }
        }
        DataType::Float32 => {
            let min_array = as_primitive_array::<arrow::datatypes::Float32Type>(&min_array);
            let min = arrow::compute::min(min_array);
            let min = min.and_then(|f| Number::from_f64(f as f64).map(Value::Number));

            let max_array = as_primitive_array::<arrow::datatypes::Float32Type>(&max_array);
            let max = arrow::compute::max(max_array);
            let max = max.and_then(|f| Number::from_f64(f as f64).map(Value::Number));

            Ok((min, max))
        }
        DataType::Float64 => {
            let min_array = as_primitive_array::<arrow::datatypes::Float64Type>(&min_array);
            let min = arrow::compute::min(min_array);
            let min = min.and_then(|f| Number::from_f64(f).map(Value::Number));

            let max_array = as_primitive_array::<arrow::datatypes::Float64Type>(&max_array);
            let max = arrow::compute::max(max_array);
            let max = max.and_then(|f| Number::from_f64(f).map(Value::Number));

            Ok((min, max))
        }
        _ => Ok((None, None)),
    }
}

fn min_max_strings_from_stats(
    stats_with_min_max: &[&Statistics],
) -> (Option<Value>, Option<Value>) {
    let min_string_candidates = stats_with_min_max
        .iter()
        .filter_map(|s| std::str::from_utf8(s.min_bytes()).ok());

    let min_value = min_string_candidates
        .min()
        .map(|s| Value::String(s.to_string()));

    let max_string_candidates = stats_with_min_max
        .iter()
        .filter_map(|s| std::str::from_utf8(s.max_bytes()).ok());

    let max_value = max_string_candidates
        .max()
        .map(|s| Value::String(s.to_string()));

    (min_value, max_value)
}

fn arrow_array_from_bytes(
    data_type: DataType,
    capacity: usize,
    byte_arrays: Vec<&[u8]>,
) -> Result<Arc<dyn Array>, DeltaWriterError> {
    let mut buffer = MutableBuffer::new(capacity);

    for arr in byte_arrays.iter() {
        buffer.extend_from_slice(arr);
    }

    let builder = ArrayData::builder(data_type)
        .len(byte_arrays.len())
        .add_buffer(buffer.into());

    let data = builder.build()?;

    Ok(make_array(data))
}

#[cfg(test)]
mod tests {
    use super::*;
    use super::{test_utils::get_record_batch, utils::record_batch_from_message};
    use crate::{
        action::{ColumnCountStat, ColumnValueStat},
        builder::DeltaTableBuilder,
        DeltaTable, DeltaTableError,
    };
    use lazy_static::lazy_static;
    use serde_json::{json, Value};
    use std::collections::HashMap;
    use std::path::Path;

    #[test]
    fn test_apply_null_counts() {
        let record_batch = get_record_batch(None, true);
        let mut ref_null_counts = HashMap::new();
        ref_null_counts.insert("id".to_string(), ColumnCountStat::Value(3));
        ref_null_counts.insert("value".to_string(), ColumnCountStat::Value(1));
        ref_null_counts.insert("modified".to_string(), ColumnCountStat::Value(0));

        let mut null_counts = HashMap::new();
        apply_null_counts(&record_batch.into(), &mut null_counts, 0);

        assert_eq!(null_counts, ref_null_counts)
    }

    #[tokio::test]
    async fn test_delta_stats() {
        let temp_dir = tempfile::tempdir().unwrap();
        let table_path = temp_dir.path();
        create_temp_table(table_path);

        let table = load_table(table_path.to_str().unwrap(), HashMap::new())
            .await
            .unwrap();

        let mut writer = RecordBatchWriter::for_table(&table).unwrap();

        let arrow_schema = writer.arrow_schema();
        let batch = record_batch_from_message(arrow_schema, JSON_ROWS.clone().as_ref()).unwrap();

        writer.write(batch).await.unwrap();
        let add = writer.flush().await.unwrap();
        assert_eq!(add.len(), 1);
        let stats = add[0].get_stats().unwrap().unwrap();

        let min_max_keys = vec!["meta", "some_int", "some_string", "some_bool"];
        let mut null_count_keys = vec!["some_list", "some_nested_list"];
        null_count_keys.extend_from_slice(min_max_keys.as_slice());

        assert_eq!(min_max_keys.len(), stats.min_values.len());
        assert_eq!(min_max_keys.len(), stats.max_values.len());
        assert_eq!(null_count_keys.len(), stats.null_count.len());

        // assert on min values
        for (k, v) in stats.min_values.iter() {
            match (k.as_str(), v) {
                ("meta", ColumnValueStat::Column(map)) => {
                    assert_eq!(2, map.len());

                    let kafka = map.get("kafka").unwrap().as_column().unwrap();
                    assert_eq!(3, kafka.len());
                    let partition = kafka.get("partition").unwrap().as_value().unwrap();
                    assert_eq!(0, partition.as_i64().unwrap());

                    let producer = map.get("producer").unwrap().as_column().unwrap();
                    assert_eq!(1, producer.len());
                    let timestamp = producer.get("timestamp").unwrap().as_value().unwrap();
                    assert_eq!("2021-06-22", timestamp.as_str().unwrap());
                }
                ("some_int", ColumnValueStat::Value(v)) => assert_eq!(302, v.as_i64().unwrap()),
                ("some_bool", ColumnValueStat::Value(v)) => assert!(!v.as_bool().unwrap()),
                ("some_string", ColumnValueStat::Value(v)) => {
                    assert_eq!("GET", v.as_str().unwrap())
                }
                ("date", ColumnValueStat::Value(v)) => {
                    assert_eq!("2021-06-22", v.as_str().unwrap())
                }
                _ => panic!("Key should not be present"),
            }
        }

        // assert on max values
        for (k, v) in stats.max_values.iter() {
            match (k.as_str(), v) {
                ("meta", ColumnValueStat::Column(map)) => {
                    assert_eq!(2, map.len());

                    let kafka = map.get("kafka").unwrap().as_column().unwrap();
                    assert_eq!(3, kafka.len());
                    let partition = kafka.get("partition").unwrap().as_value().unwrap();
                    assert_eq!(1, partition.as_i64().unwrap());

                    let producer = map.get("producer").unwrap().as_column().unwrap();
                    assert_eq!(1, producer.len());
                    let timestamp = producer.get("timestamp").unwrap().as_value().unwrap();
                    assert_eq!("2021-06-22", timestamp.as_str().unwrap());
                }
                ("some_int", ColumnValueStat::Value(v)) => assert_eq!(400, v.as_i64().unwrap()),
                ("some_bool", ColumnValueStat::Value(v)) => assert!(v.as_bool().unwrap()),
                ("some_string", ColumnValueStat::Value(v)) => {
                    assert_eq!("PUT", v.as_str().unwrap())
                }
                ("date", ColumnValueStat::Value(v)) => {
                    assert_eq!("2021-06-22", v.as_str().unwrap())
                }
                _ => panic!("Key should not be present"),
            }
        }

        // assert on null count
        for (k, v) in stats.null_count.iter() {
            match (k.as_str(), v) {
                ("meta", ColumnCountStat::Column(map)) => {
                    assert_eq!(2, map.len());

                    let kafka = map.get("kafka").unwrap().as_column().unwrap();
                    assert_eq!(3, kafka.len());
                    let partition = kafka.get("partition").unwrap().as_value().unwrap();
                    assert_eq!(0, partition);

                    let producer = map.get("producer").unwrap().as_column().unwrap();
                    assert_eq!(1, producer.len());
                    let timestamp = producer.get("timestamp").unwrap().as_value().unwrap();
                    assert_eq!(0, timestamp);
                }
                ("some_int", ColumnCountStat::Value(v)) => assert_eq!(100, *v),
                ("some_bool", ColumnCountStat::Value(v)) => assert_eq!(100, *v),
                ("some_string", ColumnCountStat::Value(v)) => assert_eq!(100, *v),
                ("some_list", ColumnCountStat::Value(v)) => assert_eq!(100, *v),
                ("some_nested_list", ColumnCountStat::Value(v)) => assert_eq!(0, *v),
                ("date", ColumnCountStat::Value(v)) => assert_eq!(0, *v),
                _ => panic!("Key should not be present"),
            }
        }
    }

    async fn load_table(
        table_uri: &str,
        options: HashMap<String, String>,
    ) -> Result<DeltaTable, DeltaTableError> {
        DeltaTableBuilder::from_uri(table_uri)
            .with_storage_options(options)
            .load()
            .await
    }

    fn create_temp_table(table_path: &Path) {
        let log_path = table_path.join("_delta_log");

        std::fs::create_dir(log_path.as_path()).unwrap();
        std::fs::write(
            log_path.join("00000000000000000000.json"),
            V0_COMMIT.as_str(),
        )
        .unwrap();
    }

    lazy_static! {
        static ref SCHEMA: Value = json!({
            "type": "struct",
            "fields": [
                {
                    "name": "meta",
                    "type": {
                        "type": "struct",
                        "fields": [
                            {
                                "name": "kafka",
                                "type": {
                                    "type": "struct",
                                    "fields": [
                                        {
                                            "name": "topic",
                                            "type": "string",
                                            "nullable": true, "metadata": {}
                                        },
                                        {
                                            "name": "partition",
                                            "type": "integer",
                                            "nullable": true, "metadata": {}
                                        },
                                        {
                                            "name": "offset",
                                            "type": "long",
                                            "nullable": true, "metadata": {}
                                        }
                                    ],
                                },
                                "nullable": true, "metadata": {}
                            },
                            {
                                "name": "producer",
                                "type": {
                                    "type": "struct",
                                    "fields": [
                                        {
                                            "name": "timestamp",
                                            "type": "string",
                                            "nullable": true, "metadata": {}
                                        }
                                    ],
                                },
                                "nullable": true, "metadata": {}
                            }
                        ]
                    },
                    "nullable": true, "metadata": {}
                },
                { "name": "some_string", "type": "string", "nullable": true, "metadata": {} },
                { "name": "some_int", "type": "integer", "nullable": true, "metadata": {} },
                { "name": "some_bool", "type": "boolean", "nullable": true, "metadata": {} },
                {
                    "name": "some_list",
                    "type": {
                        "type": "array",
                        "elementType": "string",
                        "containsNull": true
                    },
                    "nullable": true, "metadata": {}
                },
                {
                    "name": "some_nested_list",
                    "type": {
                        "type": "array",
                        "elementType": {
                            "type": "array",
                            "elementType": "integer",
                            "containsNull": true
                        },
                        "containsNull": true
                    },
                    "nullable": true, "metadata": {}
               },
               { "name": "date", "type": "string", "nullable": true, "metadata": {} },
            ]
        });
        static ref V0_COMMIT: String = {
            let schema_string = serde_json::to_string(&SCHEMA.clone()).unwrap();
            let jsons = [
                json!({
                    "protocol":{"minReaderVersion":1,"minWriterVersion":2}
                }),
                json!({
                    "metaData": {
                        "id": "22ef18ba-191c-4c36-a606-3dad5cdf3830",
                        "format": {
                            "provider": "parquet", "options": {}
                        },
                        "schemaString": schema_string,
                        "partitionColumns": ["date"], "configuration": {}, "createdTime": 1564524294376i64
                    }
                }),
            ];

            jsons
                .iter()
                .map(|j| serde_json::to_string(j).unwrap())
                .collect::<Vec<String>>()
                .join("\n")
        };
        static ref JSON_ROWS: Vec<Value> = {
            std::iter::repeat(json!({
                "meta": {
                    "kafka": {
                        "offset": 0,
                        "partition": 0,
                        "topic": "some_topic"
                    },
                    "producer": {
                        "timestamp": "2021-06-22"
                    },
                },
                "some_string": "GET",
                "some_int": 302,
                "some_bool": true,
                "some_list": ["a", "b", "c"],
                "some_nested_list": [[42], [84]],
                "date": "2021-06-22",
            }))
            .take(100)
            .chain(
                std::iter::repeat(json!({
                    "meta": {
                        "kafka": {
                            "offset": 100,
                            "partition": 1,
                            "topic": "another_topic"
                        },
                        "producer": {
                            "timestamp": "2021-06-22"
                        },
                    },
                    "some_string": "PUT",
                    "some_int": 400,
                    "some_bool": false,
                    "some_list": ["x", "y", "z"],
                    "some_nested_list": [[42], [84]],
                    "date": "2021-06-22",
                }))
                .take(100),
            )
            .chain(
                std::iter::repeat(json!({
                    "meta": {
                        "kafka": {
                            "offset": 0,
                            "partition": 0,
                            "topic": "some_topic"
                        },
                        "producer": {
                            "timestamp": "2021-06-22"
                        },
                    },
                    "some_nested_list": [[42], null],
                    "date": "2021-06-22",
                }))
                .take(100),
            )
            .collect()
        };
    }
}<|MERGE_RESOLUTION|>--- conflicted
+++ resolved
@@ -29,10 +29,6 @@
 pub(crate) fn apply_null_counts(
     array: &StructArray,
     null_counts: &mut HashMap<String, ColumnCountStat>,
-<<<<<<< HEAD
-    // NOTE clippy wants the underscore
-=======
->>>>>>> 15c4bd52
     _nest_level: i32,
 ) {
     let fields = match array.data_type() {
