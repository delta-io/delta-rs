--- conflicted
+++ resolved
@@ -7,15 +7,9 @@
 use parquet::errors::ParquetError;
 use serde_json::Value;
 
-<<<<<<< HEAD
 use crate::errors::DeltaTableError;
 use crate::operations::transaction::commit;
-use crate::protocol::{Action, Add, ColumnCountStat, DeltaOperation};
-=======
-use crate::action::{Action, Add, ColumnCountStat, DeltaOperation, SaveMode};
-use crate::errors::DeltaTableError;
-use crate::operations::transaction::commit;
->>>>>>> da101273
+use crate::protocol::{Action, Add, ColumnCountStat, DeltaOperation, SaveMode};
 use crate::DeltaTable;
 
 pub use json::JsonWriter;
@@ -147,11 +141,7 @@
             None
         };
         let operation = DeltaOperation::Write {
-<<<<<<< HEAD
-            mode: crate::protocol::SaveMode::Append,
-=======
             mode: SaveMode::Append,
->>>>>>> da101273
             partition_by,
             predicate: None,
         };
