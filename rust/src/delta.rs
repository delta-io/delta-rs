--- conflicted
+++ resolved
@@ -15,11 +15,7 @@
 use super::partitions::{DeltaTablePartition, PartitionFilter};
 use super::schema::*;
 use super::table_state::DeltaTableState;
-<<<<<<< HEAD
-use crate::conflict_checker::{CommitConflictError, CommitInfo, ConflictChecker, IsolationLevel};
-=======
 use crate::action::{Add, Stats};
->>>>>>> d444cdf7
 use crate::delta_config::DeltaConfigError;
 use crate::storage::ObjectStoreRef;
 use crate::vacuum::{Vacuum, VacuumError};
@@ -1365,7 +1361,6 @@
         operation: DeltaOperation,
         app_metadata: Option<Map<String, Value>>,
     ) -> Result<DeltaDataTypeVersion, DeltaTableError> {
-<<<<<<< HEAD
         // TODO(roeap) in the reference implementation this logic is implemented, which seems somewhat strange,
         // as it seems we will never have "WriteSerializable" as level - probably need to check the table config ...
         // https://github.com/delta-io/delta/blob/abb171c8401200e7772b27e3be6ea8682528ac72/core/src/main/scala/org/apache/spark/sql/delta/OptimisticTransaction.scala#L964
@@ -1375,10 +1370,9 @@
             IsolationLevel::default_level()
         };
 
-        let only_add_files = self
-            .actions
-            .iter()
-            .any(|action| !matches!(action, Action::add(_)));
+        // TODO: calculate isolation level to use when checking for conflicts.
+        // Leaving conflict checking unimplemented for now to get the "single writer" implementation off the ground.
+        // Leaving some commented code in place as a guidepost for the future.
 
         // readPredicates.nonEmpty || readFiles.nonEmpty
         // TODO revise logic if files are read
@@ -1406,28 +1400,6 @@
         };
 
         let prepared_commit = self.prepare_commit(Some(op.clone()), app_metadata).await?;
-=======
-        // TODO: stubbing `operation` parameter (which will be necessary for writing the CommitInfo action),
-        // but leaving it unused for now. `CommitInfo` is a fairly dynamic data structure so we should work
-        // out the data structure approach separately.
-
-        // TODO: calculate isolation level to use when checking for conflicts.
-        // Leaving conflict checking unimplemented for now to get the "single writer" implementation off the ground.
-        // Leaving some commented code in place as a guidepost for the future.
-
-        // let no_data_changed = actions.iter().all(|a| match a {
-        //     Action::add(x) => !x.dataChange,
-        //     Action::remove(x) => !x.dataChange,
-        //     _ => false,
-        // });
-        // let isolation_level = if no_data_changed {
-        //     IsolationLevel::SnapshotIsolation
-        // } else {
-        //     IsolationLevel::Serializable
-        // };
-
-        let prepared_commit = self.prepare_commit(operation, app_metadata).await?;
->>>>>>> d444cdf7
 
         // try to commit in a loop in case other writers write the next version first
         let version = self.try_commit_loop(&prepared_commit, op).await?;
