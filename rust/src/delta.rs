--- conflicted
+++ resolved
@@ -364,113 +364,6 @@
     }
 }
 
-<<<<<<< HEAD
-/// State snapshot currently held by the Delta Table instance.
-#[derive(Default, Debug, Clone)]
-pub struct DeltaTableState {
-    // A remove action should remain in the state of the table as a tombstone until it has expired.
-    // A tombstone expires when the creation timestamp of the delta file exceeds the expiration
-    tombstones: HashSet<action::Remove>,
-    files: Vec<action::Add>,
-    commit_infos: Vec<Map<String, Value>>,
-    app_transaction_version: HashMap<String, DeltaDataTypeVersion>,
-    min_reader_version: i32,
-    min_writer_version: i32,
-    current_metadata: Option<DeltaTableMetaData>,
-    tombstone_retention_millis: DeltaDataTypeLong,
-}
-
-impl DeltaTableState {
-    /// Full list of tombstones (remove actions) representing files removed from table state).
-    pub fn all_tombstones(&self) -> &HashSet<action::Remove> {
-        &self.tombstones
-    }
-
-    /// List of unexpired tombstones (remove actions) representing files removed from table state.
-    /// The retention period is set by `deletedFileRetentionDuration` with default value of 1 week.
-    pub fn unexpired_tombstones(&self) -> impl Iterator<Item = &action::Remove> {
-        let retention_timestamp = Utc::now().timestamp_millis() - self.tombstone_retention_millis;
-        self.tombstones
-            .iter()
-            .filter(move |t| t.deletion_timestamp.unwrap_or(0) > retention_timestamp)
-    }
-
-    /// Full list of add actions representing all parquet files that are part of the current
-    /// delta table state.
-    pub fn files(&self) -> &Vec<action::Add> {
-        self.files.as_ref()
-    }
-
-    /// HashMap containing the last txn version stored for every app id writing txn
-    /// actions.
-    pub fn app_transaction_version(&self) -> &HashMap<String, DeltaDataTypeVersion> {
-        &self.app_transaction_version
-    }
-
-    /// The min reader version required by the protocol.
-    pub fn min_reader_version(&self) -> i32 {
-        self.min_reader_version
-    }
-
-    /// The min writer version required by the protocol.
-    pub fn min_writer_version(&self) -> i32 {
-        self.min_writer_version
-    }
-
-    /// The most recent metadata of the table.
-    pub fn current_metadata(&self) -> Option<&DeltaTableMetaData> {
-        self.current_metadata.as_ref()
-    }
-
-    /// merges new state information into our state
-    pub fn merge(&mut self, mut new_state: DeltaTableState, require_tombstones: bool) {
-        if !new_state.tombstones.is_empty() {
-            self.files
-                .retain(|a| !new_state.tombstones.contains(a.path.as_str()));
-        }
-
-        if require_tombstones {
-            new_state.tombstones.into_iter().for_each(|r| {
-                self.tombstones.insert(r);
-            });
-
-            if !new_state.files.is_empty() {
-                new_state.files.iter().for_each(|s| {
-                    self.tombstones.remove(s.path.as_str());
-                });
-            }
-        }
-
-        self.files.append(&mut new_state.files);
-
-        if new_state.min_reader_version > 0 {
-            self.min_reader_version = new_state.min_reader_version;
-            self.min_writer_version = new_state.min_writer_version;
-        }
-
-        if new_state.current_metadata.is_some() {
-            self.tombstone_retention_millis = new_state.tombstone_retention_millis;
-            self.current_metadata = new_state.current_metadata.take();
-        }
-
-        new_state
-            .app_transaction_version
-            .drain()
-            .for_each(|(app_id, version)| {
-                *self
-                    .app_transaction_version
-                    .entry(app_id)
-                    .or_insert(version) = version
-            });
-
-        if !new_state.commit_infos.is_empty() {
-            self.commit_infos.append(&mut new_state.commit_infos);
-        }
-    }
-}
-
-=======
->>>>>>> fc9513c2
 #[inline]
 /// Return path relative to parent_path
 fn extract_rel_path<'a, 'b>(
