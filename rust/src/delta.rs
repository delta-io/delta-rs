// Reference: https://github.com/delta-io/delta/blob/master/PROTOCOL.md

use std::cmp::Ordering;
use std::collections::HashMap;
use std::fmt;
use std::io::{BufRead, BufReader, Cursor};

use arrow::error::ArrowError;
use chrono::{DateTime, FixedOffset, Utc};
use futures::StreamExt;
use lazy_static::lazy_static;
use log::debug;
use parquet::errors::ParquetError;
use parquet::file::{
    reader::{FileReader, SerializedFileReader},
    serialized_reader::SliceableCursor,
};
use regex::Regex;
use serde::{Deserialize, Serialize};
use serde_json::Value;
use std::convert::TryFrom;
use std::time::{Duration, SystemTime, UNIX_EPOCH};

use super::action;
use super::action::{Action, DeltaOperation};
use super::partitions::{DeltaTablePartition, PartitionFilter};
use super::schema::*;
use super::storage;
use super::storage::{StorageBackend, StorageError, UriError};
use uuid::Uuid;

#[derive(Serialize, Deserialize, Debug, Default, Clone, Copy)]
pub struct CheckPoint {
    /// Delta table version
    version: DeltaDataTypeVersion, // 20 digits decimals
    size: DeltaDataTypeLong,
    parts: Option<u32>, // 10 digits decimals
}

impl PartialEq for CheckPoint {
    fn eq(&self, other: &Self) -> bool {
        self.version == other.version
    }
}

impl Eq for CheckPoint {}

#[derive(thiserror::Error, Debug)]
pub enum DeltaTableError {
    /// Error returned when applying transaction log failed.
    #[error("Failed to apply transaction log: {}", .source)]
    ApplyLog {
        /// Apply error details returned when applying transaction log failed.
        #[from]
        source: ApplyLogError,
    },
    /// Error returned when loading checkpoint failed.
    #[error("Failed to load checkpoint: {}", .source)]
    LoadCheckpoint {
        /// Load checkpoint error details returned when loading checkpoint failed.
        #[from]
        source: LoadCheckpointError,
    },
    /// Error returned when reading the delta log object failed.
    #[error("Failed to read delta log object: {}", .source)]
    StorageError {
        /// Storage error details when reading the delta log object failed.
        #[from]
        source: StorageError,
    },
    /// Error returned when reading the checkpoint failed.
    #[error("Failed to read checkpoint: {}", .source)]
    ParquetError {
        /// Parquet error details returned when reading the checkpoint failed.
        #[from]
        source: ParquetError,
    },
    /// Error returned when converting the schema in Arrow format failed.
    #[error("Failed to convert into Arrow schema: {}", .source)]
    ArrowError {
        /// Arrow error details returned when converting the schema in Arrow format failed
        #[from]
        source: ArrowError,
    },
    /// Error returned when the table has an invalid path.
    #[error("Invalid table path: {}", .source)]
    UriError {
        /// Uri error details returned when the table has an invalid path.
        #[from]
        source: UriError,
    },
    /// Error returned when the log record has an invalid JSON.
    #[error("Invalid JSON in log record: {}", .source)]
    InvalidJson {
        /// JSON error details returned when the log record has an invalid JSON.
        #[from]
        source: serde_json::error::Error,
    },
    /// Error returned when the DeltaTable has an invalid version.
    #[error("Invalid table version: {0}")]
    InvalidVersion(DeltaDataTypeVersion),
    /// Error returned when the DeltaTable has no data files.
    #[error("Corrupted table, cannot read data file {}: {}", .path, .source)]
    MissingDataFile {
        /// Source error details returned when the DeltaTable has no data files.
        source: std::io::Error,
        /// The Path used of the DeltaTable
        path: String,
    },
    /// Error returned when the datetime string is invalid for a conversion.
    #[error("Invalid datetime string: {}", .source)]
    InvalidDateTimeString {
        /// Parse error details returned of the datetime string parse error.
        #[from]
        source: chrono::ParseError,
    },
    /// Error returned when the action record is invalid in log.
    #[error("Invalid action record found in log: {}", .source)]
    InvalidAction {
        /// Action error details returned of the invalid action.
        #[from]
        source: action::ActionError,
    },
    /// Error returned when it is not a DeltaTable.
    #[error("Not a Delta table")]
    NotATable,
    /// Error returned when no metadata was found in the DeltaTable.
    #[error("No metadata found, please make sure table is loaded.")]
    NoMetadata,
    /// Error returned when no schema was found in the DeltaTable.
    #[error("No schema found, please make sure table is loaded.")]
    NoSchema,
    /// Error returned when no partition was found in the DeltaTable.
    #[error("No partitions found, please make sure table is partitioned.")]
    LoadPartitions,
    /// Error returned when a partition is not formatted as a Hive Partition.
    #[error("This partition is not formatted with key=value: {}", .partition)]
    PartitionError {
        /// The malformed partition used.
        partition: String,
    },
    /// Error returned when a invalid partition filter was found.
    #[error("Invalid partition filter found: {}.", .partition_filter)]
<<<<<<< HEAD
    InvalidPartitionFilter {
        /// The invalid partition filter used.
        partition_filter: String,
    },
=======
    InvalidPartitionFilter { partition_filter: String },
    #[error(
        "Invalid retention period, retention for Vacuum must be greater than 1 week (168 hours)"
    )]
    InvalidVacuumRetentionPeriod,
>>>>>>> e18ec7cf
}

/// Delta table metadata
#[derive(Clone)]
pub struct DeltaTableMetaData {
    /// Unique identifier for this table
    pub id: Guid,
    /// User-provided identifier for this table
    pub name: Option<String>,
    /// User-provided description for this table
    pub description: Option<String>,
    /// Specification of the encoding for the files stored in the table
    pub format: action::Format,
    /// Schema of the table
    pub schema: Schema,
    /// An array containing the names of columns by which the data should be partitioned
    pub partition_columns: Vec<String>,
<<<<<<< HEAD
    /// table properties
=======
    // The time when this metadata action is created, in milliseconds since the Unix epoch
    pub created_time: DeltaDataTypeTimestamp,
    // table properties
>>>>>>> e18ec7cf
    pub configuration: HashMap<String, String>,
}

impl fmt::Display for DeltaTableMetaData {
    fn fmt(&self, f: &mut fmt::Formatter) -> fmt::Result {
        write!(
            f,
            "GUID={}, name={:?}, description={:?}, partitionColumns={:?}, createdTime={:?}, configuration={:?}",
            self.id, self.name, self.description, self.partition_columns, self.created_time, self.configuration
        )
    }
}

/// Error related to Delta log application
#[derive(thiserror::Error, Debug)]
pub enum ApplyLogError {
    /// Error returned when the end of transaction log is reached.
    #[error("End of transaction log")]
    EndOfLog,
    /// Error returned when the JSON of the log record is invalid.
    #[error("Invalid JSON in log record")]
    InvalidJson {
        /// JSON error details returned when reading the JSON log record.
        #[from]
        source: serde_json::error::Error,
    },
    /// Error returned when the storage failed to read the log content.
    #[error("Failed to read log content")]
    Storage {
        /// Storage error details returned while reading the log content.
        source: StorageError,
    },
    /// Error returned when a line from log record is invalid.
    #[error("Failed to read line from log record")]
    Io {
        /// Source error details returned while reading the log record.
        #[from]
        source: std::io::Error,
    },
}

impl From<StorageError> for ApplyLogError {
    fn from(error: StorageError) -> Self {
        match error {
            StorageError::NotFound => ApplyLogError::EndOfLog,
            _ => ApplyLogError::Storage { source: error },
        }
    }
}

/// Error related to checkpoint loading
#[derive(thiserror::Error, Debug)]
pub enum LoadCheckpointError {
    /// Error returned when the JSON checkpoint is not found.
    #[error("Checkpoint file not found")]
    NotFound,
    /// Error returned when the JSON checkpoint is invalid.
    #[error("Invalid JSON in checkpoint: {source}")]
    InvalidJson {
        /// Error details returned while reading the JSON.
        #[from]
        source: serde_json::error::Error,
    },
    /// Error returned when it failed to read the checkpoint content.
    #[error("Failed to read checkpoint content: {source}")]
    Storage {
        /// Storage error details returned while reading the checkpoint content.
        source: StorageError,
    },
}

impl From<StorageError> for LoadCheckpointError {
    fn from(error: StorageError) -> Self {
        match error {
            StorageError::NotFound => LoadCheckpointError::NotFound,
            _ => LoadCheckpointError::Storage { source: error },
        }
    }
}

#[derive(Default)]
struct DeltaTableState {
    // A remove action should remain in the state of the table as a tombstone until it has expired
    // vacuum operation is responsible for providing the retention threshold
    tombstones: Vec<action::Remove>,
    files: Vec<String>,
    commit_infos: Vec<Value>,
    app_transaction_version: HashMap<String, DeltaDataTypeVersion>,
    min_reader_version: i32,
    min_writer_version: i32,
    current_metadata: Option<DeltaTableMetaData>,
}

pub struct DeltaTable {
    /// The version of the table as of the most recent loaded Delta log entry.
    pub version: DeltaDataTypeVersion,
    /// The path the DeltaTable was loaded from.
    pub table_path: String,

    state: DeltaTableState,

    // metadata
    // application_transactions
    storage: Box<dyn StorageBackend>,

    last_check_point: Option<CheckPoint>,
    log_path: String,
    version_timestamp: HashMap<DeltaDataTypeVersion, i64>,
}

impl DeltaTable {
    fn version_to_log_path(&self, version: DeltaDataTypeVersion) -> String {
        let version = format!("{:020}.json", version);
        self.storage.join_path(&self.log_path, &version)
    }

    fn tmp_commit_log_path(&self, token: &str) -> String {
        let path = format!("_commit_{}.json", token);
        self.storage.join_path(&self.log_path, &path)
    }

    fn get_checkpoint_data_paths(&self, check_point: &CheckPoint) -> Vec<String> {
        let checkpoint_prefix_pattern = format!("{:020}", check_point.version);
        let checkpoint_prefix = self
            .storage
            .join_path(&self.log_path, &checkpoint_prefix_pattern);
        let mut checkpoint_data_paths = Vec::new();

        match check_point.parts {
            None => {
                checkpoint_data_paths.push(format!("{}.checkpoint.parquet", checkpoint_prefix));
            }
            Some(parts) => {
                for i in 0..parts {
                    checkpoint_data_paths.push(format!(
                        "{}.checkpoint.{:010}.{:010}.parquet",
                        checkpoint_prefix,
                        i + 1,
                        parts
                    ));
                }
            }
        }

        checkpoint_data_paths
    }

    async fn get_last_checkpoint(&self) -> Result<CheckPoint, LoadCheckpointError> {
        let last_checkpoint_path = self.storage.join_path(&self.log_path, "_last_checkpoint");
        let data = self.storage.get_obj(&last_checkpoint_path).await?;

        Ok(serde_json::from_slice(&data)?)
    }

    async fn find_latest_check_point_for_version(
        &self,
        version: DeltaDataTypeVersion,
    ) -> Result<Option<CheckPoint>, DeltaTableError> {
        lazy_static! {
            static ref CHECKPOINT_REGEX: Regex =
                Regex::new(r#"^*[/\\]_delta_log[/\\](\d{20})\.checkpoint\.parquet$"#).unwrap();
            static ref CHECKPOINT_PARTS_REGEX: Regex = Regex::new(
                r#"^*[/\\]_delta_log[/\\](\d{20})\.checkpoint\.\d{10}\.(\d{10})\.parquet$"#
            )
            .unwrap();
        }

        let mut cp: Option<CheckPoint> = None;
        let mut stream = self.storage.list_objs(&self.log_path).await?;

        while let Some(obj_meta) = stream.next().await {
            // Exit early if any objects can't be listed.
            let obj_meta = obj_meta?;
            if let Some(captures) = CHECKPOINT_REGEX.captures(&obj_meta.path) {
                let curr_ver_str = captures.get(1).unwrap().as_str();
                let curr_ver: DeltaDataTypeVersion = curr_ver_str.parse().unwrap();
                if curr_ver > version {
                    // skip checkpoints newer than max version
                    continue;
                }
                if cp.is_none() || curr_ver > cp.unwrap().version {
                    cp = Some(CheckPoint {
                        version: curr_ver,
                        size: 0,
                        parts: None,
                    });
                }
                continue;
            }

            if let Some(captures) = CHECKPOINT_PARTS_REGEX.captures(&obj_meta.path) {
                let curr_ver_str = captures.get(1).unwrap().as_str();
                let curr_ver: DeltaDataTypeVersion = curr_ver_str.parse().unwrap();
                if curr_ver > version {
                    // skip checkpoints newer than max version
                    continue;
                }
                if cp.is_none() || curr_ver > cp.unwrap().version {
                    let parts_str = captures.get(2).unwrap().as_str();
                    let parts = parts_str.parse().unwrap();
                    cp = Some(CheckPoint {
                        version: curr_ver,
                        size: 0,
                        parts: Some(parts),
                    });
                }
                continue;
            }
        }

        Ok(cp)
    }

    fn apply_log_from_bufread<R: BufRead>(
        &mut self,
        reader: BufReader<R>,
    ) -> Result<(), ApplyLogError> {
        for line in reader.lines() {
            let action: Action = serde_json::from_str(line?.as_str())?;
            process_action(&mut self.state, &action)?;
        }

        Ok(())
    }

    async fn apply_log(&mut self, version: DeltaDataTypeVersion) -> Result<(), ApplyLogError> {
        let log_path = self.version_to_log_path(version);
        let commit_log_bytes = self.storage.get_obj(&log_path).await?;
        let reader = BufReader::new(Cursor::new(commit_log_bytes));

        self.apply_log_from_bufread(reader)
    }

    async fn restore_checkpoint(&mut self, check_point: CheckPoint) -> Result<(), DeltaTableError> {
        let checkpoint_data_paths = self.get_checkpoint_data_paths(&check_point);
        // process actions from checkpoint
        self.state = DeltaTableState::default();
        for f in &checkpoint_data_paths {
            let obj = self.storage.get_obj(&f).await?;
            let preader = SerializedFileReader::new(SliceableCursor::new(obj))?;
            let schema = preader.metadata().file_metadata().schema();
            if !schema.is_group() {
                return Err(DeltaTableError::from(action::ActionError::Generic(
                    "Action record in checkpoint should be a struct".to_string(),
                )));
            }
            for record in preader.get_row_iter(None)? {
                process_action(
                    &mut self.state,
                    &Action::from_parquet_record(&schema, &record)?,
                )?;
            }
        }

        Ok(())
    }

    async fn get_latest_version(&mut self) -> Result<DeltaDataTypeVersion, DeltaTableError> {
        let mut version = match self.get_last_checkpoint().await {
            Ok(last_check_point) => last_check_point.version,
            Err(LoadCheckpointError::NotFound) => {
                // no checkpoint, start with version 0
                0
            }
            Err(e) => {
                return Err(DeltaTableError::LoadCheckpoint { source: e });
            }
        };

        // scan logs after checkpoint
        loop {
            match self
                .storage
                .head_obj(&self.version_to_log_path(version))
                .await
            {
                Ok(meta) => {
                    // also cache timestamp for version
                    self.version_timestamp
                        .insert(version, meta.modified.timestamp());
                    version += 1;
                }
                Err(e) => {
                    match e {
                        StorageError::NotFound => {
                            version -= 1;
                        }
                        _ => return Err(DeltaTableError::from(e)),
                    }
                    break;
                }
            }
        }

        Ok(version)
    }

    /// Load DeltaTable with data from latest checkpoint
    pub async fn load(&mut self) -> Result<(), DeltaTableError> {
        match self.get_last_checkpoint().await {
            Ok(last_check_point) => {
                self.last_check_point = Some(last_check_point);
                self.restore_checkpoint(last_check_point).await?;
                self.version = last_check_point.version + 1;
            }
            Err(LoadCheckpointError::NotFound) => {
                // no checkpoint, start with version 0
                self.version = 0;
            }
            Err(e) => {
                return Err(DeltaTableError::LoadCheckpoint { source: e });
            }
        }

        self.apply_logs_after_current_version().await?;

        Ok(())
    }

    /// Updates the DeltaTable to the most recent state committed to the transaction log.
    pub async fn update(&mut self) -> Result<(), DeltaTableError> {
        match self.get_last_checkpoint().await {
            Ok(last_check_point) => {
                if self.last_check_point != Some(last_check_point) {
                    self.last_check_point = Some(last_check_point);
                    self.restore_checkpoint(last_check_point).await?;
                    self.version = last_check_point.version + 1;
                }
            }
            Err(LoadCheckpointError::NotFound) => {
                self.version += 1;
            }
            Err(e) => {
                return Err(DeltaTableError::LoadCheckpoint { source: e });
            }
        }

        self.apply_logs_after_current_version().await?;

        Ok(())
    }

    async fn apply_logs_after_current_version(&mut self) -> Result<(), DeltaTableError> {
        // replay logs after checkpoint
        loop {
            match self.apply_log(self.version).await {
                Ok(_) => {
                    self.version += 1;
                }
                Err(e) => {
                    match e {
                        ApplyLogError::EndOfLog => {
                            self.version -= 1;
                            if self.version == -1 {
                                // no snapshot found, no 0 version found.  this is not a delta
                                // table, possibly an empty directroy.
                                return Err(DeltaTableError::NotATable);
                            }
                        }
                        _ => {
                            return Err(DeltaTableError::from(e));
                        }
                    }
                    break;
                }
            }
        }

        Ok(())
    }

    /// Loads the DeltaTable state for the given version.
    pub async fn load_version(
        &mut self,
        version: DeltaDataTypeVersion,
    ) -> Result<(), DeltaTableError> {
        // check if version is valid
        let log_path = self.version_to_log_path(version);
        match self.storage.head_obj(&log_path).await {
            Ok(_) => {}
            Err(StorageError::NotFound) => {
                return Err(DeltaTableError::InvalidVersion(version));
            }
            Err(e) => {
                return Err(DeltaTableError::from(e));
            }
        }
        self.version = version;

        let mut next_version;
        // 1. find latest checkpoint below version
        match self.find_latest_check_point_for_version(version).await? {
            Some(check_point) => {
                self.restore_checkpoint(check_point).await?;
                next_version = check_point.version + 1;
            }
            None => {
                // no checkpoint found, start from the beginning
                next_version = 0;
            }
        }

        // 2. apply all logs starting from checkpoint
        while next_version <= self.version {
            self.apply_log(next_version).await?;
            next_version += 1;
        }

        Ok(())
    }

    async fn get_version_timestamp(
        &mut self,
        version: DeltaDataTypeVersion,
    ) -> Result<i64, DeltaTableError> {
        match self.version_timestamp.get(&version) {
            Some(ts) => Ok(*ts),
            None => {
                let meta = self
                    .storage
                    .head_obj(&self.version_to_log_path(version))
                    .await?;
                let ts = meta.modified.timestamp();
                // also cache timestamp for version
                self.version_timestamp.insert(version, ts);

                Ok(ts)
            }
        }
    }

    /// Returns the file list tracked in current table state filtered by provided
    /// `PartitionFilter`s.
    pub fn get_files_by_partitions(
        &self,
        filters: &[PartitionFilter<&str>],
    ) -> Result<Vec<String>, DeltaTableError> {
        let partitions_number = match &self
            .state
            .current_metadata
            .as_ref()
            .ok_or(DeltaTableError::NoMetadata)?
            .partition_columns
        {
            partitions if !partitions.is_empty() => partitions.len(),
            _ => return Err(DeltaTableError::LoadPartitions),
        };
        let separator = "/";
        let files = self
            .state
            .files
            .iter()
            .filter(|f| {
                let partitions = f
                    .splitn(partitions_number + 1, separator)
                    .filter_map(|p: &str| DeltaTablePartition::try_from(p).ok())
                    .collect::<Vec<DeltaTablePartition>>();
                filters
                    .iter()
                    .all(|filter| filter.match_partitions(&partitions))
            })
            .cloned()
            .collect();

        Ok(files)
    }

    /// Returns a reference to the file list present in the loaded state.
    pub fn get_files(&self) -> &Vec<String> {
        &self.state.files
    }

    /// Returns a copy of the file paths present in the loaded state.
    pub fn get_file_paths(&self) -> Vec<String> {
        self.state
            .files
            .iter()
            .map(|fname| self.storage.join_path(&self.table_path, fname))
            .collect()
    }

    /// Returns the metadata associated with the loaded state.
    pub fn get_metadata(&self) -> Result<&DeltaTableMetaData, DeltaTableError> {
        self.state
            .current_metadata
            .as_ref()
            .ok_or(DeltaTableError::NoMetadata)
    }

    /// Returns a vector of tombstones (i.e. `Remove` actions present in the current delta log.
    pub fn get_tombstones(&self) -> &Vec<action::Remove> {
        &self.state.tombstones
    }

    /// Returns the current version of the DeltaTable based on the loaded metadata.
    pub fn get_app_transaction_version(&self) -> &HashMap<String, DeltaDataTypeVersion> {
        &self.state.app_transaction_version
    }

    /// Returns the minimum reader version supported by the DeltaTable based on the loaded
    /// metadata.
    pub fn get_min_reader_version(&self) -> i32 {
        self.state.min_reader_version
    }

    /// Returns the minimum writer version supported by the DeltaTable based on the loaded
    /// metadata.
    pub fn get_min_writer_version(&self) -> i32 {
        self.state.min_writer_version
    }

<<<<<<< HEAD
    /// Return table schema parsed from transaction log. Return None if table hasn't been loaded or
    /// no metadata was found in the log.
=======
    /// Run the dry run of the Vacuum command on the Delta Table: list files no longer referenced by a Delta table and are older than the retention threshold.
    /// We do not recommend that you set a retention interval shorter than 7 days, because old snapshots and uncommitted files can still be in use by concurrent readers or writers to the table. If vacuum cleans up active files, concurrent readers can fail or, worse, tables can be corrupted when vacuum deletes files that have not yet been committed.
    pub fn vacuum_dry_run(&self, retention_hours: u64) -> Result<Vec<String>, DeltaTableError> {
        if retention_hours < 168 {
            return Err(DeltaTableError::InvalidVacuumRetentionPeriod);
        }
        let before_duration = (SystemTime::now() - Duration::from_secs(3600 * retention_hours))
            .duration_since(UNIX_EPOCH);
        let delete_before_timestamp = match before_duration {
            Ok(duration) => duration.as_millis() as i64,
            Err(_) => return Err(DeltaTableError::InvalidVacuumRetentionPeriod),
        };

        Ok(self
            .get_tombstones()
            .iter()
            .filter(|tombstone| tombstone.deletionTimestamp < delete_before_timestamp)
            .map(|tombstone| self.storage.join_path(&self.table_path, &tombstone.path))
            .collect::<Vec<String>>())
    }

>>>>>>> e18ec7cf
    pub fn schema(&self) -> Option<&Schema> {
        self.state.current_metadata.as_ref().map(|m| &m.schema)
    }

    /// Return table schema parsed from transaction log. Return `DeltaTableError` if table hasn't
    /// been loaded or no metadata was found in the log.
    pub fn get_schema(&self) -> Result<&Schema, DeltaTableError> {
        self.schema().ok_or(DeltaTableError::NoSchema)
    }

    /// Creates a new DeltaTransaction for the DeltaTable.
    /// The transaction holds a mutable reference to the DeltaTable, preventing other references
    /// until the transaction is dropped.
    pub fn create_transaction(
        &mut self,
        options: Option<DeltaTransactionOptions>,
    ) -> DeltaTransaction {
        DeltaTransaction::new(self, options)
    }

    /// Create a new Delta Table struct without loading any data from backing storage.
    ///
    /// NOTE: This is for advanced users. If you don't know why you need to use this method, please
    /// call one of the `open_table` helper methods instead.
    pub fn new(
        table_path: &str,
        storage_backend: Box<dyn StorageBackend>,
    ) -> Result<Self, DeltaTableError> {
        let log_path_normalized = storage_backend.join_path(table_path, "_delta_log");
        Ok(Self {
            version: 0,
            state: DeltaTableState::default(),
            storage: storage_backend,
            table_path: table_path.to_string(),
            last_check_point: None,
            log_path: log_path_normalized,
            version_timestamp: HashMap::new(),
        })
    }

    /// Time travel Delta table to latest version that's created at or before provided `datetime`
    /// argument.
    ///
    /// Internally, this methods performs a binary search on all Delta transaction logs.
    pub async fn load_with_datetime(
        &mut self,
        datetime: DateTime<Utc>,
    ) -> Result<(), DeltaTableError> {
        let mut min_version = 0;
        let mut max_version = self.get_latest_version().await?;
        let mut version = min_version;
        let target_ts = datetime.timestamp();

        // binary search
        while min_version <= max_version {
            let pivot = (max_version + min_version) / 2;
            version = pivot;
            let pts = self.get_version_timestamp(pivot).await?;

            match pts.cmp(&target_ts) {
                Ordering::Equal => {
                    break;
                }
                Ordering::Less => {
                    min_version = pivot + 1;
                }
                Ordering::Greater => {
                    max_version = pivot - 1;
                    version = max_version
                }
            }
        }

        if version < 0 {
            version = 0;
        }

        self.load_version(version).await
    }
}

impl fmt::Display for DeltaTable {
    fn fmt(&self, f: &mut fmt::Formatter) -> fmt::Result {
        writeln!(f, "DeltaTable({})", self.table_path)?;
        writeln!(f, "\tversion: {}", self.version)?;
        match self.state.current_metadata.as_ref() {
            Some(metadata) => {
                writeln!(f, "\tmetadata: {}", metadata)?;
            }
            None => {
                writeln!(f, "\tmetadata: None")?;
            }
        }
        writeln!(
            f,
            "\tmin_version: read={}, write={}",
            self.state.min_reader_version, self.state.min_writer_version
        )?;
        writeln!(f, "\tfiles count: {}", self.state.files.len())
    }
}

impl std::fmt::Debug for DeltaTable {
    fn fmt(&self, f: &mut std::fmt::Formatter<'_>) -> Result<(), std::fmt::Error> {
        write!(f, "DeltaTable <{}>", self.table_path)
    }
}

/// Error returned by the DeltaTransaction struct
#[derive(thiserror::Error, Debug)]
pub enum DeltaTransactionError {
    /// Error that indicates the number of optimistic concurrency retries has been exceeded and no further
    /// attempts will be made.
    #[error("Transaction commit exceeded max retries. Last error: {inner}")]
    CommitRetriesExceeded {
        /// The wrapped TransactionCommitAttemptError.
        #[from]
        inner: TransactionCommitAttemptError,
    },

    /// Error that indicates the record batch is missing a partition column required by the Delta
    /// schema.
    #[error("RecordBatch is missing partition column in Delta schema.")]
    MissingPartitionColumn,

    /// Error that indicates the transaction failed due to an underlying storage error.
    /// Specific details of the error are described by the wrapped storage error.
    #[error("Storage interaction failed: {source}")]
    Storage {
        /// The wrapped StorageError.
        source: StorageError,
    },

    /// Error that wraps an underlying DeltaTable error.
    /// The wrapped error describes the specific cause.
    #[error("DeltaTable interaction failed: {source}")]
    DeltaTable {
        /// The wrapped DeltaTable error.
        #[from]
        source: DeltaTableError,
    },

    /// Error caused by a problem while using serde_json to serialize an action.
    #[error("Action serialization failed: {source}")]
    ActionSerializationFailed {
        /// The wrapped serde_json Error.
        #[from]
        source: serde_json::Error,
    },
}

/// Error that occurs when a single transaction commit attempt fails
#[derive(thiserror::Error, Debug)]
pub enum TransactionCommitAttemptError {
    // NOTE: it would be nice to add a `num_retries` prop to this error so we can identify how frequently we hit optimistic concurrency retries and look for optimization paths
    /// Error indicating the transaction commit attempt failed because the Delta table version has already been committed.
    /// This is expected in the case of multiple writers to the same table and retried within the
    /// optimistic concurrency loop.
    #[error("Version already exists: {source}")]
    VersionExists {
        /// The wrapped StorageError.
        source: StorageError,
    },

    /// Error indicating a general DeltaTable error occurred during a transaction commit attempt.
    #[error("Commit Failed due to DeltaTable error: {source}")]
    DeltaTable {
        /// The wrapped DeltaTableError
        #[from]
        source: DeltaTableError,
    },

    /// Error indicating a general StorageError occurred during a transaction commit attempt.
    #[error("Commit Failed due to StorageError: {source}")]
    Storage {
        /// The wrapped StorageError
        source: StorageError,
    },
}

impl From<StorageError> for TransactionCommitAttemptError {
    fn from(error: StorageError) -> Self {
        match error {
            StorageError::AlreadyExists(_) => {
                TransactionCommitAttemptError::VersionExists { source: error }
            }
            _ => TransactionCommitAttemptError::Storage { source: error },
        }
    }
}

const DEFAULT_DELTA_MAX_RETRY_COMMIT_ATTEMPTS: u32 = 10_000_000;

/// Options for customizing behavior of a `DeltaTransaction`
pub struct DeltaTransactionOptions {
    /// number of retry attempts allowed when committing a transaction
    max_retry_commit_attempts: u32,
}

impl DeltaTransactionOptions {
    /// Creates a new `DeltaTransactionOptions`
    pub fn new(max_retry_commit_attempts: u32) -> Self {
        Self {
            max_retry_commit_attempts,
        }
    }
}

impl Default for DeltaTransactionOptions {
    fn default() -> Self {
        Self {
            max_retry_commit_attempts: DEFAULT_DELTA_MAX_RETRY_COMMIT_ATTEMPTS,
        }
    }
}

/// Object representing a delta transaction
pub struct DeltaTransaction<'a> {
    delta_table: &'a mut DeltaTable,
    options: DeltaTransactionOptions,
}

impl<'a> DeltaTransaction<'a> {
    /// Creates a new delta transaction.
    /// Holds a mutable reference to the delta table to prevent outside mutation while a transaction commit is in progress.
    /// Transaction behavior may be customized by passing an instance of `DeltaTransactionOptions`.
    pub fn new(delta_table: &'a mut DeltaTable, options: Option<DeltaTransactionOptions>) -> Self {
        DeltaTransaction {
            delta_table,
            options: options.unwrap_or_else(DeltaTransactionOptions::default),
        }
    }

    /// Commits the given actions to the delta log.
    /// This method will retry the transaction commit based on the value of `max_retry_commit_attempts` set in `DeltaTransactionOptions`.
    pub async fn commit_with(
        &mut self,
        additional_actions: &[Action],
        _operation: Option<DeltaOperation>,
    ) -> Result<DeltaDataTypeVersion, DeltaTransactionError> {
        // TODO: stubbing `operation` parameter (which will be necessary for writing the CommitInfo action), but leaving it unused for now.
        // `CommitInfo` is a fairly dynamic data structure so we should work out the data structure approach separately.

        // TODO: calculate isolation level to use when checking for conflicts.
        // Leaving conflict checking unimplemented for now to get the "single writer" implementation off the ground.
        // Leaving some commmented code in place as a guidepost for the future.

        // let no_data_changed = actions.iter().all(|a| match a {
        //     Action::add(x) => !x.dataChange,
        //     Action::remove(x) => !x.dataChange,
        //     _ => false,
        // });
        // let isolation_level = if no_data_changed {
        //     IsolationLevel::SnapshotIsolation
        // } else {
        //     IsolationLevel::Serializable
        // };

        // TODO: create a CommitInfo action and prepend it to actions.

        // Serialize all actions that are part of this log entry.
        let mut jsons = Vec::<String>::new();

        for action in additional_actions {
            let json = serde_json::to_string(action)?;
            jsons.push(json);
        }

        let log_entry = jsons.join("\n");
        let log_entry = log_entry.as_bytes();

        // try to commit in a loop in case other writers write the next version first
        let version = self.try_commit_loop(log_entry).await?;

        // NOTE: since we have the log entry in memory already,
        // we could optimize this further by merging the log entry instead of updating from storage.
        self.delta_table.update().await?;

        Ok(version)
    }

    async fn try_commit_loop(
        &mut self,
        log_entry: &[u8],
    ) -> Result<DeltaDataTypeVersion, TransactionCommitAttemptError> {
        let mut attempt_number: u32 = 0;

        let tmp_log_path = self.prepare_commit(log_entry).await?;
        loop {
            let commit_result = self.try_commit(&tmp_log_path).await;

            match commit_result {
                Ok(v) => {
                    return Ok(v);
                }
                Err(e) => {
                    match e {
                        TransactionCommitAttemptError::VersionExists { .. }
                            if attempt_number > self.options.max_retry_commit_attempts + 1 =>
                        {
                            debug!("Transaction attempt failed. Attempts exhausted beyond max_retry_commit_attempts of {} so failing.", self.options.max_retry_commit_attempts);
                            return Err(e);
                        }
                        TransactionCommitAttemptError::VersionExists { .. } => {
                            attempt_number += 1;
                            debug!("Transaction attempt failed. Incrementing attempt number to {} and retrying.", attempt_number);
                        }
                        // NOTE: Add other retryable errors as needed here
                        _ => {
                            return Err(e);
                        }
                    }
                }
            }
        }
    }

    async fn prepare_commit(
        &mut self,
        log_entry: &[u8],
    ) -> Result<String, TransactionCommitAttemptError> {
        let token = Uuid::new_v4().to_string();
        let tmp_log_path = self.delta_table.tmp_commit_log_path(&token);

        self.delta_table
            .storage
            .put_obj(&tmp_log_path, log_entry)
            .await?;

        Ok(tmp_log_path)
    }

    async fn try_commit(
        &mut self,
        tmp_log_path: &str,
    ) -> Result<DeltaDataTypeVersion, TransactionCommitAttemptError> {
        // get the next delta table version and the log path where it should be written
        let attempt_version = self.next_attempt_version().await?;
        let log_path = self.delta_table.version_to_log_path(attempt_version);

        // move temporary commit file to delta log directory
        // rely on storage to fail if the file already exists -
        self.delta_table
            .storage
            .rename_obj(tmp_log_path, &log_path)
            .await?;

        Ok(attempt_version)
    }

    async fn next_attempt_version(
        &mut self,
    ) -> Result<DeltaDataTypeVersion, TransactionCommitAttemptError> {
        self.delta_table.update().await?;
        Ok(self.delta_table.version + 1)
    }
}

<<<<<<< HEAD
/// Creates and loads a DeltaTable from the given path with current metadata.
/// Infers the storage backend to use from the scheme in the given table path.
=======
fn process_action(
    state: &mut DeltaTableState,
    action: &Action,
) -> Result<(), serde_json::error::Error> {
    match action {
        Action::add(v) => {
            state.files.push(v.path.clone());
        }
        Action::remove(v) => {
            state.files.retain(|e| *e != v.path);
            state.tombstones.push(v.clone());
        }
        Action::protocol(v) => {
            state.min_reader_version = v.minReaderVersion;
            state.min_writer_version = v.minWriterVersion;
        }
        Action::metaData(v) => {
            state.current_metadata = Some(DeltaTableMetaData {
                id: v.id.clone(),
                name: v.name.clone(),
                description: v.description.clone(),
                format: v.format.clone(),
                schema: v.get_schema()?,
                partition_columns: v.partitionColumns.clone(),
                created_time: v.createdTime,
                configuration: v.configuration.clone(),
            });
        }
        Action::txn(v) => {
            *state
                .app_transaction_version
                .entry(v.appId.clone())
                .or_insert(v.version) = v.version;
        }
        Action::commitInfo(v) => {
            state.commit_infos.push(v.clone());
        }
    }

    Ok(())
}

>>>>>>> e18ec7cf
pub async fn open_table(table_path: &str) -> Result<DeltaTable, DeltaTableError> {
    let storage_backend = storage::get_backend_for_uri(table_path)?;
    let mut table = DeltaTable::new(table_path, storage_backend)?;
    table.load().await?;

    Ok(table)
}

/// Creates a DeltaTable from the given path and loads it with the metadata from the given version.
/// Infers the storage backend to use from the scheme in the given table path.
pub async fn open_table_with_version(
    table_path: &str,
    version: DeltaDataTypeVersion,
) -> Result<DeltaTable, DeltaTableError> {
    let storage_backend = storage::get_backend_for_uri(table_path)?;
    let mut table = DeltaTable::new(table_path, storage_backend)?;
    table.load_version(version).await?;

    Ok(table)
}

/// Creates a DeltaTable from the given path.
/// Loads metadata from the version appropriate based on the given ISO-8601/RFC-3339 timestamp.
/// Infers the storage backend to use from the scheme in the given table path.
pub async fn open_table_with_ds(table_path: &str, ds: &str) -> Result<DeltaTable, DeltaTableError> {
    let datetime = DateTime::<Utc>::from(DateTime::<FixedOffset>::parse_from_rfc3339(ds)?);
    let storage_backend = storage::get_backend_for_uri(table_path)?;
    let mut table = DeltaTable::new(table_path, storage_backend)?;
    table.load_with_datetime(datetime).await?;

    Ok(table)
}

/// Returns rust create version, can be use used in language bindings to expose Rust core version
pub fn crate_version() -> &'static str {
    env!("CARGO_PKG_VERSION")
}

#[cfg(test)]
mod tests {
    use super::action;
    use super::action::Action;
    use super::{process_action, DeltaTableState};
    use std::collections::HashMap;

    #[test]
    fn state_records_new_txn_version() {
        let mut app_transaction_version = HashMap::new();
        app_transaction_version.insert("abc".to_string(), 1);
        app_transaction_version.insert("xyz".to_string(), 1);

        let mut state = DeltaTableState {
            files: vec![],
            commit_infos: vec![],
            tombstones: vec![],
            current_metadata: None,
            min_reader_version: 1,
            min_writer_version: 2,
            app_transaction_version,
        };

        let txn_action = Action::txn(action::Txn {
            appId: "abc".to_string(),
            version: 2,
            lastUpdated: 0,
        });

        let _ = process_action(&mut state, &txn_action).unwrap();

        assert_eq!(2, *state.app_transaction_version.get("abc").unwrap());
        assert_eq!(1, *state.app_transaction_version.get("xyz").unwrap());
    }
}<|MERGE_RESOLUTION|>--- conflicted
+++ resolved
@@ -141,18 +141,14 @@
     },
     /// Error returned when a invalid partition filter was found.
     #[error("Invalid partition filter found: {}.", .partition_filter)]
-<<<<<<< HEAD
     InvalidPartitionFilter {
         /// The invalid partition filter used.
         partition_filter: String,
     },
-=======
-    InvalidPartitionFilter { partition_filter: String },
     #[error(
         "Invalid retention period, retention for Vacuum must be greater than 1 week (168 hours)"
     )]
     InvalidVacuumRetentionPeriod,
->>>>>>> e18ec7cf
 }
 
 /// Delta table metadata
@@ -170,13 +166,9 @@
     pub schema: Schema,
     /// An array containing the names of columns by which the data should be partitioned
     pub partition_columns: Vec<String>,
-<<<<<<< HEAD
-    /// table properties
-=======
     // The time when this metadata action is created, in milliseconds since the Unix epoch
     pub created_time: DeltaDataTypeTimestamp,
     // table properties
->>>>>>> e18ec7cf
     pub configuration: HashMap<String, String>,
 }
 
@@ -688,10 +680,6 @@
         self.state.min_writer_version
     }
 
-<<<<<<< HEAD
-    /// Return table schema parsed from transaction log. Return None if table hasn't been loaded or
-    /// no metadata was found in the log.
-=======
     /// Run the dry run of the Vacuum command on the Delta Table: list files no longer referenced by a Delta table and are older than the retention threshold.
     /// We do not recommend that you set a retention interval shorter than 7 days, because old snapshots and uncommitted files can still be in use by concurrent readers or writers to the table. If vacuum cleans up active files, concurrent readers can fail or, worse, tables can be corrupted when vacuum deletes files that have not yet been committed.
     pub fn vacuum_dry_run(&self, retention_hours: u64) -> Result<Vec<String>, DeltaTableError> {
@@ -713,7 +701,8 @@
             .collect::<Vec<String>>())
     }
 
->>>>>>> e18ec7cf
+    /// Return table schema parsed from transaction log. Return None if table hasn't been loaded or
+    /// no metadata was found in the log.
     pub fn schema(&self) -> Option<&Schema> {
         self.state.current_metadata.as_ref().map(|m| &m.schema)
     }
@@ -1072,10 +1061,6 @@
     }
 }
 
-<<<<<<< HEAD
-/// Creates and loads a DeltaTable from the given path with current metadata.
-/// Infers the storage backend to use from the scheme in the given table path.
-=======
 fn process_action(
     state: &mut DeltaTableState,
     action: &Action,
@@ -1118,7 +1103,8 @@
     Ok(())
 }
 
->>>>>>> e18ec7cf
+/// Creates and loads a DeltaTable from the given path with current metadata.
+/// Infers the storage backend to use from the scheme in the given table path.
 pub async fn open_table(table_path: &str) -> Result<DeltaTable, DeltaTableError> {
     let storage_backend = storage::get_backend_for_uri(table_path)?;
     let mut table = DeltaTable::new(table_path, storage_backend)?;
