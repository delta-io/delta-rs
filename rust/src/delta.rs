//! Delta Table read and write implementation

// Reference: https://github.com/delta-io/delta/blob/master/PROTOCOL.md

use std::cmp::Ordering;
use std::collections::{HashMap, HashSet};
use std::fmt;
use std::io::{BufRead, BufReader, Cursor};

use arrow::error::ArrowError;
use chrono::{DateTime, FixedOffset, Utc};
use futures::StreamExt;
use lazy_static::lazy_static;
use log::debug;
use parquet::errors::ParquetError;
use parquet::file::{
    reader::{FileReader, SerializedFileReader},
    serialized_reader::SliceableCursor,
};
use regex::Regex;
use serde::{Deserialize, Serialize};
use serde_json::Value;
use std::convert::TryFrom;
use std::time::{Duration, SystemTime, UNIX_EPOCH};

use super::action;
use super::action::{Action, DeltaOperation};
use super::partitions::{DeltaTablePartition, PartitionFilter};
use super::schema::*;
use super::storage;
use super::storage::{parse_uri, StorageBackend, StorageError, UriError};
use uuid::Uuid;

/// Metadata for a checkpoint file
#[derive(Serialize, Deserialize, Debug, Default, Clone, Copy)]
pub struct CheckPoint {
    /// Delta table version
    version: DeltaDataTypeVersion, // 20 digits decimals
    size: DeltaDataTypeLong,
    parts: Option<u32>, // 10 digits decimals
}

impl PartialEq for CheckPoint {
    fn eq(&self, other: &Self) -> bool {
        self.version == other.version
    }
}

impl Eq for CheckPoint {}

/// Delta Table specific error
#[derive(thiserror::Error, Debug)]
pub enum DeltaTableError {
    /// Error returned when applying transaction log failed.
    #[error("Failed to apply transaction log: {}", .source)]
    ApplyLog {
        /// Apply error details returned when applying transaction log failed.
        #[from]
        source: ApplyLogError,
    },
    /// Error returned when loading checkpoint failed.
    #[error("Failed to load checkpoint: {}", .source)]
    LoadCheckpoint {
        /// Load checkpoint error details returned when loading checkpoint failed.
        #[from]
        source: LoadCheckpointError,
    },
    /// Error returned when reading the delta log object failed.
    #[error("Failed to read delta log object: {}", .source)]
    StorageError {
        /// Storage error details when reading the delta log object failed.
        #[from]
        source: StorageError,
    },
    /// Error returned when reading the checkpoint failed.
    #[error("Failed to read checkpoint: {}", .source)]
    ParquetError {
        /// Parquet error details returned when reading the checkpoint failed.
        #[from]
        source: ParquetError,
    },
    /// Error returned when converting the schema in Arrow format failed.
    #[error("Failed to convert into Arrow schema: {}", .source)]
    ArrowError {
        /// Arrow error details returned when converting the schema in Arrow format failed
        #[from]
        source: ArrowError,
    },
    /// Error returned when the table has an invalid path.
    #[error("Invalid table path: {}", .source)]
    UriError {
        /// Uri error details returned when the table has an invalid path.
        #[from]
        source: UriError,
    },
    /// Error returned when the log record has an invalid JSON.
    #[error("Invalid JSON in log record: {}", .source)]
    InvalidJson {
        /// JSON error details returned when the log record has an invalid JSON.
        #[from]
        source: serde_json::error::Error,
    },
    /// Error returned when the DeltaTable has an invalid version.
    #[error("Invalid table version: {0}")]
    InvalidVersion(DeltaDataTypeVersion),
    /// Error returned when the DeltaTable has no data files.
    #[error("Corrupted table, cannot read data file {}: {}", .path, .source)]
    MissingDataFile {
        /// Source error details returned when the DeltaTable has no data files.
        source: std::io::Error,
        /// The Path used of the DeltaTable
        path: String,
    },
    /// Error returned when the datetime string is invalid for a conversion.
    #[error("Invalid datetime string: {}", .source)]
    InvalidDateTimeString {
        /// Parse error details returned of the datetime string parse error.
        #[from]
        source: chrono::ParseError,
    },
    /// Error returned when the action record is invalid in log.
    #[error("Invalid action record found in log: {}", .source)]
    InvalidAction {
        /// Action error details returned of the invalid action.
        #[from]
        source: action::ActionError,
    },
    /// Error returned when it is not a DeltaTable.
    #[error("Not a Delta table")]
    NotATable,
    /// Error returned when no metadata was found in the DeltaTable.
    #[error("No metadata found, please make sure table is loaded.")]
    NoMetadata,
    /// Error returned when no schema was found in the DeltaTable.
    #[error("No schema found, please make sure table is loaded.")]
    NoSchema,
    /// Error returned when no partition was found in the DeltaTable.
    #[error("No partitions found, please make sure table is partitioned.")]
    LoadPartitions,

    /// Error returned when writes are attempted with data that doesn't match the schema of the
    /// table
    #[error("Data does not match the schema or partitions of the table: {}", msg)]
    SchemaMismatch {
        /// Information about the mismatch
        msg: String,
    },

    /// Error returned when a partition is not formatted as a Hive Partition.
    #[error("This partition is not formatted with key=value: {}", .partition)]
    PartitionError {
        /// The malformed partition used.
        partition: String,
    },
    /// Error returned when a invalid partition filter was found.
    #[error("Invalid partition filter found: {}.", .partition_filter)]
    InvalidPartitionFilter {
        /// The invalid partition filter used.
        partition_filter: String,
    },
    /// Error returned when Vacuum retention period is below the safe threshold
    #[error(
        "Invalid retention period, retention for Vacuum must be greater than 1 week (168 hours)"
    )]
    InvalidVacuumRetentionPeriod,
    /// Generic Delta Table error
    #[error("Generic DeltaTable error: {0}")]
    Generic(String),
}

/// Delta table metadata
#[derive(Clone, Debug)]
pub struct DeltaTableMetaData {
    /// Unique identifier for this table
    pub id: Guid,
    /// User-provided identifier for this table
    pub name: Option<String>,
    /// User-provided description for this table
    pub description: Option<String>,
    /// Specification of the encoding for the files stored in the table
    pub format: action::Format,
    /// Schema of the table
    pub schema: Schema,
    /// An array containing the names of columns by which the data should be partitioned
    pub partition_columns: Vec<String>,
    /// The time when this metadata action is created, in milliseconds since the Unix epoch
    pub created_time: DeltaDataTypeTimestamp,
    /// table properties
    pub configuration: HashMap<String, String>,
}

impl fmt::Display for DeltaTableMetaData {
    fn fmt(&self, f: &mut fmt::Formatter) -> fmt::Result {
        write!(
            f,
            "GUID={}, name={:?}, description={:?}, partitionColumns={:?}, createdTime={:?}, configuration={:?}",
            self.id, self.name, self.description, self.partition_columns, self.created_time, self.configuration
        )
    }
}

/// Error related to Delta log application
#[derive(thiserror::Error, Debug)]
pub enum ApplyLogError {
    /// Error returned when the end of transaction log is reached.
    #[error("End of transaction log")]
    EndOfLog,
    /// Error returned when the JSON of the log record is invalid.
    #[error("Invalid JSON in log record")]
    InvalidJson {
        /// JSON error details returned when reading the JSON log record.
        #[from]
        source: serde_json::error::Error,
    },
    /// Error returned when the storage failed to read the log content.
    #[error("Failed to read log content")]
    Storage {
        /// Storage error details returned while reading the log content.
        source: StorageError,
    },
    /// Error returned when a line from log record is invalid.
    #[error("Failed to read line from log record")]
    Io {
        /// Source error details returned while reading the log record.
        #[from]
        source: std::io::Error,
    },
}

impl From<StorageError> for ApplyLogError {
    fn from(error: StorageError) -> Self {
        match error {
            StorageError::NotFound => ApplyLogError::EndOfLog,
            _ => ApplyLogError::Storage { source: error },
        }
    }
}

/// Error related to checkpoint loading
#[derive(thiserror::Error, Debug)]
pub enum LoadCheckpointError {
    /// Error returned when the JSON checkpoint is not found.
    #[error("Checkpoint file not found")]
    NotFound,
    /// Error returned when the JSON checkpoint is invalid.
    #[error("Invalid JSON in checkpoint: {source}")]
    InvalidJson {
        /// Error details returned while reading the JSON.
        #[from]
        source: serde_json::error::Error,
    },
    /// Error returned when it failed to read the checkpoint content.
    #[error("Failed to read checkpoint content: {source}")]
    Storage {
        /// Storage error details returned while reading the checkpoint content.
        source: StorageError,
    },
}

impl From<StorageError> for LoadCheckpointError {
    fn from(error: StorageError) -> Self {
        match error {
            StorageError::NotFound => LoadCheckpointError::NotFound,
            _ => LoadCheckpointError::Storage { source: error },
        }
    }
}

#[derive(Default, Debug)]
struct DeltaTableState {
    // A remove action should remain in the state of the table as a tombstone until it has expired.
    // A tombstone expires when the creation timestamp of the delta file exceeds the expiration
    tombstones: Vec<action::Remove>,
    files: Vec<action::Add>,
    commit_infos: Vec<Value>,
    app_transaction_version: HashMap<String, DeltaDataTypeVersion>,
    min_reader_version: i32,
    min_writer_version: i32,
    current_metadata: Option<DeltaTableMetaData>,
}

#[inline]
/// Return path relative to parent_path
fn extract_rel_path<'a, 'b>(
    parent_path: &'b str,
    path: &'a str,
) -> Result<&'a str, DeltaTableError> {
    if path.starts_with(&parent_path) {
        // plus one to account for path separator
        Ok(&path[parent_path.len() + 1..])
    } else {
        Err(DeltaTableError::Generic(format!(
            "Parent path `{}` is not a prefix of path `{}`",
            parent_path, path
        )))
    }
}

/// In memory representation of a Delta Table
pub struct DeltaTable {
    /// The version of the table as of the most recent loaded Delta log entry.
    pub version: DeltaDataTypeVersion,
    /// The URI the DeltaTable was loaded from.
    pub table_uri: String,

    state: DeltaTableState,

    // metadata
    // application_transactions
    storage: Box<dyn StorageBackend>,

    last_check_point: Option<CheckPoint>,
    log_uri: String,
    version_timestamp: HashMap<DeltaDataTypeVersion, i64>,
}

impl DeltaTable {
    fn commit_uri_from_version(&self, version: DeltaDataTypeVersion) -> String {
        let version = format!("{:020}.json", version);
        self.storage.join_path(&self.log_uri, &version)
    }

    fn tmp_commit_uri(&self, token: &str) -> String {
        let path = format!("_commit_{}.json", token);
        self.storage.join_path(&self.log_uri, &path)
    }

    fn get_checkpoint_data_paths(&self, check_point: &CheckPoint) -> Vec<String> {
        let checkpoint_prefix_pattern = format!("{:020}", check_point.version);
        let checkpoint_prefix = self
            .storage
            .join_path(&self.log_uri, &checkpoint_prefix_pattern);
        let mut checkpoint_data_paths = Vec::new();

        match check_point.parts {
            None => {
                checkpoint_data_paths.push(format!("{}.checkpoint.parquet", checkpoint_prefix));
            }
            Some(parts) => {
                for i in 0..parts {
                    checkpoint_data_paths.push(format!(
                        "{}.checkpoint.{:010}.{:010}.parquet",
                        checkpoint_prefix,
                        i + 1,
                        parts
                    ));
                }
            }
        }

        checkpoint_data_paths
    }

    async fn get_last_checkpoint(&self) -> Result<CheckPoint, LoadCheckpointError> {
        let last_checkpoint_path = self.storage.join_path(&self.log_uri, "_last_checkpoint");
        let data = self.storage.get_obj(&last_checkpoint_path).await?;

        Ok(serde_json::from_slice(&data)?)
    }

    async fn find_latest_check_point_for_version(
        &self,
        version: DeltaDataTypeVersion,
    ) -> Result<Option<CheckPoint>, DeltaTableError> {
        lazy_static! {
            static ref CHECKPOINT_REGEX: Regex =
                Regex::new(r#"^*[/\\]_delta_log[/\\](\d{20})\.checkpoint\.parquet$"#).unwrap();
            static ref CHECKPOINT_PARTS_REGEX: Regex = Regex::new(
                r#"^*[/\\]_delta_log[/\\](\d{20})\.checkpoint\.\d{10}\.(\d{10})\.parquet$"#
            )
            .unwrap();
        }

        let mut cp: Option<CheckPoint> = None;
        let mut stream = self.storage.list_objs(&self.log_uri).await?;

        while let Some(obj_meta) = stream.next().await {
            // Exit early if any objects can't be listed.
            let obj_meta = obj_meta?;
            if let Some(captures) = CHECKPOINT_REGEX.captures(&obj_meta.path) {
                let curr_ver_str = captures.get(1).unwrap().as_str();
                let curr_ver: DeltaDataTypeVersion = curr_ver_str.parse().unwrap();
                if curr_ver > version {
                    // skip checkpoints newer than max version
                    continue;
                }
                if cp.is_none() || curr_ver > cp.unwrap().version {
                    cp = Some(CheckPoint {
                        version: curr_ver,
                        size: 0,
                        parts: None,
                    });
                }
                continue;
            }

            if let Some(captures) = CHECKPOINT_PARTS_REGEX.captures(&obj_meta.path) {
                let curr_ver_str = captures.get(1).unwrap().as_str();
                let curr_ver: DeltaDataTypeVersion = curr_ver_str.parse().unwrap();
                if curr_ver > version {
                    // skip checkpoints newer than max version
                    continue;
                }
                if cp.is_none() || curr_ver > cp.unwrap().version {
                    let parts_str = captures.get(2).unwrap().as_str();
                    let parts = parts_str.parse().unwrap();
                    cp = Some(CheckPoint {
                        version: curr_ver,
                        size: 0,
                        parts: Some(parts),
                    });
                }
                continue;
            }
        }

        Ok(cp)
    }

    fn apply_log_from_bufread<R: BufRead>(
        &mut self,
        reader: BufReader<R>,
    ) -> Result<(), ApplyLogError> {
        for line in reader.lines() {
            let action: Action = serde_json::from_str(line?.as_str())?;
            process_action(&mut self.state, &action)?;
        }

        Ok(())
    }

    async fn apply_log(&mut self, version: DeltaDataTypeVersion) -> Result<(), ApplyLogError> {
        let commit_uri = self.commit_uri_from_version(version);
        let commit_log_bytes = self.storage.get_obj(&commit_uri).await?;
        let reader = BufReader::new(Cursor::new(commit_log_bytes));

        self.apply_log_from_bufread(reader)
    }

    async fn restore_checkpoint(&mut self, check_point: CheckPoint) -> Result<(), DeltaTableError> {
        let checkpoint_data_paths = self.get_checkpoint_data_paths(&check_point);
        // process actions from checkpoint
        self.state = DeltaTableState::default();
        for f in &checkpoint_data_paths {
            let obj = self.storage.get_obj(&f).await?;
            let preader = SerializedFileReader::new(SliceableCursor::new(obj))?;
            let schema = preader.metadata().file_metadata().schema();
            if !schema.is_group() {
                return Err(DeltaTableError::from(action::ActionError::Generic(
                    "Action record in checkpoint should be a struct".to_string(),
                )));
            }
            for record in preader.get_row_iter(None)? {
                process_action(
                    &mut self.state,
                    &Action::from_parquet_record(&schema, &record)?,
                )?;
            }
        }

        Ok(())
    }

    async fn get_latest_version(&mut self) -> Result<DeltaDataTypeVersion, DeltaTableError> {
        let mut version = match self.get_last_checkpoint().await {
            Ok(last_check_point) => last_check_point.version,
            Err(LoadCheckpointError::NotFound) => {
                // no checkpoint, start with version 0
                0
            }
            Err(e) => {
                return Err(DeltaTableError::LoadCheckpoint { source: e });
            }
        };

        // scan logs after checkpoint
        loop {
            match self
                .storage
                .head_obj(&self.commit_uri_from_version(version))
                .await
            {
                Ok(meta) => {
                    // also cache timestamp for version
                    self.version_timestamp
                        .insert(version, meta.modified.timestamp());
                    version += 1;
                }
                Err(e) => {
                    match e {
                        StorageError::NotFound => {
                            version -= 1;
                        }
                        _ => return Err(DeltaTableError::from(e)),
                    }
                    break;
                }
            }
        }

        Ok(version)
    }

    /// Load DeltaTable with data from latest checkpoint
    pub async fn load(&mut self) -> Result<(), DeltaTableError> {
        match self.get_last_checkpoint().await {
            Ok(last_check_point) => {
                self.last_check_point = Some(last_check_point);
                self.restore_checkpoint(last_check_point).await?;
                self.version = last_check_point.version + 1;
            }
            Err(LoadCheckpointError::NotFound) => {
                // no checkpoint, start with version 0
                self.version = 0;
            }
            Err(e) => {
                return Err(DeltaTableError::LoadCheckpoint { source: e });
            }
        }

        self.apply_logs_after_current_version().await?;

        Ok(())
    }

    /// Updates the DeltaTable to the most recent state committed to the transaction log.
    pub async fn update(&mut self) -> Result<(), DeltaTableError> {
        match self.get_last_checkpoint().await {
            Ok(last_check_point) => {
                if self.last_check_point != Some(last_check_point) {
                    self.last_check_point = Some(last_check_point);
                    self.restore_checkpoint(last_check_point).await?;
                    self.version = last_check_point.version + 1;
                }
            }
            Err(LoadCheckpointError::NotFound) => {
                self.version += 1;
            }
            Err(e) => {
                return Err(DeltaTableError::LoadCheckpoint { source: e });
            }
        }

        self.apply_logs_after_current_version().await?;

        Ok(())
    }

    async fn apply_logs_after_current_version(&mut self) -> Result<(), DeltaTableError> {
        // replay logs after checkpoint
        loop {
            match self.apply_log(self.version).await {
                Ok(_) => {
                    self.version += 1;
                }
                Err(e) => {
                    match e {
                        ApplyLogError::EndOfLog => {
                            self.version -= 1;
                            if self.version == -1 {
                                // no snapshot found, no 0 version found.  this is not a delta
                                // table, possibly an empty directroy.
                                return Err(DeltaTableError::NotATable);
                            }
                        }
                        _ => {
                            return Err(DeltaTableError::from(e));
                        }
                    }
                    break;
                }
            }
        }

        Ok(())
    }

    /// Loads the DeltaTable state for the given version.
    pub async fn load_version(
        &mut self,
        version: DeltaDataTypeVersion,
    ) -> Result<(), DeltaTableError> {
        // check if version is valid
        let commit_uri = self.commit_uri_from_version(version);
        match self.storage.head_obj(&commit_uri).await {
            Ok(_) => {}
            Err(StorageError::NotFound) => {
                return Err(DeltaTableError::InvalidVersion(version));
            }
            Err(e) => {
                return Err(DeltaTableError::from(e));
            }
        }
        self.version = version;

        let mut next_version;
        // 1. find latest checkpoint below version
        match self.find_latest_check_point_for_version(version).await? {
            Some(check_point) => {
                self.restore_checkpoint(check_point).await?;
                next_version = check_point.version + 1;
            }
            None => {
                // no checkpoint found, start from the beginning
                next_version = 0;
            }
        }

        // 2. apply all logs starting from checkpoint
        while next_version <= self.version {
            self.apply_log(next_version).await?;
            next_version += 1;
        }

        Ok(())
    }

    async fn get_version_timestamp(
        &mut self,
        version: DeltaDataTypeVersion,
    ) -> Result<i64, DeltaTableError> {
        match self.version_timestamp.get(&version) {
            Some(ts) => Ok(*ts),
            None => {
                let meta = self
                    .storage
                    .head_obj(&self.commit_uri_from_version(version))
                    .await?;
                let ts = meta.modified.timestamp();
                // also cache timestamp for version
                self.version_timestamp.insert(version, ts);

                Ok(ts)
            }
        }
    }

    /// Returns the file list tracked in current table state filtered by provided
    /// `PartitionFilter`s.
    pub fn get_files_by_partitions(
        &self,
        filters: &[PartitionFilter<&str>],
    ) -> Result<Vec<String>, DeltaTableError> {
        let partitions_number = match &self
            .state
            .current_metadata
            .as_ref()
            .ok_or(DeltaTableError::NoMetadata)?
            .partition_columns
        {
            partitions if !partitions.is_empty() => partitions.len(),
            _ => return Err(DeltaTableError::LoadPartitions),
        };
        let separator = "/";
        let files = self
            .state
            .files
            .iter()
            .filter(|add| {
                let partitions = add
                    .path
                    .splitn(partitions_number + 1, separator)
                    .filter_map(|p: &str| DeltaTablePartition::try_from(p).ok())
                    .collect::<Vec<DeltaTablePartition>>();
                filters
                    .iter()
                    .all(|filter| filter.match_partitions(&partitions))
            })
            .map(|add| add.path.clone())
            .collect();

        Ok(files)
    }

    /// Return the file uris as strings for the partition(s)
    #[deprecated(
        since = "0.4.0",
        note = "Please use the get_file_uris_by_partitions function instead"
    )]
    pub fn get_file_paths_by_partitions(
        &self,
        filters: &[PartitionFilter<&str>],
    ) -> Result<Vec<String>, DeltaTableError> {
        self.get_file_uris_by_partitions(filters)
    }

    /// Return the file uris as strings for the partition(s)
    pub fn get_file_uris_by_partitions(
        &self,
        filters: &[PartitionFilter<&str>],
    ) -> Result<Vec<String>, DeltaTableError> {
        let files = self.get_files_by_partitions(filters)?;
        Ok(files
            .iter()
            .map(|fname| self.storage.join_path(&self.table_uri, fname))
            .collect())
    }

    /// Return a refernece to the "add" actions present in the loaded state
    pub fn get_actions(&self) -> &Vec<action::Add> {
        &self.state.files
    }

    /// Returns an iterator of file names present in the loaded state
    #[inline]
    pub fn get_files_iter(&self) -> impl Iterator<Item = &str> {
        self.state.files.iter().map(|add| add.path.as_str())
    }

    /// Returns a collection of file names present in the loaded state
    #[inline]
    pub fn get_files(&self) -> Vec<&str> {
        self.get_files_iter().collect()
    }

    /// Returns file names present in the loaded state in HashSet
    pub fn get_file_set(&self) -> HashSet<&str> {
        self.state
            .files
            .iter()
            .map(|add| add.path.as_str())
            .collect()
    }

    /// Returns a URIs for all active files present in the current table version.
    #[deprecated(
        since = "0.4.0",
        note = "Please use the get_file_uris function instead"
    )]
    pub fn get_file_paths(&self) -> Vec<String> {
        self.get_file_uris()
    }

    /// Returns a URIs for all active files present in the current table version.
    pub fn get_file_uris(&self) -> Vec<String> {
        self.state
            .files
            .iter()
            .map(|add| self.storage.join_path(&self.table_uri, &add.path))
            .collect()
    }

    /// Returns the metadata associated with the loaded state.
    pub fn get_metadata(&self) -> Result<&DeltaTableMetaData, DeltaTableError> {
        self.state
            .current_metadata
            .as_ref()
            .ok_or(DeltaTableError::NoMetadata)
    }

    /// Returns a vector of tombstones (i.e. `Remove` actions present in the current delta log.
    pub fn get_tombstones(&self) -> &Vec<action::Remove> {
        &self.state.tombstones
    }

    /// Returns the current version of the DeltaTable based on the loaded metadata.
    pub fn get_app_transaction_version(&self) -> &HashMap<String, DeltaDataTypeVersion> {
        &self.state.app_transaction_version
    }

    /// Returns the minimum reader version supported by the DeltaTable based on the loaded
    /// metadata.
    pub fn get_min_reader_version(&self) -> i32 {
        self.state.min_reader_version
    }

    /// Returns the minimum writer version supported by the DeltaTable based on the loaded
    /// metadata.
    pub fn get_min_writer_version(&self) -> i32 {
        self.state.min_writer_version
    }

    /// List files no longer referenced by a Delta table and are older than the retention threshold.
    fn get_stale_files(&self, retention_hours: u64) -> Result<HashSet<&str>, DeltaTableError> {
        if retention_hours < 168 {
            return Err(DeltaTableError::InvalidVacuumRetentionPeriod);
        }
        let before_duration = (SystemTime::now() - Duration::from_secs(3600 * retention_hours))
            .duration_since(UNIX_EPOCH);
        let delete_before_timestamp = match before_duration {
            Ok(duration) => duration.as_millis() as i64,
            Err(_) => return Err(DeltaTableError::InvalidVacuumRetentionPeriod),
        };

        Ok(self
            .get_tombstones()
            .iter()
<<<<<<< HEAD
            .filter(|tombstone| tombstone.deletionTimestamp < delete_before_timestamp)
            .map(|tombstone| tombstone.path.as_str())
            .collect::<HashSet<_>>())
=======
            .filter(|tombstone| tombstone.deletion_timestamp < delete_before_timestamp)
            .map(|tombstone| self.storage.join_path(&self.table_path, &tombstone.path))
            .collect::<Vec<String>>())
>>>>>>> f6591b55
    }

    /// Whether a path should be hidden for delta-related file operations, such as Vacuum.
    /// Names of the form partitionCol=[value] are partition directories, and should be
    /// deleted even if they'd normally be hidden. The _db_index directory contains (bloom filter)
    /// indexes and these must be deleted when the data they are tied to is deleted.
    fn is_hidden_directory(&self, path_name: &str) -> Result<bool, DeltaTableError> {
        Ok((path_name.starts_with('.') || path_name.starts_with('_'))
            && !path_name.starts_with("_delta_index")
            && !path_name.starts_with("_change_data")
            && !self
                .state
                .current_metadata
                .as_ref()
                .ok_or(DeltaTableError::NoMetadata)?
                .partition_columns
                .iter()
                .any(|partition_column| path_name.starts_with(partition_column)))
    }

    /// Run the Vacuum command on the Delta Table: delete files no longer referenced by a Delta table and are older than the retention threshold.
    /// We do not recommend that you set a retention interval shorter than 7 days, because old snapshots and uncommitted files can still be in use by concurrent readers or writers to the table. If vacuum cleans up active files, concurrent readers can fail or, worse, tables can be corrupted when vacuum deletes files that have not yet been committed.
    pub async fn vacuum(
        &mut self,
        retention_hours: u64,
        dry_run: bool,
    ) -> Result<Vec<String>, DeltaTableError> {
        let expired_tombstones = self.get_stale_files(retention_hours)?;
        let valid_files = self.get_file_set();

        let mut files_to_delete = vec![];
        let mut all_files = self.storage.list_objs(&self.table_uri).await?;

        // TODO: table_path is currently only used in vacuum, consider precalcualte it during table
        // struct initialization if it ends up being used in other hot paths
        let table_path = parse_uri(&self.table_uri)?.path();

        while let Some(obj_meta) = all_files.next().await {
            let obj_meta = obj_meta?;
            // We can't use self.table_uri as the prefix to extract relative path because
            // obj_meta.path is not a URI. For example, for S3 objects, obj_meta.path is just the
            // object key without `s3://` and bucket name.
            let rel_path = extract_rel_path(&table_path, &obj_meta.path)?;

            if valid_files.contains(rel_path) // file is still being tracked in table
                || !expired_tombstones.contains(rel_path) // file is not an expired tombstone
                || self.is_hidden_directory(rel_path)?
            {
                continue;
            }

            files_to_delete.push(obj_meta.path);
        }

        if dry_run {
            return Ok(files_to_delete);
        }

        for rel_path in &files_to_delete {
            match self
                .storage
                .delete_obj(&self.storage.join_path(&self.table_uri, rel_path))
                .await
            {
                Ok(_) => continue,
                Err(StorageError::NotFound) => continue,
                Err(err) => return Err(DeltaTableError::StorageError { source: err }),
            }
        }

        Ok(files_to_delete)
    }

    /// Return table schema parsed from transaction log. Return None if table hasn't been loaded or
    /// no metadata was found in the log.
    pub fn schema(&self) -> Option<&Schema> {
        self.state.current_metadata.as_ref().map(|m| &m.schema)
    }

    /// Return table schema parsed from transaction log. Return `DeltaTableError` if table hasn't
    /// been loaded or no metadata was found in the log.
    pub fn get_schema(&self) -> Result<&Schema, DeltaTableError> {
        self.schema().ok_or(DeltaTableError::NoSchema)
    }

    /// Creates a new DeltaTransaction for the DeltaTable.
    /// The transaction holds a mutable reference to the DeltaTable, preventing other references
    /// until the transaction is dropped.
    pub fn create_transaction(
        &mut self,
        options: Option<DeltaTransactionOptions>,
    ) -> DeltaTransaction {
        DeltaTransaction::new(self, options)
    }

    /// Create a new Delta Table struct without loading any data from backing storage.
    ///
    /// NOTE: This is for advanced users. If you don't know why you need to use this method, please
    /// call one of the `open_table` helper methods instead.
    pub fn new(
        table_uri: &str,
        storage_backend: Box<dyn StorageBackend>,
    ) -> Result<Self, DeltaTableError> {
        let table_uri = storage_backend.trim_path(table_uri);
        let log_uri_normalized = storage_backend.join_path(&table_uri, "_delta_log");
        Ok(Self {
            version: 0,
            state: DeltaTableState::default(),
            storage: storage_backend,
            table_uri,
            last_check_point: None,
            log_uri: log_uri_normalized,
            version_timestamp: HashMap::new(),
        })
    }

    /// Time travel Delta table to latest version that's created at or before provided `datetime`
    /// argument.
    ///
    /// Internally, this methods performs a binary search on all Delta transaction logs.
    pub async fn load_with_datetime(
        &mut self,
        datetime: DateTime<Utc>,
    ) -> Result<(), DeltaTableError> {
        let mut min_version = 0;
        let mut max_version = self.get_latest_version().await?;
        let mut version = min_version;
        let target_ts = datetime.timestamp();

        // binary search
        while min_version <= max_version {
            let pivot = (max_version + min_version) / 2;
            version = pivot;
            let pts = self.get_version_timestamp(pivot).await?;

            match pts.cmp(&target_ts) {
                Ordering::Equal => {
                    break;
                }
                Ordering::Less => {
                    min_version = pivot + 1;
                }
                Ordering::Greater => {
                    max_version = pivot - 1;
                    version = max_version
                }
            }
        }

        if version < 0 {
            version = 0;
        }

        self.load_version(version).await
    }
}

impl fmt::Display for DeltaTable {
    fn fmt(&self, f: &mut fmt::Formatter) -> fmt::Result {
        writeln!(f, "DeltaTable({})", self.table_uri)?;
        writeln!(f, "\tversion: {}", self.version)?;
        match self.state.current_metadata.as_ref() {
            Some(metadata) => {
                writeln!(f, "\tmetadata: {}", metadata)?;
            }
            None => {
                writeln!(f, "\tmetadata: None")?;
            }
        }
        writeln!(
            f,
            "\tmin_version: read={}, write={}",
            self.state.min_reader_version, self.state.min_writer_version
        )?;
        writeln!(f, "\tfiles count: {}", self.state.files.len())
    }
}

impl std::fmt::Debug for DeltaTable {
    fn fmt(&self, f: &mut std::fmt::Formatter<'_>) -> Result<(), std::fmt::Error> {
        write!(f, "DeltaTable <{}>", self.table_uri)
    }
}

/// Error returned by the DeltaTransaction struct
#[derive(thiserror::Error, Debug)]
pub enum DeltaTransactionError {
    /// Error that indicates the transaction commit attempt failed. The wrapped inner error
    /// contains details.
    #[error("Transaction commit attempt failed. Last error: {inner}")]
    TransactionCommitAttempt {
        /// The wrapped TransactionCommitAttemptError.
        inner: TransactionCommitAttemptError,
    },

    /// Error that indicates a Delta version conflict. i.e. a writer tried to write version _N_ but
    /// version _N_ already exists in the delta log.
    #[error("Version already existed when writing transaction. Last error: {inner}")]
    VersionAlreadyExists {
        /// The wrapped TransactionCommitAttemptError.
        inner: TransactionCommitAttemptError,
    },

    /// Error that indicates the record batch is missing a partition column required by the Delta
    /// schema.
    #[error("RecordBatch is missing partition column in Delta schema.")]
    MissingPartitionColumn,

    /// Error that indicates the transaction failed due to an underlying storage error.
    /// Specific details of the error are described by the wrapped storage error.
    #[error("Storage interaction failed: {source}")]
    Storage {
        /// The wrapped StorageError.
        source: StorageError,
    },

    /// Error that wraps an underlying DeltaTable error.
    /// The wrapped error describes the specific cause.
    #[error("DeltaTable interaction failed: {source}")]
    DeltaTable {
        /// The wrapped DeltaTable error.
        #[from]
        source: DeltaTableError,
    },

    /// Error caused by a problem while using serde_json to serialize an action.
    #[error("Action serialization failed: {source}")]
    ActionSerializationFailed {
        /// The wrapped serde_json Error.
        #[from]
        source: serde_json::Error,
    },
}

/// Error that occurs when a single transaction commit attempt fails
#[derive(thiserror::Error, Debug)]
pub enum TransactionCommitAttemptError {
    // NOTE: it would be nice to add a `num_retries` prop to this error so we can identify how frequently we hit optimistic concurrency retries and look for optimization paths
    /// Error indicating the transaction commit attempt failed because the Delta table version has already been committed.
    /// This is expected in the case of multiple writers to the same table and retried within the
    /// optimistic concurrency loop.
    #[error("Version already exists: {source}")]
    VersionExists {
        /// The wrapped StorageError.
        source: StorageError,
    },

    /// Error indicating a general DeltaTable error occurred during a transaction commit attempt.
    #[error("Commit Failed due to DeltaTable error: {source}")]
    DeltaTable {
        /// The wrapped DeltaTableError
        #[from]
        source: DeltaTableError,
    },

    /// Error indicating a general StorageError occurred during a transaction commit attempt.
    #[error("Commit Failed due to StorageError: {source}")]
    Storage {
        /// The wrapped StorageError
        source: StorageError,
    },
}

impl From<TransactionCommitAttemptError> for DeltaTransactionError {
    fn from(error: TransactionCommitAttemptError) -> Self {
        match error {
            TransactionCommitAttemptError::VersionExists { .. } => {
                DeltaTransactionError::VersionAlreadyExists { inner: error }
            }
            _ => DeltaTransactionError::TransactionCommitAttempt { inner: error },
        }
    }
}
impl From<StorageError> for TransactionCommitAttemptError {
    fn from(error: StorageError) -> Self {
        match error {
            StorageError::AlreadyExists(_) => {
                TransactionCommitAttemptError::VersionExists { source: error }
            }
            _ => TransactionCommitAttemptError::Storage { source: error },
        }
    }
}

const DEFAULT_DELTA_MAX_RETRY_COMMIT_ATTEMPTS: u32 = 10_000_000;

/// Options for customizing behavior of a `DeltaTransaction`
#[derive(Debug)]
pub struct DeltaTransactionOptions {
    /// number of retry attempts allowed when committing a transaction
    max_retry_commit_attempts: u32,
}

impl DeltaTransactionOptions {
    /// Creates a new `DeltaTransactionOptions`
    pub fn new(max_retry_commit_attempts: u32) -> Self {
        Self {
            max_retry_commit_attempts,
        }
    }
}

impl Default for DeltaTransactionOptions {
    fn default() -> Self {
        Self {
            max_retry_commit_attempts: DEFAULT_DELTA_MAX_RETRY_COMMIT_ATTEMPTS,
        }
    }
}

/// Object representing a delta transaction.
/// Clients that do not need to mutate action content in case a transaction conflict is encountered
/// may use the `commit_with` method and rely on optimistic concurrency to determine the
/// appropriate Delta version number for a commit. A good example of this type of client is an
/// append only client that does not need to maintain transaction state with external systems.
/// Clients that may need to do conflict resolution if the Delta version changes should use the `commit_version`
/// method and manage the Delta version themselves so that they can resolve data conflicts that may
/// occur between Delta versions.
#[derive(Debug)]
pub struct DeltaTransaction<'a> {
    delta_table: &'a mut DeltaTable,
    actions: Vec<Action>,
    options: DeltaTransactionOptions,
}

impl<'a> DeltaTransaction<'a> {
    /// Creates a new delta transaction.
    /// Holds a mutable reference to the delta table to prevent outside mutation while a transaction commit is in progress.
    /// Transaction behavior may be customized by passing an instance of `DeltaTransactionOptions`.
    pub fn new(delta_table: &'a mut DeltaTable, options: Option<DeltaTransactionOptions>) -> Self {
        DeltaTransaction {
            delta_table,
            actions: vec![],
            options: options.unwrap_or_else(DeltaTransactionOptions::default),
        }
    }

    /// Add an arbitrary "action" to the actions associated with this transaction
    pub fn add_action(&mut self, action: action::Action) {
        self.actions.push(action);
    }

    /// Add an arbitrary number of actions to the actions associated with this transaction
    pub fn add_actions(&mut self, actions: Vec<action::Action>) {
        for action in actions.into_iter() {
            self.actions.push(action);
        }
    }

    /// Create a new add action and write the given bytes to the storage backend as a fully formed
    /// Parquet file
    ///
    /// add_file accepts two optional parameters:
    ///
    /// partitions: an ordered vec of WritablePartitionValues for the file to be added
    /// actions: an ordered list of Actions to be inserted into the log file _ahead_ of the Add
    ///     action for the file added. This should typically be used for txn type actions
    pub async fn add_file(
        &mut self,
        bytes: &[u8],
        partitions: Option<Vec<(String, String)>>,
    ) -> Result<(), DeltaTransactionError> {
        let mut partition_values = HashMap::new();
        if let Some(partitions) = &partitions {
            for (key, value) in partitions {
                partition_values.insert(key.clone(), value.clone());
            }
        }

        let path = self.generate_parquet_filename(partitions);
        let storage_path = self
            .delta_table
            .storage
            .join_path(&self.delta_table.table_path, &path);

        debug!("Writing a parquet file to {}", &storage_path);
        self.delta_table
            .storage
            .put_obj(&storage_path, &bytes)
            .await
            .map_err(|source| DeltaTransactionError::Storage { source })?;

        // Determine the modification timestamp to include in the add action - milliseconds since epoch
        // Err should be impossible in this case since `SystemTime::now()` is always greater than `UNIX_EPOCH`
        let modification_time = SystemTime::now().duration_since(UNIX_EPOCH).unwrap();
        let modification_time = modification_time.as_millis() as i64;

        self.actions.push(Action::add(action::Add {
            path,
            partition_values,
            modification_time,
            size: bytes.len() as i64,
            partition_values_parsed: None,
            data_change: true,
            stats: None,
            stats_parsed: None,
            tags: None,
        }));

        Ok(())
    }

    fn generate_parquet_filename(&self, partitions: Option<Vec<(String, String)>>) -> String {
        /*
         * The specific file naming for parquet is not well documented including the preceding five
         * zeros and the trailing c000 string
         *
         */
        let mut path_parts = vec![format!("part-00000-{}-c000.snappy.parquet", Uuid::new_v4())];

        if let Some(partitions) = partitions {
            for partition in partitions {
                path_parts.push(format!("{}={}", partition.0, partition.1));
            }
        }

        self.delta_table
            .storage
            .join_paths(&path_parts.iter().map(|s| s.as_str()).collect::<Vec<&str>>())
    }

    /// Commits the given actions to the delta log.
    /// This method will retry the transaction commit based on the value of `max_retry_commit_attempts` set in `DeltaTransactionOptions`.
    pub async fn commit(
        &mut self,
        _operation: Option<DeltaOperation>,
    ) -> Result<DeltaDataTypeVersion, DeltaTransactionError> {
        // TODO: stubbing `operation` parameter (which will be necessary for writing the CommitInfo action), but leaving it unused for now.
        // `CommitInfo` is a fairly dynamic data structure so we should work out the data structure approach separately.

        // TODO: calculate isolation level to use when checking for conflicts.
        // Leaving conflict checking unimplemented for now to get the "single writer" implementation off the ground.
        // Leaving some commmented code in place as a guidepost for the future.

        // let no_data_changed = actions.iter().all(|a| match a {
        //     Action::add(x) => !x.dataChange,
        //     Action::remove(x) => !x.dataChange,
        //     _ => false,
        // });
        // let isolation_level = if no_data_changed {
        //     IsolationLevel::SnapshotIsolation
        // } else {
        //     IsolationLevel::Serializable
        // };

        // TODO: create a CommitInfo action and prepend it to actions.

        // Serialize all actions that are part of this log entry.
        let log_entry = log_entry_from_actions(&self.actions)?;

        // try to commit in a loop in case other writers write the next version first
        let version = self.try_commit_loop(log_entry.as_bytes()).await?;

        // NOTE: since we have the log entry in memory already,
        // we could optimize this further by merging the log entry instead of updating from storage.
        self.delta_table.update().await?;

        Ok(version)
    }

    /// Commits the delta transaction at the specified version.
    /// Propagates version conflict errors back to the caller immediately.
    pub async fn commit_version(
        &mut self,
        version: DeltaDataTypeVersion,
        _operation: Option<DeltaOperation>,
    ) -> Result<DeltaDataTypeVersion, DeltaTransactionError> {
        // TODO: create a CommitInfo action and prepend it to actions.

<<<<<<< HEAD
        let log_entry = log_entry_from_actions(additional_actions)?;
        let tmp_commit_uri = self.prepare_commit(log_entry.as_bytes()).await?;
        let version = self.try_commit(&tmp_commit_uri, version).await?;
=======
        let log_entry = log_entry_from_actions(&self.actions)?;
        let tmp_log_path = self.prepare_commit(log_entry.as_bytes()).await?;
        let version = self.try_commit(&tmp_log_path, version).await?;
>>>>>>> f6591b55

        self.delta_table.update().await?;

        Ok(version)
    }

    async fn try_commit_loop(
        &mut self,
        log_entry: &[u8],
    ) -> Result<DeltaDataTypeVersion, TransactionCommitAttemptError> {
        let mut attempt_number: u32 = 0;

        let tmp_commit_uri = self.prepare_commit(log_entry).await?;
        loop {
            let version = self.next_attempt_version().await?;

            let commit_result = self.try_commit(&tmp_commit_uri, version).await;

            match commit_result {
                Ok(v) => {
                    return Ok(v);
                }
                Err(e) => {
                    match e {
                        TransactionCommitAttemptError::VersionExists { .. }
                            if attempt_number > self.options.max_retry_commit_attempts + 1 =>
                        {
                            debug!("Transaction attempt failed. Attempts exhausted beyond max_retry_commit_attempts of {} so failing.", self.options.max_retry_commit_attempts);
                            return Err(e);
                        }
                        TransactionCommitAttemptError::VersionExists { .. } => {
                            attempt_number += 1;
                            debug!("Transaction attempt failed. Incrementing attempt number to {} and retrying.", attempt_number);
                        }
                        // NOTE: Add other retryable errors as needed here
                        _ => {
                            return Err(e);
                        }
                    }
                }
            }
        }
    }

    async fn prepare_commit(
        &mut self,
        log_entry: &[u8],
    ) -> Result<String, TransactionCommitAttemptError> {
        let token = Uuid::new_v4().to_string();
        let tmp_commit_uri = self.delta_table.tmp_commit_uri(&token);

        self.delta_table
            .storage
            .put_obj(&tmp_commit_uri, log_entry)
            .await?;

        Ok(tmp_commit_uri)
    }

    async fn try_commit(
        &mut self,
        tmp_commit_uri: &str,
        version: DeltaDataTypeVersion,
    ) -> Result<DeltaDataTypeVersion, TransactionCommitAttemptError> {
        let commit_uri = self.delta_table.commit_uri_from_version(version);

        // move temporary commit file to delta log directory
        // rely on storage to fail if the file already exists -
        self.delta_table
            .storage
            .rename_obj(tmp_commit_uri, &commit_uri)
            .await?;

        Ok(version)
    }

    async fn next_attempt_version(
        &mut self,
    ) -> Result<DeltaDataTypeVersion, TransactionCommitAttemptError> {
        self.delta_table.update().await?;
        Ok(self.delta_table.version + 1)
    }
}

fn log_entry_from_actions(actions: &[Action]) -> Result<String, serde_json::Error> {
    let mut jsons = Vec::<String>::new();

    for action in actions {
        let json = serde_json::to_string(action)?;
        jsons.push(json);
    }

    Ok(jsons.join("\n"))
}

fn process_action(
    state: &mut DeltaTableState,
    action: &Action,
) -> Result<(), serde_json::error::Error> {
    match action {
        Action::add(v) => {
            state.files.push(v.clone());
        }
        Action::remove(v) => {
            state.files.retain(|a| *a.path != v.path);
            state.tombstones.push(v.clone());
        }
        Action::protocol(v) => {
            state.min_reader_version = v.min_reader_version;
            state.min_writer_version = v.min_writer_version;
        }
        Action::metaData(v) => {
            state.current_metadata = Some(DeltaTableMetaData {
                id: v.id.clone(),
                name: v.name.clone(),
                description: v.description.clone(),
                format: v.format.clone(),
                schema: v.get_schema()?,
                partition_columns: v.partition_columns.clone(),
                created_time: v.created_time,
                configuration: v.configuration.clone(),
            });
        }
        Action::txn(v) => {
            *state
                .app_transaction_version
                .entry(v.app_id.clone())
                .or_insert(v.version) = v.version;
        }
        Action::commitInfo(v) => {
            state.commit_infos.push(v.clone());
        }
    }

    Ok(())
}

/// Creates and loads a DeltaTable from the given path with current metadata.
/// Infers the storage backend to use from the scheme in the given table path.
pub async fn open_table(table_uri: &str) -> Result<DeltaTable, DeltaTableError> {
    let storage_backend = storage::get_backend_for_uri(table_uri)?;
    let mut table = DeltaTable::new(table_uri, storage_backend)?;
    table.load().await?;

    Ok(table)
}

/// Creates a DeltaTable from the given path and loads it with the metadata from the given version.
/// Infers the storage backend to use from the scheme in the given table path.
pub async fn open_table_with_version(
    table_uri: &str,
    version: DeltaDataTypeVersion,
) -> Result<DeltaTable, DeltaTableError> {
    let storage_backend = storage::get_backend_for_uri(table_uri)?;
    let mut table = DeltaTable::new(table_uri, storage_backend)?;
    table.load_version(version).await?;

    Ok(table)
}

/// Creates a DeltaTable from the given path.
/// Loads metadata from the version appropriate based on the given ISO-8601/RFC-3339 timestamp.
/// Infers the storage backend to use from the scheme in the given table path.
pub async fn open_table_with_ds(table_uri: &str, ds: &str) -> Result<DeltaTable, DeltaTableError> {
    let datetime = DateTime::<Utc>::from(DateTime::<FixedOffset>::parse_from_rfc3339(ds)?);
    let storage_backend = storage::get_backend_for_uri(table_uri)?;
    let mut table = DeltaTable::new(table_uri, storage_backend)?;
    table.load_with_datetime(datetime).await?;

    Ok(table)
}

/// Returns rust create version, can be use used in language bindings to expose Rust core version
pub fn crate_version() -> &'static str {
    env!("CARGO_PKG_VERSION")
}

#[cfg(test)]
mod tests {
    use super::*;
    use pretty_assertions::assert_eq;
    use std::collections::HashMap;

    #[test]
    fn state_records_new_txn_version() {
        let mut app_transaction_version = HashMap::new();
        app_transaction_version.insert("abc".to_string(), 1);
        app_transaction_version.insert("xyz".to_string(), 1);

        let mut state = DeltaTableState {
            files: vec![],
            commit_infos: vec![],
            tombstones: vec![],
            current_metadata: None,
            min_reader_version: 1,
            min_writer_version: 2,
            app_transaction_version,
        };

        let txn_action = Action::txn(action::Txn {
            app_id: "abc".to_string(),
            version: 2,
            last_updated: 0,
        });

        let _ = process_action(&mut state, &txn_action).unwrap();

        assert_eq!(2, *state.app_transaction_version.get("abc").unwrap());
        assert_eq!(1, *state.app_transaction_version.get("xyz").unwrap());
    }

    #[cfg(feature = "s3")]
    #[test]
    fn normalize_table_uri() {
        for table_uri in [
            "s3://tests/data/delta-0.8.0/",
            "s3://tests/data/delta-0.8.0//",
            "s3://tests/data/delta-0.8.0",
        ]
        .iter()
        {
            let be = storage::get_backend_for_uri(table_uri).unwrap();
            let table = DeltaTable::new(table_uri, be).unwrap();
            assert_eq!(table.table_uri, "s3://tests/data/delta-0.8.0");
        }
    }

    #[test]
    fn rel_path() {
        assert!(matches!(
            extract_rel_path("data/delta-0.8.0", "data/delta-0.8.0/abc/123"),
            Ok("abc/123"),
        ));

        assert!(matches!(
            extract_rel_path("data/delta-0.8.0", "data/delta-0.8.0/abc.json"),
            Ok("abc.json"),
        ));

        assert!(matches!(
            extract_rel_path("data/delta-0.8.0", "tests/abc.json"),
            Err(DeltaTableError::Generic(_)),
        ));
    }
}<|MERGE_RESOLUTION|>--- conflicted
+++ resolved
@@ -785,15 +785,9 @@
         Ok(self
             .get_tombstones()
             .iter()
-<<<<<<< HEAD
-            .filter(|tombstone| tombstone.deletionTimestamp < delete_before_timestamp)
+            .filter(|tombstone| tombstone.deletion_timestamp < delete_before_timestamp)
             .map(|tombstone| tombstone.path.as_str())
             .collect::<HashSet<_>>())
-=======
-            .filter(|tombstone| tombstone.deletion_timestamp < delete_before_timestamp)
-            .map(|tombstone| self.storage.join_path(&self.table_path, &tombstone.path))
-            .collect::<Vec<String>>())
->>>>>>> f6591b55
     }
 
     /// Whether a path should be hidden for delta-related file operations, such as Vacuum.
@@ -1164,15 +1158,15 @@
         }
 
         let path = self.generate_parquet_filename(partitions);
-        let storage_path = self
+        let parquet_uri = self
             .delta_table
             .storage
-            .join_path(&self.delta_table.table_path, &path);
-
-        debug!("Writing a parquet file to {}", &storage_path);
+            .join_path(&self.delta_table.table_uri, &path);
+
+        debug!("Writing a parquet file to {}", &parquet_uri);
         self.delta_table
             .storage
-            .put_obj(&storage_path, &bytes)
+            .put_obj(&parquet_uri, &bytes)
             .await
             .map_err(|source| DeltaTransactionError::Storage { source })?;
 
@@ -1263,15 +1257,9 @@
     ) -> Result<DeltaDataTypeVersion, DeltaTransactionError> {
         // TODO: create a CommitInfo action and prepend it to actions.
 
-<<<<<<< HEAD
-        let log_entry = log_entry_from_actions(additional_actions)?;
+        let log_entry = log_entry_from_actions(&self.actions)?;
         let tmp_commit_uri = self.prepare_commit(log_entry.as_bytes()).await?;
         let version = self.try_commit(&tmp_commit_uri, version).await?;
-=======
-        let log_entry = log_entry_from_actions(&self.actions)?;
-        let tmp_log_path = self.prepare_commit(log_entry.as_bytes()).await?;
-        let version = self.try_commit(&tmp_log_path, version).await?;
->>>>>>> f6591b55
 
         self.delta_table.update().await?;
 
