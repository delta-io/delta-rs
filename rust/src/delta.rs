//! Delta Table read and write implementation

// Reference: https://github.com/delta-io/delta/blob/master/PROTOCOL.md
//
use std::collections::HashMap;
use std::convert::TryFrom;
use std::fmt;
use std::fmt::Formatter;
use std::io::{BufRead, BufReader, Cursor};
use std::sync::Arc;
use std::{cmp::max, cmp::Ordering, collections::HashSet};

use super::action;
use super::action::{Action, DeltaOperation};
use super::partitions::PartitionFilter;
use super::schema::*;
use super::table_state::DeltaTableState;
use crate::action::{Add, Stats};
use crate::delta_config::DeltaConfigError;
use crate::operations::vacuum::VacuumBuilder;
use crate::storage::ObjectStoreRef;

use chrono::{DateTime, Duration, Utc};
use futures::StreamExt;
use lazy_static::lazy_static;
use log::debug;
use object_store::{path::Path, Error as ObjectStoreError, ObjectStore};
use regex::Regex;
use serde::de::{Error, SeqAccess, Visitor};
use serde::ser::SerializeSeq;
use serde::{Deserialize, Deserializer, Serialize, Serializer};
use serde_json::{Map, Value};
use uuid::Uuid;

// TODO re-exports only for transition
pub use crate::builder::{DeltaTableBuilder, DeltaTableConfig, DeltaVersion};

/// Metadata for a checkpoint file
#[derive(Serialize, Deserialize, Debug, Default, Clone, Copy)]
pub struct CheckPoint {
    /// Delta table version
    pub(crate) version: DeltaDataTypeVersion, // 20 digits decimals
    size: DeltaDataTypeLong,
    parts: Option<u32>, // 10 digits decimals
}

impl CheckPoint {
    /// Creates a new checkpoint from the given parameters.
    pub fn new(version: DeltaDataTypeVersion, size: DeltaDataTypeLong, parts: Option<u32>) -> Self {
        Self {
            version,
            size,
            parts,
        }
    }
}

impl PartialEq for CheckPoint {
    fn eq(&self, other: &Self) -> bool {
        self.version == other.version
    }
}

impl Eq for CheckPoint {}

/// A result returned by delta-rs
pub type DeltaResult<T> = Result<T, DeltaTableError>;

/// Delta Table specific error
#[derive(thiserror::Error, Debug)]
pub enum DeltaTableError {
    /// Error returned when applying transaction log failed.
    #[error("Failed to apply transaction log: {}", .source)]
    ApplyLog {
        /// Apply error details returned when applying transaction log failed.
        #[from]
        source: ApplyLogError,
    },
    /// Error returned when loading checkpoint failed.
    #[error("Failed to load checkpoint: {}", .source)]
    LoadCheckpoint {
        /// Load checkpoint error details returned when loading checkpoint failed.
        #[from]
        source: LoadCheckpointError,
    },
    /// Error returned when reading the delta log object failed.
    #[error("Failed to read delta log object: {}", .source)]
    ObjectStore {
        /// Storage error details when reading the delta log object failed.
        #[from]
        source: ObjectStoreError,
    },

    /// Error returned when parsing checkpoint parquet.
    #[cfg(any(feature = "parquet", feature = "parquet2"))]
    #[error("Failed to parse parquet: {}", .source)]
    Parquet {
        /// Parquet error details returned when reading the checkpoint failed.
        #[cfg(feature = "parquet")]
        #[from]
        source: parquet::errors::ParquetError,
        /// Parquet error details returned when reading the checkpoint failed.
        #[cfg(feature = "parquet2")]
        #[from]
        source: parquet2::error::Error,
    },

    /// Error returned when converting the schema in Arrow format failed.
    #[cfg(feature = "arrow")]
    #[error("Failed to convert into Arrow schema: {}", .source)]
    Arrow {
        /// Arrow error details returned when converting the schema in Arrow format failed
        #[from]
        source: arrow::error::ArrowError,
    },

    /// Error returned when the log record has an invalid JSON.
    #[error("Invalid JSON in log record: {}", .source)]
    InvalidJson {
        /// JSON error details returned when the log record has an invalid JSON.
        #[from]
        source: serde_json::error::Error,
    },
    /// Error returned when the DeltaTable has an invalid version.
    #[error("Invalid table version: {0}")]
    InvalidVersion(DeltaDataTypeVersion),
    /// Error returned when the DeltaTable has no data files.
    #[error("Corrupted table, cannot read data file {}: {}", .path, .source)]
    MissingDataFile {
        /// Source error details returned when the DeltaTable has no data files.
        source: std::io::Error,
        /// The Path used of the DeltaTable
        path: String,
    },
    /// Error returned when the datetime string is invalid for a conversion.
    #[error("Invalid datetime string: {}", .source)]
    InvalidDateTimeString {
        /// Parse error details returned of the datetime string parse error.
        #[from]
        source: chrono::ParseError,
    },
    /// Error returned when the action record is invalid in log.
    #[error("Invalid action record found in log: {}", .source)]
    InvalidAction {
        /// Action error details returned of the invalid action.
        #[from]
        source: action::ActionError,
    },
    /// Error returned when attempting to write bad data to the table
    #[error("Attempted to write invalid data to the table: {:#?}", violations)]
    InvalidData {
        /// Action error details returned of the invalid action.
        violations: Vec<String>,
    },
    /// Error returned when it is not a DeltaTable.
    #[error("Not a Delta table: {0}")]
    NotATable(String),

    /// Error returned when no metadata was found in the DeltaTable.
    #[error("No metadata found, please make sure table is loaded.")]
    NoMetadata,
    /// Error returned when no schema was found in the DeltaTable.
    #[error("No schema found, please make sure table is loaded.")]
    NoSchema,
    /// Error returned when no partition was found in the DeltaTable.
    #[error("No partitions found, please make sure table is partitioned.")]
    LoadPartitions,

    /// Error returned when writes are attempted with data that doesn't match the schema of the
    /// table
    #[error("Data does not match the schema or partitions of the table: {}", msg)]
    SchemaMismatch {
        /// Information about the mismatch
        msg: String,
    },

    /// Error returned when a partition is not formatted as a Hive Partition.
    #[error("This partition is not formatted with key=value: {}", .partition)]
    PartitionError {
        /// The malformed partition used.
        partition: String,
    },
    /// Error returned when a invalid partition filter was found.
    #[error("Invalid partition filter found: {}.", .partition_filter)]
    InvalidPartitionFilter {
        /// The invalid partition filter used.
        partition_filter: String,
    },
    /// Error returned when a line from log record is invalid.
    #[error("Failed to read line from log record")]
    Io {
        /// Source error details returned while reading the log record.
        #[from]
        source: std::io::Error,
    },
    /// Error returned when transaction is failed to be committed because given version already exists.
    #[error("Delta transaction failed, version {0} already exists.")]
    VersionAlreadyExists(DeltaDataTypeVersion),
    /// Error returned when user attempts to commit actions that don't belong to the next version.
    #[error("Delta transaction failed, version {0} does not follow {1}")]
    VersionMismatch(DeltaDataTypeVersion, DeltaDataTypeVersion),
<<<<<<< HEAD
    /// Error returned for non resolvable commit conflicts
    #[error("Delta transaction failed: {source}")]
    CommitConflict {
        /// underlying error returned from conflict checker
        #[from]
        source: CommitConflictError,
    },
=======
    /// A Feature is missing to perform operation
    #[error("Delta-rs must be build with feature '{feature}' to support loading from: {url}.")]
    MissingFeature {
        /// Name of the missiing feature
        feature: &'static str,
        /// Storage location url
        url: String,
    },
    /// A Feature is missing to perform operation
    #[error("Cannot infer storage location from: {0}")]
    InvalidTableLocation(String),
>>>>>>> 745a7978
    /// Generic Delta Table error
    #[error("Generic DeltaTable error: {0}")]
    Generic(String),
    /// Generic Delta Table error
    #[error("Generic error: {source}")]
    GenericError {
        /// Source error
        source: Box<dyn std::error::Error + Send + Sync + 'static>,
    },
}

/// Delta table metadata
#[derive(Serialize, Deserialize, Clone, Debug, PartialEq)]
pub struct DeltaTableMetaData {
    /// Unique identifier for this table
    pub id: Guid,
    /// User-provided identifier for this table
    pub name: Option<String>,
    /// User-provided description for this table
    pub description: Option<String>,
    /// Specification of the encoding for the files stored in the table
    pub format: action::Format,
    /// Schema of the table
    pub schema: Schema,
    /// An array containing the names of columns by which the data should be partitioned
    pub partition_columns: Vec<String>,
    /// The time when this metadata action is created, in milliseconds since the Unix epoch
    pub created_time: Option<DeltaDataTypeTimestamp>,
    /// table properties
    pub configuration: HashMap<String, Option<String>>,
}

impl DeltaTableMetaData {
    /// Create metadata for a DeltaTable from scratch
    pub fn new(
        name: Option<String>,
        description: Option<String>,
        format: Option<action::Format>,
        schema: Schema,
        partition_columns: Vec<String>,
        configuration: HashMap<String, Option<String>>,
    ) -> Self {
        // Reference implementation uses uuid v4 to create GUID:
        // https://github.com/delta-io/delta/blob/master/core/src/main/scala/org/apache/spark/sql/delta/actions/actions.scala#L350
        Self {
            id: Uuid::new_v4().to_string(),
            name,
            description,
            format: format.unwrap_or_default(),
            schema,
            partition_columns,
            created_time: Some(Utc::now().timestamp_millis()),
            configuration,
        }
    }

    /// Return the configurations of the DeltaTableMetaData; could be empty
    pub fn get_configuration(&self) -> &HashMap<String, Option<String>> {
        &self.configuration
    }

    /// Return partition fields along with their data type from the current schema.
    pub fn get_partition_col_data_types(&self) -> Vec<(&str, &SchemaDataType)> {
        // JSON add actions contain a `partitionValues` field which is a map<string, string>.
        // When loading `partitionValues_parsed` we have to convert the stringified partition values back to the correct data type.
        self.schema
            .get_fields()
            .iter()
            .filter_map(|f| {
                if self
                    .partition_columns
                    .iter()
                    .any(|s| s.as_str() == f.get_name())
                {
                    Some((f.get_name(), f.get_type()))
                } else {
                    None
                }
            })
            .collect()
    }
}

impl fmt::Display for DeltaTableMetaData {
    fn fmt(&self, f: &mut fmt::Formatter) -> fmt::Result {
        write!(
            f,
            "GUID={}, name={:?}, description={:?}, partitionColumns={:?}, createdTime={:?}, configuration={:?}",
            self.id, self.name, self.description, self.partition_columns, self.created_time, self.configuration
        )
    }
}

impl TryFrom<action::MetaData> for DeltaTableMetaData {
    type Error = serde_json::error::Error;

    fn try_from(action_metadata: action::MetaData) -> Result<Self, Self::Error> {
        let schema = action_metadata.get_schema()?;
        Ok(Self {
            id: action_metadata.id,
            name: action_metadata.name,
            description: action_metadata.description,
            format: action_metadata.format,
            schema,
            partition_columns: action_metadata.partition_columns,
            created_time: action_metadata.created_time,
            configuration: action_metadata.configuration,
        })
    }
}

impl TryFrom<DeltaTableMetaData> for action::MetaData {
    type Error = serde_json::error::Error;

    fn try_from(metadata: DeltaTableMetaData) -> Result<Self, Self::Error> {
        let schema_string = serde_json::to_string(&metadata.schema)?;
        Ok(Self {
            id: metadata.id,
            name: metadata.name,
            description: metadata.description,
            format: metadata.format,
            schema_string,
            partition_columns: metadata.partition_columns,
            created_time: metadata.created_time,
            configuration: metadata.configuration,
        })
    }
}

/// Error related to Delta log application
#[derive(thiserror::Error, Debug)]
pub enum ApplyLogError {
    /// Error returned when the end of transaction log is reached.
    #[error("End of transaction log")]
    EndOfLog,
    /// Error returned when the JSON of the log record is invalid.
    #[error("Invalid JSON in log record")]
    InvalidJson {
        /// JSON error details returned when reading the JSON log record.
        #[from]
        source: serde_json::error::Error,
    },
    /// Error returned when the storage failed to read the log content.
    #[error("Failed to read log content")]
    Storage {
        /// Storage error details returned while reading the log content.
        source: ObjectStoreError,
    },
    /// Error returned when reading delta config failed.
    #[error("Failed to read delta config: {}", .source)]
    Config {
        /// Delta config error returned when reading delta config failed.
        #[from]
        source: DeltaConfigError,
    },
    /// Error returned when a line from log record is invalid.
    #[error("Failed to read line from log record")]
    Io {
        /// Source error details returned while reading the log record.
        #[from]
        source: std::io::Error,
    },
    /// Error returned when the action record is invalid in log.
    #[error("Invalid action record found in log: {}", .source)]
    InvalidAction {
        /// Action error details returned of the invalid action.
        #[from]
        source: action::ActionError,
    },
}

impl From<ObjectStoreError> for ApplyLogError {
    fn from(error: ObjectStoreError) -> Self {
        match error {
            ObjectStoreError::NotFound { .. } => ApplyLogError::EndOfLog,
            _ => ApplyLogError::Storage { source: error },
        }
    }
}

/// Error related to checkpoint loading
#[derive(thiserror::Error, Debug)]
pub enum LoadCheckpointError {
    /// Error returned when the JSON checkpoint is not found.
    #[error("Checkpoint file not found")]
    NotFound,
    /// Error returned when the JSON checkpoint is invalid.
    #[error("Invalid JSON in checkpoint: {source}")]
    InvalidJson {
        /// Error details returned while reading the JSON.
        #[from]
        source: serde_json::error::Error,
    },
    /// Error returned when it failed to read the checkpoint content.
    #[error("Failed to read checkpoint content: {source}")]
    Storage {
        /// Storage error details returned while reading the checkpoint content.
        source: ObjectStoreError,
    },
}

impl From<ObjectStoreError> for LoadCheckpointError {
    fn from(error: ObjectStoreError) -> Self {
        match error {
            ObjectStoreError::NotFound { .. } => LoadCheckpointError::NotFound,
            _ => LoadCheckpointError::Storage { source: error },
        }
    }
}

/// The next commit that's available from underlying storage
/// TODO: Maybe remove this and replace it with Some/None and create a `Commit` struct to contain the next commit
///
#[derive(Debug)]
pub enum PeekCommit {
    /// The next commit version and associated actions
    New(DeltaDataTypeVersion, Vec<Action>),
    /// Provided DeltaVersion is up to date
    UpToDate,
}

/// In memory representation of a Delta Table
pub struct DeltaTable {
    /// The state of the table as of the most recent loaded Delta log entry.
    pub state: DeltaTableState,
    /// the load options used during load
    pub config: DeltaTableConfig,
    /// object store to access log and data files
    pub(crate) storage: ObjectStoreRef,
    /// file metadata for latest checkpoint
    last_check_point: Option<CheckPoint>,
    /// table versions associated with timestamps
    version_timestamp: HashMap<DeltaDataTypeVersion, i64>,
}

impl Serialize for DeltaTable {
    fn serialize<S>(&self, serializer: S) -> Result<S::Ok, S::Error>
    where
        S: Serializer,
    {
        let mut seq = serializer.serialize_seq(None)?;
        seq.serialize_element(&self.state)?;
        seq.serialize_element(&self.config)?;
        seq.serialize_element(self.storage.as_ref())?;
        seq.serialize_element(&self.last_check_point)?;
        seq.serialize_element(&self.version_timestamp)?;
        seq.end()
    }
}

impl<'de> Deserialize<'de> for DeltaTable {
    fn deserialize<D>(deserializer: D) -> Result<Self, D::Error>
    where
        D: Deserializer<'de>,
    {
        struct DeltaTableVisitor {}

        impl<'de> Visitor<'de> for DeltaTableVisitor {
            type Value = DeltaTable;

            fn expecting(&self, formatter: &mut Formatter) -> fmt::Result {
                formatter.write_str("struct DeltaTable")
            }

            fn visit_seq<A>(self, mut seq: A) -> Result<Self::Value, A::Error>
            where
                A: SeqAccess<'de>,
            {
                let state = seq
                    .next_element()?
                    .ok_or_else(|| A::Error::invalid_length(0, &self))?;
                let config = seq
                    .next_element()?
                    .ok_or_else(|| A::Error::invalid_length(0, &self))?;
                let storage = seq
                    .next_element()?
                    .ok_or_else(|| A::Error::invalid_length(0, &self))?;
                let last_check_point = seq
                    .next_element()?
                    .ok_or_else(|| A::Error::invalid_length(0, &self))?;
                let version_timestamp = seq
                    .next_element()?
                    .ok_or_else(|| A::Error::invalid_length(0, &self))?;

                let table = DeltaTable {
                    state,
                    config,
                    storage: Arc::new(storage),
                    last_check_point,
                    version_timestamp,
                };
                Ok(table)
            }
        }

        deserializer.deserialize_seq(DeltaTableVisitor {})
    }
}

impl DeltaTable {
    /// Create a new Delta Table struct without loading any data from backing storage.
    ///
    /// NOTE: This is for advanced users. If you don't know why you need to use this method, please
    /// call one of the `open_table` helper methods instead.
    pub fn new(storage: ObjectStoreRef, config: DeltaTableConfig) -> Self {
        Self {
            state: DeltaTableState::with_version(-1),
            storage,
            config,
            last_check_point: None,
            version_timestamp: HashMap::new(),
        }
    }

    /// Create a new [`DeltaTable`] from a [`DeltaTableState`] without loading any
    /// data from backing storage.
    ///
    /// NOTE: This is for advanced users. If you don't know why you need to use this method,
    /// please call one of the `open_table` helper methods instead.
    pub(crate) fn new_with_state(storage: ObjectStoreRef, state: DeltaTableState) -> Self {
        Self {
            state,
            storage,
            config: Default::default(),
            last_check_point: None,
            version_timestamp: HashMap::new(),
        }
    }

    /// get a shared reference to the delta object store
    pub fn object_store(&self) -> ObjectStoreRef {
        self.storage.clone()
    }

    /// The URI of the underlying data
    pub fn table_uri(&self) -> String {
        self.storage.root_uri()
    }

    /// Return the uri of commit version.
    pub fn commit_uri_from_version(&self, version: DeltaDataTypeVersion) -> Path {
        let version = format!("{:020}.json", version);
        Path::from_iter(["_delta_log", &version])
    }

    /// Return the list of paths of given checkpoint.
    pub fn get_checkpoint_data_paths(&self, check_point: &CheckPoint) -> Vec<Path> {
        let checkpoint_prefix = format!("{:020}", check_point.version);
        let log_path = self.storage.log_path();
        let mut checkpoint_data_paths = Vec::new();

        match check_point.parts {
            None => {
                let path = log_path.child(&*format!("{}.checkpoint.parquet", checkpoint_prefix));
                checkpoint_data_paths.push(path);
            }
            Some(parts) => {
                for i in 0..parts {
                    let path = log_path.child(&*format!(
                        "{}.checkpoint.{:010}.{:010}.parquet",
                        checkpoint_prefix,
                        i + 1,
                        parts
                    ));
                    checkpoint_data_paths.push(path);
                }
            }
        }

        checkpoint_data_paths
    }

    /// This method scans delta logs to find the earliest delta log version
    async fn get_earliest_delta_log_version(
        &self,
    ) -> Result<DeltaDataTypeVersion, DeltaTableError> {
        // TODO check if regex matches against path
        lazy_static! {
            static ref DELTA_LOG_REGEX: Regex =
                Regex::new(r#"^_delta_log/(\d{20})\.(json|checkpoint)*$"#).unwrap();
        }

        let mut current_delta_log_ver = DeltaDataTypeVersion::MAX;

        // Get file objects from table.
        let mut stream = self.storage.list(Some(self.storage.log_path())).await?;
        while let Some(obj_meta) = stream.next().await {
            let obj_meta = obj_meta?;

            if let Some(captures) = DELTA_LOG_REGEX.captures(obj_meta.location.as_ref()) {
                let log_ver_str = captures.get(1).unwrap().as_str();
                let log_ver: DeltaDataTypeVersion = log_ver_str.parse().unwrap();
                if log_ver < current_delta_log_ver {
                    current_delta_log_ver = log_ver;
                }
            }
        }
        Ok(current_delta_log_ver)
    }

    async fn get_last_checkpoint(&self) -> Result<CheckPoint, LoadCheckpointError> {
        let last_checkpoint_path = Path::from_iter(["_delta_log", "_last_checkpoint"]);
        match self.storage.get(&last_checkpoint_path).await {
            Ok(data) => Ok(serde_json::from_slice(&data.bytes().await?)?),
            Err(ObjectStoreError::NotFound { .. }) => {
                match self
                    .find_latest_check_point_for_version(DeltaDataTypeVersion::MAX)
                    .await
                {
                    Ok(Some(cp)) => Ok(cp),
                    _ => Err(LoadCheckpointError::NotFound),
                }
            }
            Err(err) => Err(LoadCheckpointError::Storage { source: err }),
        }
    }

    async fn find_latest_check_point_for_version(
        &self,
        version: DeltaDataTypeVersion,
    ) -> Result<Option<CheckPoint>, DeltaTableError> {
        lazy_static! {
            static ref CHECKPOINT_REGEX: Regex =
                Regex::new(r#"^_delta_log/(\d{20})\.checkpoint\.parquet$"#).unwrap();
            static ref CHECKPOINT_PARTS_REGEX: Regex =
                Regex::new(r#"^_delta_log/(\d{20})\.checkpoint\.\d{10}\.(\d{10})\.parquet$"#)
                    .unwrap();
        }

        let mut cp: Option<CheckPoint> = None;
        let mut stream = self.storage.list(Some(self.storage.log_path())).await?;

        while let Some(obj_meta) = stream.next().await {
            // Exit early if any objects can't be listed.
            // We exclude the special case of a not found error on some of the list entities.
            // This error mainly occurs for local stores when a temporary file has been deleted by
            // concurrent writers or if the table is vacuumed by another client.
            let obj_meta = match obj_meta {
                Ok(meta) => Ok(meta),
                Err(ObjectStoreError::NotFound { .. }) => continue,
                Err(err) => Err(err),
            }?;
            if let Some(captures) = CHECKPOINT_REGEX.captures(obj_meta.location.as_ref()) {
                let curr_ver_str = captures.get(1).unwrap().as_str();
                let curr_ver: DeltaDataTypeVersion = curr_ver_str.parse().unwrap();
                if curr_ver > version {
                    // skip checkpoints newer than max version
                    continue;
                }
                if cp.is_none() || curr_ver > cp.unwrap().version {
                    cp = Some(CheckPoint {
                        version: curr_ver,
                        size: 0,
                        parts: None,
                    });
                }
                continue;
            }

            if let Some(captures) = CHECKPOINT_PARTS_REGEX.captures(obj_meta.location.as_ref()) {
                let curr_ver_str = captures.get(1).unwrap().as_str();
                let curr_ver: DeltaDataTypeVersion = curr_ver_str.parse().unwrap();
                if curr_ver > version {
                    // skip checkpoints newer than max version
                    continue;
                }
                if cp.is_none() || curr_ver > cp.unwrap().version {
                    let parts_str = captures.get(2).unwrap().as_str();
                    let parts = parts_str.parse().unwrap();
                    cp = Some(CheckPoint {
                        version: curr_ver,
                        size: 0,
                        parts: Some(parts),
                    });
                }
                continue;
            }
        }

        Ok(cp)
    }

    #[cfg(any(feature = "parquet", feature = "parquet2"))]
    async fn restore_checkpoint(&mut self, check_point: CheckPoint) -> Result<(), DeltaTableError> {
        self.state = DeltaTableState::from_checkpoint(self, &check_point).await?;

        Ok(())
    }

    async fn get_latest_version(&mut self) -> Result<DeltaDataTypeVersion, DeltaTableError> {
        let mut version = match self.get_last_checkpoint().await {
            Ok(last_check_point) => last_check_point.version + 1,
            Err(LoadCheckpointError::NotFound) => {
                // no checkpoint, start with version 0
                0
            }
            Err(e) => {
                return Err(DeltaTableError::LoadCheckpoint { source: e });
            }
        };

        // scan logs after checkpoint
        loop {
            match self
                .storage
                .head(&self.commit_uri_from_version(version))
                .await
            {
                Ok(meta) => {
                    // also cache timestamp for version
                    self.version_timestamp
                        .insert(version, meta.last_modified.timestamp());
                    version += 1;
                }
                Err(e) => {
                    match e {
                        ObjectStoreError::NotFound { .. } => {
                            version -= 1;
                            if version < 0 {
                                let err = format!(
                                    "No snapshot or version 0 found, perhaps {} is an empty dir?",
                                    self.table_uri()
                                );
                                return Err(DeltaTableError::NotATable(err));
                            }
                        }
                        _ => return Err(DeltaTableError::from(e)),
                    }
                    break;
                }
            }
        }

        Ok(version)
    }

    /// Currently loaded version of the table
    pub fn version(&self) -> DeltaDataTypeVersion {
        self.state.version()
    }

    /// Load DeltaTable with data from latest checkpoint
    pub async fn load(&mut self) -> Result<(), DeltaTableError> {
        self.last_check_point = None;
        self.state = DeltaTableState::with_version(-1);
        self.update().await
    }

    /// Get the list of actions for the next commit
    pub async fn peek_next_commit(
        &self,
        current_version: DeltaDataTypeVersion,
    ) -> Result<PeekCommit, DeltaTableError> {
        let next_version = current_version + 1;
        let commit_uri = self.commit_uri_from_version(next_version);
        let commit_log_bytes = self.storage.get(&commit_uri).await;
        let commit_log_bytes = match commit_log_bytes {
            Err(ObjectStoreError::NotFound { .. }) => return Ok(PeekCommit::UpToDate),
            Err(err) => Err(err),
            Ok(result) => result.bytes().await,
        }?;

        let reader = BufReader::new(Cursor::new(commit_log_bytes));

        let mut actions = Vec::new();
        for line in reader.lines() {
            let action: action::Action = serde_json::from_str(line?.as_str())?;
            actions.push(action);
        }
        Ok(PeekCommit::New(next_version, actions))
    }

    /// Updates the DeltaTable to the most recent state committed to the transaction log by
    /// loading the last checkpoint and incrementally applying each version since.
    #[cfg(any(feature = "parquet", feature = "parquet2"))]
    pub async fn update(&mut self) -> Result<(), DeltaTableError> {
        match self.get_last_checkpoint().await {
            Ok(last_check_point) => {
                if Some(last_check_point) == self.last_check_point {
                    self.update_incremental(None).await
                } else {
                    self.last_check_point = Some(last_check_point);
                    self.restore_checkpoint(last_check_point).await?;
                    self.update_incremental(None).await
                }
            }
            Err(LoadCheckpointError::NotFound) => self.update_incremental(None).await,
            Err(source) => Err(DeltaTableError::LoadCheckpoint { source }),
        }
    }

    /// Updates the DeltaTable to the most recent state committed to the transaction log.
    #[cfg(not(any(feature = "parquet", feature = "parquet2")))]
    pub async fn update(&mut self) -> Result<(), DeltaTableError> {
        self.update_incremental(None).await
    }

    /// Updates the DeltaTable to the latest version by incrementally applying newer versions.
    /// It assumes that the table is already updated to the current version `self.version`.
    pub async fn update_incremental(
        &mut self,
        max_version: Option<DeltaDataTypeVersion>,
    ) -> Result<(), DeltaTableError> {
        while let PeekCommit::New(new_version, actions) =
            self.peek_next_commit(self.version()).await?
        {
            let s = DeltaTableState::from_actions(actions, new_version)?;
            self.state
                .merge(s, self.config.require_tombstones, self.config.require_files);
            if Some(self.version()) == max_version {
                return Ok(());
            }
        }

        if self.version() == -1 {
            let err = format!(
                "No snapshot or version 0 found, perhaps {} is an empty dir?",
                self.table_uri()
            );
            return Err(DeltaTableError::NotATable(err));
        }

        Ok(())
    }

    /// Loads the DeltaTable state for the given version.
    pub async fn load_version(
        &mut self,
        version: DeltaDataTypeVersion,
    ) -> Result<(), DeltaTableError> {
        // check if version is valid
        let commit_uri = self.commit_uri_from_version(version);
        match self.storage.head(&commit_uri).await {
            Ok(_) => {}
            Err(ObjectStoreError::NotFound { .. }) => {
                return Err(DeltaTableError::InvalidVersion(version));
            }
            Err(e) => {
                return Err(DeltaTableError::from(e));
            }
        }

        // 1. find latest checkpoint below version
        #[cfg(any(feature = "parquet", feature = "parquet2"))]
        match self.find_latest_check_point_for_version(version).await? {
            Some(check_point) => {
                self.restore_checkpoint(check_point).await?;
            }
            None => {
                // no checkpoint found, clear table state and start from the beginning
                self.state = DeltaTableState::with_version(-1);
            }
        }

        // 2. apply all logs starting from checkpoint
        self.update_incremental(Some(version)).await?;

        Ok(())
    }

    pub(crate) async fn get_version_timestamp(
        &mut self,
        version: DeltaDataTypeVersion,
    ) -> Result<i64, DeltaTableError> {
        match self.version_timestamp.get(&version) {
            Some(ts) => Ok(*ts),
            None => {
                let meta = self
                    .storage
                    .head(&self.commit_uri_from_version(version))
                    .await?;
                let ts = meta.last_modified.timestamp();
                // also cache timestamp for version
                self.version_timestamp.insert(version, ts);

                Ok(ts)
            }
        }
    }

    /// Returns provenance information, including the operation, user, and so on, for each write to a table.
    /// The table history retention is based on the `logRetentionDuration` property of the Delta Table, 30 days by default.
    /// If `limit` is given, this returns the information of the latest `limit` commits made to this table. Otherwise,
    /// it returns all commits from the earliest commit.
    pub async fn history(
        &mut self,
        limit: Option<usize>,
    ) -> Result<Vec<Map<String, Value>>, DeltaTableError> {
        let mut version = match limit {
            Some(l) => max(self.version() - l as i64 + 1, 0),
            None => self.get_earliest_delta_log_version().await?,
        };
        let mut commit_infos_list = vec![];
        let mut earliest_commit: Option<DeltaDataTypeVersion> = None;

        loop {
            match DeltaTableState::from_commit(self, version).await {
                Ok(state) => {
                    commit_infos_list.append(state.commit_infos().clone().as_mut());
                    version += 1;
                }
                Err(e) => {
                    match e {
                        ApplyLogError::EndOfLog => {
                            if earliest_commit.is_none() {
                                earliest_commit =
                                    Some(self.get_earliest_delta_log_version().await?);
                            };
                            if let Some(earliest) = earliest_commit {
                                if version < earliest {
                                    version = earliest;
                                    continue;
                                }
                            } else {
                                version -= 1;
                                if version == -1 {
                                    let err = format!(
                                        "No snapshot or version 0 found, perhaps {} is an empty dir?",
                                        self.table_uri()
                                    );
                                    return Err(DeltaTableError::NotATable(err));
                                }
                            }
                        }
                        _ => {
                            return Err(DeltaTableError::from(e));
                        }
                    }
                    return Ok(commit_infos_list);
                }
            }
        }
    }

    /// Obtain Add actions for files that match the filter
    pub fn get_active_add_actions_by_partitions<'a>(
        &'a self,
        filters: &'a [PartitionFilter<'a, &'a str>],
    ) -> Result<impl Iterator<Item = &'a Add> + '_, DeltaTableError> {
        self.state.get_active_add_actions_by_partitions(filters)
    }

    /// Returns the file list tracked in current table state filtered by provided
    /// `PartitionFilter`s.
    pub fn get_files_by_partitions(
        &self,
        filters: &[PartitionFilter<&str>],
    ) -> Result<Vec<Path>, DeltaTableError> {
        Ok(self
            .get_active_add_actions_by_partitions(filters)?
            .map(|add| Path::from(add.path.as_ref()))
            .collect())
    }

    /// Return the file uris as strings for the partition(s)
    pub fn get_file_uris_by_partitions(
        &self,
        filters: &[PartitionFilter<&str>],
    ) -> Result<Vec<String>, DeltaTableError> {
        let files = self.get_files_by_partitions(filters)?;
        Ok(files
            .iter()
            .map(|fname| self.storage.to_uri(fname))
            .collect())
    }

    /// Returns an iterator of file names present in the loaded state
    #[inline]
    pub fn get_files_iter(&self) -> impl Iterator<Item = Path> + '_ {
        self.state.file_paths_iter()
    }

    /// Returns a collection of file names present in the loaded state
    #[inline]
    pub fn get_files(&self) -> Vec<Path> {
        self.state.file_paths_iter().collect()
    }

    /// Returns file names present in the loaded state in HashSet
    pub fn get_file_set(&self) -> HashSet<Path> {
        self.state.file_paths_iter().collect()
    }

    /// Returns a URIs for all active files present in the current table version.
    pub fn get_file_uris(&self) -> impl Iterator<Item = String> + '_ {
        self.state
            .file_paths_iter()
            .map(|path| self.storage.to_uri(&path))
    }

    /// Returns statistics for files, in order
    pub fn get_stats(&self) -> impl Iterator<Item = Result<Option<Stats>, DeltaTableError>> + '_ {
        self.state
            .files()
            .iter()
            .map(|add| add.get_stats().map_err(DeltaTableError::from))
    }

    /// Returns partition values for files, in order
    pub fn get_partition_values(
        &self,
    ) -> impl Iterator<Item = &HashMap<String, Option<String>>> + '_ {
        self.state.files().iter().map(|add| &add.partition_values)
    }

    /// Returns the currently loaded state snapshot.
    pub fn get_state(&self) -> &DeltaTableState {
        &self.state
    }

    /// Returns the metadata associated with the loaded state.
    pub fn get_metadata(&self) -> Result<&DeltaTableMetaData, DeltaTableError> {
        self.state
            .current_metadata()
            .ok_or(DeltaTableError::NoMetadata)
    }

    /// Returns a vector of active tombstones (i.e. `Remove` actions present in the current delta log).
    pub fn get_tombstones(&self) -> impl Iterator<Item = &action::Remove> {
        self.state.unexpired_tombstones()
    }

    /// Returns the current version of the DeltaTable based on the loaded metadata.
    pub fn get_app_transaction_version(&self) -> &HashMap<String, DeltaDataTypeVersion> {
        self.state.app_transaction_version()
    }

    /// Returns the minimum reader version supported by the DeltaTable based on the loaded
    /// metadata.
    pub fn get_min_reader_version(&self) -> i32 {
        self.state.min_reader_version()
    }

    /// Returns the minimum writer version supported by the DeltaTable based on the loaded
    /// metadata.
    pub fn get_min_writer_version(&self) -> i32 {
        self.state.min_writer_version()
    }

    /// Return table schema parsed from transaction log. Return None if table hasn't been loaded or
    /// no metadata was found in the log.
    pub fn schema(&self) -> Option<&Schema> {
        self.state.current_metadata().map(|m| &m.schema)
    }

    /// Return table schema parsed from transaction log. Return `DeltaTableError` if table hasn't
    /// been loaded or no metadata was found in the log.
    pub fn get_schema(&self) -> Result<&Schema, DeltaTableError> {
        self.schema().ok_or(DeltaTableError::NoSchema)
    }

    /// Return the tables configurations that are encapsulated in the DeltaTableStates currentMetaData field
    pub fn get_configurations(&self) -> Result<&HashMap<String, Option<String>>, DeltaTableError> {
        Ok(self
            .state
            .current_metadata()
            .ok_or(DeltaTableError::NoMetadata)?
            .get_configuration())
    }

    /// Vacuum the delta table. See [`VacuumBuilder`] for more information.
    pub async fn vacuum(
        &mut self,
        retention_hours: Option<u64>,
        dry_run: bool,
        enforce_retention_duration: bool,
    ) -> Result<Vec<String>, DeltaTableError> {
        let mut plan = VacuumBuilder::new(self.object_store(), self.state.clone())
            .with_dry_run(dry_run)
            .with_enforce_retention_duration(enforce_retention_duration);
        if let Some(hours) = retention_hours {
            plan = plan.with_retention_period(Duration::hours(hours as i64));
        }

        let (table, metrics) = plan.await?;
        self.state = table.state;
        Ok(metrics.files_deleted)
    }

    /// Creates a new DeltaTransaction for the DeltaTable.
    /// The transaction holds a mutable reference to the DeltaTable, preventing other references
    /// until the transaction is dropped.
    pub fn create_transaction(
        &mut self,
        options: Option<DeltaTransactionOptions>,
    ) -> DeltaTransaction {
        DeltaTransaction::new(self, options)
    }

    /// Tries to commit a prepared commit file. Returns `DeltaTableError::VersionAlreadyExists`
    /// if the given `version` already exists. The caller should handle the retry logic itself.
    /// This is low-level transaction API. If user does not want to maintain the commit loop then
    /// the `DeltaTransaction.commit` is desired to be used as it handles `try_commit_transaction`
    /// with retry logic.
    pub async fn try_commit_transaction(
        &mut self,
        commit: &PreparedCommit,
        version: DeltaDataTypeVersion,
    ) -> Result<DeltaDataTypeVersion, DeltaTableError> {
        // move temporary commit file to delta log directory
        // rely on storage to fail if the file already exists -
        self.storage
            .rename_if_not_exists(&commit.uri, &self.commit_uri_from_version(version))
            .await
            .map_err(|e| match e {
                ObjectStoreError::AlreadyExists { .. } => {
                    DeltaTableError::VersionAlreadyExists(version)
                }
                _ => DeltaTableError::from(e),
            })?;

        self.update().await?;

        Ok(version)
    }

    /// Create a DeltaTable with version 0 given the provided MetaData, Protocol, and CommitInfo
    pub async fn create(
        &mut self,
        metadata: DeltaTableMetaData,
        protocol: action::Protocol,
        commit_info: Option<Map<String, Value>>,
        add_actions: Option<Vec<action::Add>>,
    ) -> Result<(), DeltaTableError> {
        let meta = action::MetaData::try_from(metadata)?;

        // delta-rs commit info will include the delta-rs version and timestamp as of now
        let mut enriched_commit_info = commit_info.unwrap_or_default();
        enriched_commit_info.insert(
            "delta-rs".to_string(),
            Value::String(crate_version().to_string()),
        );
        enriched_commit_info.insert(
            "timestamp".to_string(),
            Value::Number(serde_json::Number::from(Utc::now().timestamp_millis())),
        );

        let mut actions = vec![
            Action::commitInfo(enriched_commit_info),
            Action::protocol(protocol),
            Action::metaData(meta),
        ];
        if let Some(add_actions) = add_actions {
            for add_action in add_actions {
                actions.push(Action::add(add_action));
            }
        };

        let mut transaction = self.create_transaction(None);
        transaction.add_actions(actions.clone());

        let prepared_commit = transaction.prepare_commit(None, None).await?;
        let committed_version = self.try_commit_transaction(&prepared_commit, 0).await?;

        let new_state = DeltaTableState::from_commit(self, committed_version).await?;
        self.state.merge(
            new_state,
            self.config.require_tombstones,
            self.config.require_files,
        );

        Ok(())
    }

    /// Time travel Delta table to the latest version that's created at or before provided
    /// `datetime` argument.
    ///
    /// Internally, this methods performs a binary search on all Delta transaction logs.
    pub async fn load_with_datetime(
        &mut self,
        datetime: DateTime<Utc>,
    ) -> Result<(), DeltaTableError> {
        let mut min_version = 0;
        let mut max_version = self.get_latest_version().await?;
        let mut version = min_version;
        let target_ts = datetime.timestamp();

        // binary search
        while min_version <= max_version {
            let pivot = (max_version + min_version) / 2;
            version = pivot;
            let pts = self.get_version_timestamp(pivot).await?;

            match pts.cmp(&target_ts) {
                Ordering::Equal => {
                    break;
                }
                Ordering::Less => {
                    min_version = pivot + 1;
                }
                Ordering::Greater => {
                    max_version = pivot - 1;
                    version = max_version
                }
            }
        }

        if version < 0 {
            version = 0;
        }

        self.load_version(version).await
    }
}

impl fmt::Display for DeltaTable {
    fn fmt(&self, f: &mut fmt::Formatter) -> fmt::Result {
        writeln!(f, "DeltaTable({})", self.table_uri())?;
        writeln!(f, "\tversion: {}", self.version())?;
        match self.state.current_metadata() {
            Some(metadata) => {
                writeln!(f, "\tmetadata: {}", metadata)?;
            }
            None => {
                writeln!(f, "\tmetadata: None")?;
            }
        }
        writeln!(
            f,
            "\tmin_version: read={}, write={}",
            self.state.min_reader_version(),
            self.state.min_writer_version()
        )?;
        writeln!(f, "\tfiles count: {}", self.state.files().len())
    }
}

impl std::fmt::Debug for DeltaTable {
    fn fmt(&self, f: &mut std::fmt::Formatter<'_>) -> Result<(), std::fmt::Error> {
        write!(f, "DeltaTable <{}>", self.table_uri())
    }
}

const DEFAULT_DELTA_MAX_RETRY_COMMIT_ATTEMPTS: u32 = 10_000_000;

/// Options for customizing behavior of a `DeltaTransaction`
#[derive(Debug)]
pub struct DeltaTransactionOptions {
    /// number of retry attempts allowed when committing a transaction
    max_retry_commit_attempts: u32,
}

impl DeltaTransactionOptions {
    /// Creates a new `DeltaTransactionOptions`
    pub fn new(max_retry_commit_attempts: u32) -> Self {
        Self {
            max_retry_commit_attempts,
        }
    }
}

impl Default for DeltaTransactionOptions {
    fn default() -> Self {
        Self {
            max_retry_commit_attempts: DEFAULT_DELTA_MAX_RETRY_COMMIT_ATTEMPTS,
        }
    }
}

/// Object representing a delta transaction.
/// Clients that do not need to mutate action content in case a transaction conflict is encountered
/// may use the `commit` method and rely on optimistic concurrency to determine the
/// appropriate Delta version number for a commit. A good example of this type of client is an
/// append only client that does not need to maintain transaction state with external systems.
/// Clients that may need to do conflict resolution if the Delta version changes should use
/// the `prepare_commit` and `try_commit_transaction` methods and manage the Delta version
/// themselves so that they can resolve data conflicts that may occur between Delta versions.
///
/// Please not that in case of non-retryable error the temporary commit file such as
/// `_delta_log/_commit_<uuid>.json` will orphaned in storage.
#[derive(Debug)]
pub struct DeltaTransaction<'a> {
    delta_table: &'a mut DeltaTable,
    actions: Vec<Action>,
    options: DeltaTransactionOptions,
    txn_id: String,
}

impl<'a> DeltaTransaction<'a> {
    /// Creates a new delta transaction.
    /// Holds a mutable reference to the delta table to prevent outside mutation while a transaction commit is in progress.
    /// Transaction behavior may be customized by passing an instance of `DeltaTransactionOptions`.
    pub fn new(delta_table: &'a mut DeltaTable, options: Option<DeltaTransactionOptions>) -> Self {
        DeltaTransaction {
            delta_table,
            actions: vec![],
            options: options.unwrap_or_default(),
            txn_id: Uuid::new_v4().to_string(),
        }
    }

    /// Add an arbitrary "action" to the actions associated with this transaction
    pub fn add_action(&mut self, action: action::Action) {
        self.actions.push(action);
    }

    /// Add an arbitrary number of actions to the actions associated with this transaction
    pub fn add_actions(&mut self, actions: Vec<action::Action>) {
        for action in actions.into_iter() {
            self.actions.push(action);
        }
    }

    /// Commits the given actions to the delta log.
    /// This method will retry the transaction commit based on the value of `max_retry_commit_attempts` set in `DeltaTransactionOptions`.
    pub async fn commit(
        &mut self,
        operation: DeltaOperation,
        app_metadata: Option<Map<String, Value>>,
    ) -> Result<DeltaDataTypeVersion, DeltaTableError> {
        // TODO(roeap) in the reference implementation this logic is implemented, which seems somewhat strange,
        // as it seems we will never have "WriteSerializable" as level - probably need to check the table config ...
        // https://github.com/delta-io/delta/blob/abb171c8401200e7772b27e3be6ea8682528ac72/core/src/main/scala/org/apache/spark/sql/delta/OptimisticTransaction.scala#L964
        let isolation_level = if self.can_downgrade_to_snapshot_isolation(&op) {
            IsolationLevel::SnapshotIsolation
        } else {
            IsolationLevel::default_level()
        };

        // TODO: calculate isolation level to use when checking for conflicts.
        // Leaving conflict checking unimplemented for now to get the "single writer" implementation off the ground.
        // Leaving some commented code in place as a guidepost for the future.

        // readPredicates.nonEmpty || readFiles.nonEmpty
        // TODO revise logic if files are read
        let depends_on_files = match operation {
            DeltaOperation::Create { .. } | DeltaOperation::StreamingUpdate { .. } => false,
            DeltaOperation::Optimize { .. } => true,
            DeltaOperation::Write {
                predicate: Some(_), ..
            } => true,
            _ => false,
        };

        let is_blind_append = only_add_files && !depends_on_files;

        let commit_info = CommitInfo {
            version: None,
            timestamp: chrono::Utc::now().timestamp(),
            read_version: Some(self.delta_table.version()),
            isolation_level: Some(isolation_level),
            operation: operation.name(),
            operation_parameters: op.operation_parameters(),
            user_id: None,
            user_name: None,
            is_blind_append: Some(is_blind_append),
        };

        let prepared_commit = self.prepare_commit(Some(op.clone()), app_metadata).await?;

        // try to commit in a loop in case other writers write the next version first
        let version = self.try_commit_loop(&prepared_commit, op).await?;

        Ok(version)
    }

    /// Low-level transaction API. Creates a temporary commit file. Once created,
    /// the transaction object could be dropped and the actual commit could be executed
    /// with `DeltaTable.try_commit_transaction`.
    pub async fn prepare_commit(
        &mut self,
        operation: &DeltaOperation,
        app_metadata: Option<Map<String, Value>>,
    ) -> Result<PreparedCommit, DeltaTableError> {
        if !self
            .actions
            .iter()
            .any(|a| matches!(a, action::Action::commitInfo(..)))
        {
            let mut commit_info = Map::<String, Value>::new();
            commit_info.insert(
                "timestamp".to_string(),
                Value::Number(serde_json::Number::from(Utc::now().timestamp_millis())),
            );
            commit_info.insert(
                "clientVersion".to_string(),
                Value::String(format!("delta-rs.{}", crate_version())),
            );
            commit_info.append(&mut operation.get_commit_info());

            if let Some(mut meta) = app_metadata {
                commit_info.append(&mut meta)
            }
            self.add_action(action::Action::commitInfo(commit_info));
        }

        // Serialize all actions that are part of this log entry.
        let log_entry = bytes::Bytes::from(log_entry_from_actions(&self.actions)?);

        // Write delta log entry as temporary file to storage. For the actual commit,
        // the temporary file is moved (atomic rename) to the delta log folder within `commit` function.
        let token = Uuid::new_v4().to_string();
        let file_name = format!("_commit_{}.json.tmp", token);
        let path = Path::from_iter(["_delta_log", &file_name]);

        self.delta_table.storage.put(&path, log_entry).await?;

        Ok(PreparedCommit { uri: path })
    }

    async fn try_commit_loop(
        &mut self,
        commit: &PreparedCommit,
        operation: DeltaOperation,
    ) -> Result<DeltaDataTypeVersion, DeltaTableError> {
        let mut attempt_number: u32 = 0;
        loop {
            self.delta_table.update().await?;

            let version = self.delta_table.version() + 1;

            match self
                .delta_table
                .try_commit_transaction(commit, version)
                .await
            {
                Ok(v) => {
                    return Ok(v);
                }
                Err(e) => {
                    match e {
                        DeltaTableError::VersionAlreadyExists(_) => {
                            let checker = ConflictChecker::try_new(
                                self.delta_table,
                                version,
                                operation.clone(),
                            )
                            .await?;
                            let _result = checker.check_conflicts()?;
                            // TODO update prepared commit in case transaction info got updated.
                            if attempt_number > self.options.max_retry_commit_attempts + 1 {
                                debug!("Transaction attempt failed. Attempts exhausted beyond max_retry_commit_attempts of {} so failing.", self.options.max_retry_commit_attempts);
                                return Err(e);
                            } else {
                                attempt_number += 1;
                                debug!("Transaction attempt failed. Incrementing attempt number to {} and retrying.", attempt_number);
                            }
                        }
                        // NOTE: Add other retryable errors as needed here
                        _ => {
                            return Err(e);
                        }
                    }
                }
            }
        }
    }

    fn can_downgrade_to_snapshot_isolation(&self, operation: &DeltaOperation) -> bool {
        let mut data_changed = false;
        let mut has_non_file_actions = false;
        for action in &self.actions {
            match action {
                Action::add(act) if act.data_change => data_changed = true,
                Action::remove(rem) if rem.data_change => data_changed = true,
                _ => has_non_file_actions = true,
            }
        }

        if has_non_file_actions {
            // if Non-file-actions are present (e.g. METADATA etc.), then don't downgrade the isolation
            // level to SnapshotIsolation.
            return false;
        }

        let default_isolation_level = IsolationLevel::default_level();
        // Note-1: For no-data-change transactions such as OPTIMIZE/Auto Compaction/ZorderBY, we can
        // change the isolation level to SnapshotIsolation. SnapshotIsolation allows reduced conflict
        // detection by skipping the
        // [[ConflictChecker.checkForAddedFilesThatShouldHaveBeenReadByCurrentTxn]] check i.e.
        // don't worry about concurrent appends.
        // Note-2:
        // We can also use SnapshotIsolation for empty transactions. e.g. consider a commit:
        // t0 - Initial state of table
        // t1 - Q1, Q2 starts
        // t2 - Q1 commits
        // t3 - Q2 is empty and wants to commit.
        // In this scenario, we can always allow Q2 to commit without worrying about new files
        // generated by Q1.
        // The final order which satisfies both Serializability and WriteSerializability is: Q2, Q1
        // Note that Metadata only update transactions shouldn't be considered empty. If Q2 above has
        // a Metadata update (say schema change/identity column high watermark update), then Q2 can't
        // be moved above Q1 in the final SERIALIZABLE order. This is because if Q2 is moved above Q1,
        // then Q1 should see the updates from Q2 - which actually didn't happen.

        match default_isolation_level {
            IsolationLevel::Serializable => !data_changed,
            IsolationLevel::WriteSerializable => !data_changed && !operation.changes_data(),
            _ => false, // This case should never happen
        }
    }
}

/// Holds the uri to prepared commit temporary file created with `DeltaTransaction.prepare_commit`.
/// Once created, the actual commit could be executed with `DeltaTransaction.try_commit`.
#[derive(Debug)]
pub struct PreparedCommit {
    uri: Path,
}

fn log_entry_from_actions(actions: &[Action]) -> Result<String, serde_json::Error> {
    let mut jsons = Vec::<String>::new();

    for action in actions {
        let json = serde_json::to_string(action)?;
        jsons.push(json);
    }

    Ok(jsons.join("\n"))
}

/// Creates and loads a DeltaTable from the given path with current metadata.
/// Infers the storage backend to use from the scheme in the given table path.
pub async fn open_table(table_uri: impl AsRef<str>) -> Result<DeltaTable, DeltaTableError> {
    let table = DeltaTableBuilder::from_uri(table_uri).load().await?;
    Ok(table)
}

/// Same as `open_table`, but also accepts storage options to aid in building the table for a deduced
/// `StorageService`.
pub async fn open_table_with_storage_options(
    table_uri: impl AsRef<str>,
    storage_options: HashMap<String, String>,
) -> Result<DeltaTable, DeltaTableError> {
    let table = DeltaTableBuilder::from_uri(table_uri)
        .with_storage_options(storage_options)
        .load()
        .await?;
    Ok(table)
}

/// Creates a DeltaTable from the given path and loads it with the metadata from the given version.
/// Infers the storage backend to use from the scheme in the given table path.
pub async fn open_table_with_version(
    table_uri: impl AsRef<str>,
    version: DeltaDataTypeVersion,
) -> Result<DeltaTable, DeltaTableError> {
    let table = DeltaTableBuilder::from_uri(table_uri)
        .with_version(version)
        .load()
        .await?;
    Ok(table)
}

/// Creates a DeltaTable from the given path.
/// Loads metadata from the version appropriate based on the given ISO-8601/RFC-3339 timestamp.
/// Infers the storage backend to use from the scheme in the given table path.
pub async fn open_table_with_ds(
    table_uri: impl AsRef<str>,
    ds: impl AsRef<str>,
) -> Result<DeltaTable, DeltaTableError> {
    let table = DeltaTableBuilder::from_uri(table_uri)
        .with_datestring(ds)?
        .load()
        .await?;
    Ok(table)
}

/// Returns rust crate version, can be use used in language bindings to expose Rust core version
pub fn crate_version() -> &'static str {
    env!("CARGO_PKG_VERSION")
}

#[cfg(test)]
mod tests {
    use super::*;
    use crate::action::Protocol;
    use crate::builder::DeltaTableBuilder;
    use pretty_assertions::assert_eq;
    use std::io::{BufRead, BufReader};
    use std::{collections::HashMap, fs::File, path::Path};
    use tempdir::TempDir;

    #[tokio::test]
    async fn table_round_trip() {
        let (_, _, dt, tmp_dir) = create_test_table().await;
        let bytes = serde_json::to_vec(&dt).unwrap();
        let actual: DeltaTable = serde_json::from_slice(&bytes).unwrap();
        assert_eq!(actual.version(), dt.version());
        drop(tmp_dir);
    }

    #[cfg(any(feature = "s3", feature = "s3-rustls"))]
    #[test]
    fn normalize_table_uri_s3() {
        std::env::set_var("AWS_DEFAULT_REGION", "us-east-1");
        for table_uri in [
            "s3://tests/data/delta-0.8.0/",
            "s3://tests/data/delta-0.8.0//",
            "s3://tests/data/delta-0.8.0",
        ]
        .iter()
        {
            let table = DeltaTableBuilder::from_uri(table_uri).build().unwrap();
            assert_eq!(table.table_uri(), "s3://tests/data/delta-0.8.0");
        }
    }

    async fn create_test_table() -> (DeltaTableMetaData, Protocol, DeltaTable, TempDir) {
        // Setup
        let test_schema = Schema::new(vec![
            SchemaField::new(
                "Id".to_string(),
                SchemaDataType::primitive("integer".to_string()),
                true,
                HashMap::new(),
            ),
            SchemaField::new(
                "Name".to_string(),
                SchemaDataType::primitive("string".to_string()),
                true,
                HashMap::new(),
            ),
        ]);

        let delta_md = DeltaTableMetaData::new(
            Some("Test Table Create".to_string()),
            Some("This table is made to test the create function for a DeltaTable".to_string()),
            None,
            test_schema,
            vec![],
            HashMap::new(),
        );

        let protocol = action::Protocol {
            min_reader_version: 1,
            min_writer_version: 1,
        };

        let tmp_dir = TempDir::new("create_table_test").unwrap();
        let table_dir = tmp_dir.path().join("test_create");
        std::fs::create_dir(&table_dir).unwrap();

        let mut dt = DeltaTableBuilder::from_uri(table_dir.to_str().unwrap())
            .build()
            .unwrap();

        let mut commit_info = Map::<String, Value>::new();
        commit_info.insert(
            "operation".to_string(),
            serde_json::Value::String("CREATE TABLE".to_string()),
        );
        commit_info.insert(
            "userName".to_string(),
            serde_json::Value::String("test user".to_string()),
        );
        // Action
        dt.create(delta_md.clone(), protocol.clone(), Some(commit_info), None)
            .await
            .unwrap();
        (delta_md, protocol, dt, tmp_dir)
    }

    #[tokio::test]
    async fn test_create_delta_table() {
        let (delta_md, protocol, dt, tmp_dir) = create_test_table().await;

        // Validation
        // assert DeltaTable version is now 0 and no data files have been added
        assert_eq!(dt.version(), 0);
        assert_eq!(dt.state.files().len(), 0);

        // assert new _delta_log file created in tempDir
        let table_uri = dt.table_uri();
        let table_path = Path::new(&table_uri);
        assert!(table_path.exists());

        let delta_log = table_path.join("_delta_log");
        assert!(delta_log.exists());

        let version_file = delta_log.join("00000000000000000000.json");
        assert!(version_file.exists());

        // Checking the data written to delta table is the same when read back
        let version_data = File::open(version_file).unwrap();
        let lines = BufReader::new(version_data).lines();

        for line in lines {
            let action: Action = serde_json::from_str(line.unwrap().as_str()).unwrap();
            match action {
                Action::protocol(action) => {
                    assert_eq!(action, protocol);
                }
                Action::metaData(action) => {
                    assert_eq!(DeltaTableMetaData::try_from(action).unwrap(), delta_md);
                }
                Action::commitInfo(action) => {
                    let mut modified_action = action;
                    let timestamp = serde_json::Number::from(0i64);
                    modified_action["timestamp"] = Value::Number(serde_json::Number::from(0i64));
                    let mut expected = Map::<String, Value>::new();
                    expected.insert(
                        "operation".to_string(),
                        serde_json::Value::String("CREATE TABLE".to_string()),
                    );
                    expected.insert(
                        "userName".to_string(),
                        serde_json::Value::String("test user".to_string()),
                    );
                    expected.insert(
                        "delta-rs".to_string(),
                        serde_json::Value::String(crate_version().to_string()),
                    );
                    expected.insert(
                        "timestamp".to_string(),
                        serde_json::Value::Number(timestamp),
                    );
                    assert_eq!(modified_action, expected)
                }
                _ => (),
            }
        }

        // assert DeltaTableState metadata matches fields in above DeltaTableMetaData
        // assert metadata name
        let current_metadata = dt.get_metadata().unwrap();
        assert!(current_metadata.partition_columns.is_empty());
        assert!(current_metadata.configuration.is_empty());
        drop(tmp_dir);
    }
}<|MERGE_RESOLUTION|>--- conflicted
+++ resolved
@@ -199,15 +199,6 @@
     /// Error returned when user attempts to commit actions that don't belong to the next version.
     #[error("Delta transaction failed, version {0} does not follow {1}")]
     VersionMismatch(DeltaDataTypeVersion, DeltaDataTypeVersion),
-<<<<<<< HEAD
-    /// Error returned for non resolvable commit conflicts
-    #[error("Delta transaction failed: {source}")]
-    CommitConflict {
-        /// underlying error returned from conflict checker
-        #[from]
-        source: CommitConflictError,
-    },
-=======
     /// A Feature is missing to perform operation
     #[error("Delta-rs must be build with feature '{feature}' to support loading from: {url}.")]
     MissingFeature {
@@ -219,7 +210,6 @@
     /// A Feature is missing to perform operation
     #[error("Cannot infer storage location from: {0}")]
     InvalidTableLocation(String),
->>>>>>> 745a7978
     /// Generic Delta Table error
     #[error("Generic DeltaTable error: {0}")]
     Generic(String),
