//! Delta Table read and write implementation

// Reference: https://github.com/delta-io/delta/blob/master/PROTOCOL.md

use std::cmp::Ordering;
use std::collections::HashMap;
use std::fmt;
use std::io::{BufRead, BufReader, Cursor};

use arrow::error::ArrowError;
use chrono::{DateTime, FixedOffset, Utc};
use futures::StreamExt;
use lazy_static::lazy_static;
use log::debug;
use parquet::errors::ParquetError;
use parquet::file::{
    reader::{FileReader, SerializedFileReader},
    serialized_reader::SliceableCursor,
};
use regex::Regex;
use serde::{Deserialize, Serialize};
use serde_json::Value;
use std::convert::TryFrom;
use std::time::{Duration, SystemTime, UNIX_EPOCH};

use super::action;
use super::action::{Action, DeltaOperation};
use super::partitions::{DeltaTablePartition, PartitionFilter};
use super::schema::*;
use super::storage;
use super::storage::{StorageBackend, StorageError, UriError};
use uuid::Uuid;

/// Metadata for a checkpoint file
#[derive(Serialize, Deserialize, Debug, Default, Clone, Copy)]
pub struct CheckPoint {
    /// Delta table version
    version: DeltaDataTypeVersion, // 20 digits decimals
    size: DeltaDataTypeLong,
    parts: Option<u32>, // 10 digits decimals
}

impl PartialEq for CheckPoint {
    fn eq(&self, other: &Self) -> bool {
        self.version == other.version
    }
}

impl Eq for CheckPoint {}

/// Delta Table specific error
#[derive(thiserror::Error, Debug)]
pub enum DeltaTableError {
    /// Error returned when applying transaction log failed.
    #[error("Failed to apply transaction log: {}", .source)]
    ApplyLog {
        /// Apply error details returned when applying transaction log failed.
        #[from]
        source: ApplyLogError,
    },
    /// Error returned when loading checkpoint failed.
    #[error("Failed to load checkpoint: {}", .source)]
    LoadCheckpoint {
        /// Load checkpoint error details returned when loading checkpoint failed.
        #[from]
        source: LoadCheckpointError,
    },
    /// Error returned when reading the delta log object failed.
    #[error("Failed to read delta log object: {}", .source)]
    StorageError {
        /// Storage error details when reading the delta log object failed.
        #[from]
        source: StorageError,
    },
    /// Error returned when reading the checkpoint failed.
    #[error("Failed to read checkpoint: {}", .source)]
    ParquetError {
        /// Parquet error details returned when reading the checkpoint failed.
        #[from]
        source: ParquetError,
    },
    /// Error returned when converting the schema in Arrow format failed.
    #[error("Failed to convert into Arrow schema: {}", .source)]
    ArrowError {
        /// Arrow error details returned when converting the schema in Arrow format failed
        #[from]
        source: ArrowError,
    },
    /// Error returned when the table has an invalid path.
    #[error("Invalid table path: {}", .source)]
    UriError {
        /// Uri error details returned when the table has an invalid path.
        #[from]
        source: UriError,
    },
    /// Error returned when the log record has an invalid JSON.
    #[error("Invalid JSON in log record: {}", .source)]
    InvalidJson {
        /// JSON error details returned when the log record has an invalid JSON.
        #[from]
        source: serde_json::error::Error,
    },
    /// Error returned when the DeltaTable has an invalid version.
    #[error("Invalid table version: {0}")]
    InvalidVersion(DeltaDataTypeVersion),
    /// Error returned when the DeltaTable has no data files.
    #[error("Corrupted table, cannot read data file {}: {}", .path, .source)]
    MissingDataFile {
        /// Source error details returned when the DeltaTable has no data files.
        source: std::io::Error,
        /// The Path used of the DeltaTable
        path: String,
    },
    /// Error returned when the datetime string is invalid for a conversion.
    #[error("Invalid datetime string: {}", .source)]
    InvalidDateTimeString {
        /// Parse error details returned of the datetime string parse error.
        #[from]
        source: chrono::ParseError,
    },
    /// Error returned when the action record is invalid in log.
    #[error("Invalid action record found in log: {}", .source)]
    InvalidAction {
        /// Action error details returned of the invalid action.
        #[from]
        source: action::ActionError,
    },
    /// Error returned when it is not a DeltaTable.
    #[error("Not a Delta table")]
    NotATable,
    /// Error returned when no metadata was found in the DeltaTable.
    #[error("No metadata found, please make sure table is loaded.")]
    NoMetadata,
    /// Error returned when no schema was found in the DeltaTable.
    #[error("No schema found, please make sure table is loaded.")]
    NoSchema,
    /// Error returned when no partition was found in the DeltaTable.
    #[error("No partitions found, please make sure table is partitioned.")]
    LoadPartitions,
    /// Error returned when a partition is not formatted as a Hive Partition.
    #[error("This partition is not formatted with key=value: {}", .partition)]
    PartitionError {
        /// The malformed partition used.
        partition: String,
    },
    /// Error returned when a invalid partition filter was found.
    #[error("Invalid partition filter found: {}.", .partition_filter)]
    InvalidPartitionFilter {
        /// The invalid partition filter used.
        partition_filter: String,
    },
    /// Error returned when Vacuume retention period is below the safe threshold
    #[error(
        "Invalid retention period, retention for Vacuum must be greater than 1 week (168 hours)"
    )]
    InvalidVacuumRetentionPeriod,
}

/// Delta table metadata
#[derive(Clone)]
pub struct DeltaTableMetaData {
    /// Unique identifier for this table
    pub id: Guid,
    /// User-provided identifier for this table
    pub name: Option<String>,
    /// User-provided description for this table
    pub description: Option<String>,
    /// Specification of the encoding for the files stored in the table
    pub format: action::Format,
    /// Schema of the table
    pub schema: Schema,
    /// An array containing the names of columns by which the data should be partitioned
    pub partition_columns: Vec<String>,
    /// The time when this metadata action is created, in milliseconds since the Unix epoch
    pub created_time: DeltaDataTypeTimestamp,
    /// table properties
    pub configuration: HashMap<String, String>,
}

impl fmt::Display for DeltaTableMetaData {
    fn fmt(&self, f: &mut fmt::Formatter) -> fmt::Result {
        write!(
            f,
            "GUID={}, name={:?}, description={:?}, partitionColumns={:?}, createdTime={:?}, configuration={:?}",
            self.id, self.name, self.description, self.partition_columns, self.created_time, self.configuration
        )
    }
}

/// Error related to Delta log application
#[derive(thiserror::Error, Debug)]
pub enum ApplyLogError {
    /// Error returned when the end of transaction log is reached.
    #[error("End of transaction log")]
    EndOfLog,
    /// Error returned when the JSON of the log record is invalid.
    #[error("Invalid JSON in log record")]
    InvalidJson {
        /// JSON error details returned when reading the JSON log record.
        #[from]
        source: serde_json::error::Error,
    },
    /// Error returned when the storage failed to read the log content.
    #[error("Failed to read log content")]
    Storage {
        /// Storage error details returned while reading the log content.
        source: StorageError,
    },
    /// Error returned when a line from log record is invalid.
    #[error("Failed to read line from log record")]
    Io {
        /// Source error details returned while reading the log record.
        #[from]
        source: std::io::Error,
    },
}

impl From<StorageError> for ApplyLogError {
    fn from(error: StorageError) -> Self {
        match error {
            StorageError::NotFound => ApplyLogError::EndOfLog,
            _ => ApplyLogError::Storage { source: error },
        }
    }
}

/// Error related to checkpoint loading
#[derive(thiserror::Error, Debug)]
pub enum LoadCheckpointError {
    /// Error returned when the JSON checkpoint is not found.
    #[error("Checkpoint file not found")]
    NotFound,
    /// Error returned when the JSON checkpoint is invalid.
    #[error("Invalid JSON in checkpoint: {source}")]
    InvalidJson {
        /// Error details returned while reading the JSON.
        #[from]
        source: serde_json::error::Error,
    },
    /// Error returned when it failed to read the checkpoint content.
    #[error("Failed to read checkpoint content: {source}")]
    Storage {
        /// Storage error details returned while reading the checkpoint content.
        source: StorageError,
    },
}

impl From<StorageError> for LoadCheckpointError {
    fn from(error: StorageError) -> Self {
        match error {
            StorageError::NotFound => LoadCheckpointError::NotFound,
            _ => LoadCheckpointError::Storage { source: error },
        }
    }
}

#[derive(Default)]
struct DeltaTableState {
    // A remove action should remain in the state of the table as a tombstone until it has expired.
    // A tombstone expires when the creation timestamp of the delta file exceeds the expiration
    tombstones: Vec<action::Remove>,
    files: Vec<String>,
    commit_infos: Vec<Value>,
    app_transaction_version: HashMap<String, DeltaDataTypeVersion>,
    min_reader_version: i32,
    min_writer_version: i32,
    current_metadata: Option<DeltaTableMetaData>,
}

/// In memory representation of a Delta Table
pub struct DeltaTable {
    /// The version of the table as of the most recent loaded Delta log entry.
    pub version: DeltaDataTypeVersion,
    /// The path the DeltaTable was loaded from.
    pub table_path: String,

    state: DeltaTableState,

    // metadata
    // application_transactions
    storage: Box<dyn StorageBackend>,

    last_check_point: Option<CheckPoint>,
    log_path: String,
    version_timestamp: HashMap<DeltaDataTypeVersion, i64>,
}

impl DeltaTable {
    fn version_to_log_path(&self, version: DeltaDataTypeVersion) -> String {
        let version = format!("{:020}.json", version);
        self.storage.join_path(&self.log_path, &version)
    }

    fn tmp_commit_log_path(&self, token: &str) -> String {
        let path = format!("_commit_{}.json", token);
        self.storage.join_path(&self.log_path, &path)
    }

    fn get_checkpoint_data_paths(&self, check_point: &CheckPoint) -> Vec<String> {
        let checkpoint_prefix_pattern = format!("{:020}", check_point.version);
        let checkpoint_prefix = self
            .storage
            .join_path(&self.log_path, &checkpoint_prefix_pattern);
        let mut checkpoint_data_paths = Vec::new();

        match check_point.parts {
            None => {
                checkpoint_data_paths.push(format!("{}.checkpoint.parquet", checkpoint_prefix));
            }
            Some(parts) => {
                for i in 0..parts {
                    checkpoint_data_paths.push(format!(
                        "{}.checkpoint.{:010}.{:010}.parquet",
                        checkpoint_prefix,
                        i + 1,
                        parts
                    ));
                }
            }
        }

        checkpoint_data_paths
    }

    async fn get_last_checkpoint(&self) -> Result<CheckPoint, LoadCheckpointError> {
        let last_checkpoint_path = self.storage.join_path(&self.log_path, "_last_checkpoint");
        let data = self.storage.get_obj(&last_checkpoint_path).await?;

        Ok(serde_json::from_slice(&data)?)
    }

    async fn find_latest_check_point_for_version(
        &self,
        version: DeltaDataTypeVersion,
    ) -> Result<Option<CheckPoint>, DeltaTableError> {
        lazy_static! {
            static ref CHECKPOINT_REGEX: Regex =
                Regex::new(r#"^*[/\\]_delta_log[/\\](\d{20})\.checkpoint\.parquet$"#).unwrap();
            static ref CHECKPOINT_PARTS_REGEX: Regex = Regex::new(
                r#"^*[/\\]_delta_log[/\\](\d{20})\.checkpoint\.\d{10}\.(\d{10})\.parquet$"#
            )
            .unwrap();
        }

        let mut cp: Option<CheckPoint> = None;
        let mut stream = self.storage.list_objs(&self.log_path).await?;

        while let Some(obj_meta) = stream.next().await {
            // Exit early if any objects can't be listed.
            let obj_meta = obj_meta?;
            if let Some(captures) = CHECKPOINT_REGEX.captures(&obj_meta.path) {
                let curr_ver_str = captures.get(1).unwrap().as_str();
                let curr_ver: DeltaDataTypeVersion = curr_ver_str.parse().unwrap();
                if curr_ver > version {
                    // skip checkpoints newer than max version
                    continue;
                }
                if cp.is_none() || curr_ver > cp.unwrap().version {
                    cp = Some(CheckPoint {
                        version: curr_ver,
                        size: 0,
                        parts: None,
                    });
                }
                continue;
            }

            if let Some(captures) = CHECKPOINT_PARTS_REGEX.captures(&obj_meta.path) {
                let curr_ver_str = captures.get(1).unwrap().as_str();
                let curr_ver: DeltaDataTypeVersion = curr_ver_str.parse().unwrap();
                if curr_ver > version {
                    // skip checkpoints newer than max version
                    continue;
                }
                if cp.is_none() || curr_ver > cp.unwrap().version {
                    let parts_str = captures.get(2).unwrap().as_str();
                    let parts = parts_str.parse().unwrap();
                    cp = Some(CheckPoint {
                        version: curr_ver,
                        size: 0,
                        parts: Some(parts),
                    });
                }
                continue;
            }
        }

        Ok(cp)
    }

    fn apply_log_from_bufread<R: BufRead>(
        &mut self,
        reader: BufReader<R>,
    ) -> Result<(), ApplyLogError> {
        for line in reader.lines() {
            let action: Action = serde_json::from_str(line?.as_str())?;
            process_action(&mut self.state, &action)?;
        }

        Ok(())
    }

    async fn apply_log(&mut self, version: DeltaDataTypeVersion) -> Result<(), ApplyLogError> {
        let log_path = self.version_to_log_path(version);
        let commit_log_bytes = self.storage.get_obj(&log_path).await?;
        let reader = BufReader::new(Cursor::new(commit_log_bytes));

        self.apply_log_from_bufread(reader)
    }

    async fn restore_checkpoint(&mut self, check_point: CheckPoint) -> Result<(), DeltaTableError> {
        let checkpoint_data_paths = self.get_checkpoint_data_paths(&check_point);
        // process actions from checkpoint
        self.state = DeltaTableState::default();
        for f in &checkpoint_data_paths {
            let obj = self.storage.get_obj(&f).await?;
            let preader = SerializedFileReader::new(SliceableCursor::new(obj))?;
            let schema = preader.metadata().file_metadata().schema();
            if !schema.is_group() {
                return Err(DeltaTableError::from(action::ActionError::Generic(
                    "Action record in checkpoint should be a struct".to_string(),
                )));
            }
            for record in preader.get_row_iter(None)? {
                process_action(
                    &mut self.state,
                    &Action::from_parquet_record(&schema, &record)?,
                )?;
            }
        }

        Ok(())
    }

    async fn get_latest_version(&mut self) -> Result<DeltaDataTypeVersion, DeltaTableError> {
        let mut version = match self.get_last_checkpoint().await {
            Ok(last_check_point) => last_check_point.version,
            Err(LoadCheckpointError::NotFound) => {
                // no checkpoint, start with version 0
                0
            }
            Err(e) => {
                return Err(DeltaTableError::LoadCheckpoint { source: e });
            }
        };

        // scan logs after checkpoint
        loop {
            match self
                .storage
                .head_obj(&self.version_to_log_path(version))
                .await
            {
                Ok(meta) => {
                    // also cache timestamp for version
                    self.version_timestamp
                        .insert(version, meta.modified.timestamp());
                    version += 1;
                }
                Err(e) => {
                    match e {
                        StorageError::NotFound => {
                            version -= 1;
                        }
                        _ => return Err(DeltaTableError::from(e)),
                    }
                    break;
                }
            }
        }

        Ok(version)
    }

    /// Load DeltaTable with data from latest checkpoint
    pub async fn load(&mut self) -> Result<(), DeltaTableError> {
        match self.get_last_checkpoint().await {
            Ok(last_check_point) => {
                self.last_check_point = Some(last_check_point);
                self.restore_checkpoint(last_check_point).await?;
                self.version = last_check_point.version + 1;
            }
            Err(LoadCheckpointError::NotFound) => {
                // no checkpoint, start with version 0
                self.version = 0;
            }
            Err(e) => {
                return Err(DeltaTableError::LoadCheckpoint { source: e });
            }
        }

        self.apply_logs_after_current_version().await?;

        Ok(())
    }

    /// Updates the DeltaTable to the most recent state committed to the transaction log.
    pub async fn update(&mut self) -> Result<(), DeltaTableError> {
        match self.get_last_checkpoint().await {
            Ok(last_check_point) => {
                if self.last_check_point != Some(last_check_point) {
                    self.last_check_point = Some(last_check_point);
                    self.restore_checkpoint(last_check_point).await?;
                    self.version = last_check_point.version + 1;
                }
            }
            Err(LoadCheckpointError::NotFound) => {
                self.version += 1;
            }
            Err(e) => {
                return Err(DeltaTableError::LoadCheckpoint { source: e });
            }
        }

        self.apply_logs_after_current_version().await?;

        Ok(())
    }

    async fn apply_logs_after_current_version(&mut self) -> Result<(), DeltaTableError> {
        // replay logs after checkpoint
        loop {
            match self.apply_log(self.version).await {
                Ok(_) => {
                    self.version += 1;
                }
                Err(e) => {
                    match e {
                        ApplyLogError::EndOfLog => {
                            self.version -= 1;
                            if self.version == -1 {
                                // no snapshot found, no 0 version found.  this is not a delta
                                // table, possibly an empty directroy.
                                return Err(DeltaTableError::NotATable);
                            }
                        }
                        _ => {
                            return Err(DeltaTableError::from(e));
                        }
                    }
                    break;
                }
            }
        }

        Ok(())
    }

    /// Loads the DeltaTable state for the given version.
    pub async fn load_version(
        &mut self,
        version: DeltaDataTypeVersion,
    ) -> Result<(), DeltaTableError> {
        // check if version is valid
        let log_path = self.version_to_log_path(version);
        match self.storage.head_obj(&log_path).await {
            Ok(_) => {}
            Err(StorageError::NotFound) => {
                return Err(DeltaTableError::InvalidVersion(version));
            }
            Err(e) => {
                return Err(DeltaTableError::from(e));
            }
        }
        self.version = version;

        let mut next_version;
        // 1. find latest checkpoint below version
        match self.find_latest_check_point_for_version(version).await? {
            Some(check_point) => {
                self.restore_checkpoint(check_point).await?;
                next_version = check_point.version + 1;
            }
            None => {
                // no checkpoint found, start from the beginning
                next_version = 0;
            }
        }

        // 2. apply all logs starting from checkpoint
        while next_version <= self.version {
            self.apply_log(next_version).await?;
            next_version += 1;
        }

        Ok(())
    }

    async fn get_version_timestamp(
        &mut self,
        version: DeltaDataTypeVersion,
    ) -> Result<i64, DeltaTableError> {
        match self.version_timestamp.get(&version) {
            Some(ts) => Ok(*ts),
            None => {
                let meta = self
                    .storage
                    .head_obj(&self.version_to_log_path(version))
                    .await?;
                let ts = meta.modified.timestamp();
                // also cache timestamp for version
                self.version_timestamp.insert(version, ts);

                Ok(ts)
            }
        }
    }

    /// Returns the file list tracked in current table state filtered by provided
    /// `PartitionFilter`s.
    pub fn get_files_by_partitions(
        &self,
        filters: &[PartitionFilter<&str>],
    ) -> Result<Vec<String>, DeltaTableError> {
        let partitions_number = match &self
            .state
            .current_metadata
            .as_ref()
            .ok_or(DeltaTableError::NoMetadata)?
            .partition_columns
        {
            partitions if !partitions.is_empty() => partitions.len(),
            _ => return Err(DeltaTableError::LoadPartitions),
        };
        let separator = "/";
        let files = self
            .state
            .files
            .iter()
            .filter(|f| {
                let partitions = f
                    .splitn(partitions_number + 1, separator)
                    .filter_map(|p: &str| DeltaTablePartition::try_from(p).ok())
                    .collect::<Vec<DeltaTablePartition>>();
                filters
                    .iter()
                    .all(|filter| filter.match_partitions(&partitions))
            })
            .cloned()
            .collect();

        Ok(files)
    }

    /// Returns a reference to the file list present in the loaded state.
    pub fn get_files(&self) -> &Vec<String> {
        &self.state.files
    }

    /// Returns a copy of the file paths present in the loaded state.
    pub fn get_file_paths(&self) -> Vec<String> {
        self.state
            .files
            .iter()
            .map(|fname| self.storage.join_path(&self.table_path, fname))
            .collect()
    }

    /// Returns the metadata associated with the loaded state.
    pub fn get_metadata(&self) -> Result<&DeltaTableMetaData, DeltaTableError> {
        self.state
            .current_metadata
            .as_ref()
            .ok_or(DeltaTableError::NoMetadata)
    }

    /// Returns a vector of tombstones (i.e. `Remove` actions present in the current delta log.
    pub fn get_tombstones(&self) -> &Vec<action::Remove> {
        &self.state.tombstones
    }

    /// Returns the current version of the DeltaTable based on the loaded metadata.
    pub fn get_app_transaction_version(&self) -> &HashMap<String, DeltaDataTypeVersion> {
        &self.state.app_transaction_version
    }

    /// Returns the minimum reader version supported by the DeltaTable based on the loaded
    /// metadata.
    pub fn get_min_reader_version(&self) -> i32 {
        self.state.min_reader_version
    }

    /// Returns the minimum writer version supported by the DeltaTable based on the loaded
    /// metadata.
    pub fn get_min_writer_version(&self) -> i32 {
        self.state.min_writer_version
    }

    /// List files no longer referenced by a Delta table and are older than the retention threshold.
    fn get_stale_files(&self, retention_hours: u64) -> Result<Vec<String>, DeltaTableError> {
        if retention_hours < 168 {
            return Err(DeltaTableError::InvalidVacuumRetentionPeriod);
        }
        let before_duration = (SystemTime::now() - Duration::from_secs(3600 * retention_hours))
            .duration_since(UNIX_EPOCH);
        let delete_before_timestamp = match before_duration {
            Ok(duration) => duration.as_millis() as i64,
            Err(_) => return Err(DeltaTableError::InvalidVacuumRetentionPeriod),
        };

        Ok(self
            .get_tombstones()
            .iter()
            .filter(|tombstone| tombstone.deletionTimestamp < delete_before_timestamp)
            .map(|tombstone| self.storage.join_path(&self.table_path, &tombstone.path))
            .collect::<Vec<String>>())
    }

<<<<<<< HEAD
    /// Whether a path should be hidden for delta-related file operations, such as Vacuum.
    /// Names of the form partitionCol=[value] are partition directories, and should be
    /// deleted even if they'd normally be hidden. The _db_index directory contains (bloom filter)
    /// indexes and these must be deleted when the data they are tied to is deleted.
    fn is_hidden_directory(&self, path_name: &str) -> Result<bool, DeltaTableError> {
        Ok(
            (path_name.starts_with(&self.storage.join_path(&self.table_path, "."))
                || path_name.starts_with(&self.storage.join_path(&self.table_path, "_")))
                && !path_name
                    .starts_with(&self.storage.join_path(&self.table_path, "_delta_index"))
                && !path_name
                    .starts_with(&self.storage.join_path(&self.table_path, "_change_data"))
                && !self
                    .state
                    .current_metadata
                    .as_ref()
                    .ok_or(DeltaTableError::NoMetadata)?
                    .partition_columns
                    .iter()
                    .any(|partition_column| {
                        path_name.starts_with(
                            &self.storage.join_path(&self.table_path, partition_column),
                        )
                    }),
        )
    }

    /// Run the Vacuum command on the Delta Table: delete files no longer referenced by a Delta table and are older than the retention threshold.
    /// We do not recommend that you set a retention interval shorter than 7 days, because old snapshots and uncommitted files can still be in use by concurrent readers or writers to the table. If vacuum cleans up active files, concurrent readers can fail or, worse, tables can be corrupted when vacuum deletes files that have not yet been committed.
    pub async fn vacuum(
        &mut self,
        retention_hours: u64,
        dry_run: bool,
    ) -> Result<Vec<String>, DeltaTableError> {
        let tombstones_path = self.get_stale_files(retention_hours)?;

        let mut tombstones = vec![];
        let mut all_files = self.storage.list_objs(&self.table_path).await?;
        while let Some(obj_meta) = all_files.next().await {
            let obj_meta = obj_meta?;
            let is_not_valid_file = !self.get_file_paths().contains(&obj_meta.path);
            let is_valid_tombstone = tombstones_path.contains(&obj_meta.path);
            let is_not_hidden_directory = !self.is_hidden_directory(&obj_meta.path)?;
            if is_not_valid_file && is_valid_tombstone && is_not_hidden_directory {
                tombstones.push(obj_meta.path);
            }
        }

        if dry_run {
            return Ok(tombstones);
        }

        for tombstone in &tombstones {
            match self.storage.delete_obj(&tombstone).await {
                Ok(_) => continue,
                Err(StorageError::NotFound) => continue,
                Err(err) => return Err(DeltaTableError::StorageError { source: err }),
            }
        }

        Ok(tombstones)
    }

=======
    /// Return table schema parsed from transaction log. Return None if table hasn't been loaded or
    /// no metadata was found in the log.
>>>>>>> aea60c52
    pub fn schema(&self) -> Option<&Schema> {
        self.state.current_metadata.as_ref().map(|m| &m.schema)
    }

    /// Return table schema parsed from transaction log. Return `DeltaTableError` if table hasn't
    /// been loaded or no metadata was found in the log.
    pub fn get_schema(&self) -> Result<&Schema, DeltaTableError> {
        self.schema().ok_or(DeltaTableError::NoSchema)
    }

    /// Creates a new DeltaTransaction for the DeltaTable.
    /// The transaction holds a mutable reference to the DeltaTable, preventing other references
    /// until the transaction is dropped.
    pub fn create_transaction(
        &mut self,
        options: Option<DeltaTransactionOptions>,
    ) -> DeltaTransaction {
        DeltaTransaction::new(self, options)
    }

    /// Create a new Delta Table struct without loading any data from backing storage.
    ///
    /// NOTE: This is for advanced users. If you don't know why you need to use this method, please
    /// call one of the `open_table` helper methods instead.
    pub fn new(
        table_path: &str,
        storage_backend: Box<dyn StorageBackend>,
    ) -> Result<Self, DeltaTableError> {
        let log_path_normalized = storage_backend.join_path(table_path, "_delta_log");
        Ok(Self {
            version: 0,
            state: DeltaTableState::default(),
            storage: storage_backend,
            table_path: table_path.to_string(),
            last_check_point: None,
            log_path: log_path_normalized,
            version_timestamp: HashMap::new(),
        })
    }

    /// Time travel Delta table to latest version that's created at or before provided `datetime`
    /// argument.
    ///
    /// Internally, this methods performs a binary search on all Delta transaction logs.
    pub async fn load_with_datetime(
        &mut self,
        datetime: DateTime<Utc>,
    ) -> Result<(), DeltaTableError> {
        let mut min_version = 0;
        let mut max_version = self.get_latest_version().await?;
        let mut version = min_version;
        let target_ts = datetime.timestamp();

        // binary search
        while min_version <= max_version {
            let pivot = (max_version + min_version) / 2;
            version = pivot;
            let pts = self.get_version_timestamp(pivot).await?;

            match pts.cmp(&target_ts) {
                Ordering::Equal => {
                    break;
                }
                Ordering::Less => {
                    min_version = pivot + 1;
                }
                Ordering::Greater => {
                    max_version = pivot - 1;
                    version = max_version
                }
            }
        }

        if version < 0 {
            version = 0;
        }

        self.load_version(version).await
    }
}

impl fmt::Display for DeltaTable {
    fn fmt(&self, f: &mut fmt::Formatter) -> fmt::Result {
        writeln!(f, "DeltaTable({})", self.table_path)?;
        writeln!(f, "\tversion: {}", self.version)?;
        match self.state.current_metadata.as_ref() {
            Some(metadata) => {
                writeln!(f, "\tmetadata: {}", metadata)?;
            }
            None => {
                writeln!(f, "\tmetadata: None")?;
            }
        }
        writeln!(
            f,
            "\tmin_version: read={}, write={}",
            self.state.min_reader_version, self.state.min_writer_version
        )?;
        writeln!(f, "\tfiles count: {}", self.state.files.len())
    }
}

impl std::fmt::Debug for DeltaTable {
    fn fmt(&self, f: &mut std::fmt::Formatter<'_>) -> Result<(), std::fmt::Error> {
        write!(f, "DeltaTable <{}>", self.table_path)
    }
}

/// Error returned by the DeltaTransaction struct
#[derive(thiserror::Error, Debug)]
pub enum DeltaTransactionError {
    /// Error that indicates the number of optimistic concurrency retries has been exceeded and no further
    /// attempts will be made.
    #[error("Transaction commit exceeded max retries. Last error: {inner}")]
    CommitRetriesExceeded {
        /// The wrapped TransactionCommitAttemptError.
        #[from]
        inner: TransactionCommitAttemptError,
    },

    /// Error that indicates the record batch is missing a partition column required by the Delta
    /// schema.
    #[error("RecordBatch is missing partition column in Delta schema.")]
    MissingPartitionColumn,

    /// Error that indicates the transaction failed due to an underlying storage error.
    /// Specific details of the error are described by the wrapped storage error.
    #[error("Storage interaction failed: {source}")]
    Storage {
        /// The wrapped StorageError.
        source: StorageError,
    },

    /// Error that wraps an underlying DeltaTable error.
    /// The wrapped error describes the specific cause.
    #[error("DeltaTable interaction failed: {source}")]
    DeltaTable {
        /// The wrapped DeltaTable error.
        #[from]
        source: DeltaTableError,
    },

    /// Error caused by a problem while using serde_json to serialize an action.
    #[error("Action serialization failed: {source}")]
    ActionSerializationFailed {
        /// The wrapped serde_json Error.
        #[from]
        source: serde_json::Error,
    },
}

/// Error that occurs when a single transaction commit attempt fails
#[derive(thiserror::Error, Debug)]
pub enum TransactionCommitAttemptError {
    // NOTE: it would be nice to add a `num_retries` prop to this error so we can identify how frequently we hit optimistic concurrency retries and look for optimization paths
    /// Error indicating the transaction commit attempt failed because the Delta table version has already been committed.
    /// This is expected in the case of multiple writers to the same table and retried within the
    /// optimistic concurrency loop.
    #[error("Version already exists: {source}")]
    VersionExists {
        /// The wrapped StorageError.
        source: StorageError,
    },

    /// Error indicating a general DeltaTable error occurred during a transaction commit attempt.
    #[error("Commit Failed due to DeltaTable error: {source}")]
    DeltaTable {
        /// The wrapped DeltaTableError
        #[from]
        source: DeltaTableError,
    },

    /// Error indicating a general StorageError occurred during a transaction commit attempt.
    #[error("Commit Failed due to StorageError: {source}")]
    Storage {
        /// The wrapped StorageError
        source: StorageError,
    },
}

impl From<StorageError> for TransactionCommitAttemptError {
    fn from(error: StorageError) -> Self {
        match error {
            StorageError::AlreadyExists(_) => {
                TransactionCommitAttemptError::VersionExists { source: error }
            }
            _ => TransactionCommitAttemptError::Storage { source: error },
        }
    }
}

const DEFAULT_DELTA_MAX_RETRY_COMMIT_ATTEMPTS: u32 = 10_000_000;

/// Options for customizing behavior of a `DeltaTransaction`
pub struct DeltaTransactionOptions {
    /// number of retry attempts allowed when committing a transaction
    max_retry_commit_attempts: u32,
}

impl DeltaTransactionOptions {
    /// Creates a new `DeltaTransactionOptions`
    pub fn new(max_retry_commit_attempts: u32) -> Self {
        Self {
            max_retry_commit_attempts,
        }
    }
}

impl Default for DeltaTransactionOptions {
    fn default() -> Self {
        Self {
            max_retry_commit_attempts: DEFAULT_DELTA_MAX_RETRY_COMMIT_ATTEMPTS,
        }
    }
}

/// Object representing a delta transaction
pub struct DeltaTransaction<'a> {
    delta_table: &'a mut DeltaTable,
    options: DeltaTransactionOptions,
}

impl<'a> DeltaTransaction<'a> {
    /// Creates a new delta transaction.
    /// Holds a mutable reference to the delta table to prevent outside mutation while a transaction commit is in progress.
    /// Transaction behavior may be customized by passing an instance of `DeltaTransactionOptions`.
    pub fn new(delta_table: &'a mut DeltaTable, options: Option<DeltaTransactionOptions>) -> Self {
        DeltaTransaction {
            delta_table,
            options: options.unwrap_or_else(DeltaTransactionOptions::default),
        }
    }

    /// Commits the given actions to the delta log.
    /// This method will retry the transaction commit based on the value of `max_retry_commit_attempts` set in `DeltaTransactionOptions`.
    pub async fn commit_with(
        &mut self,
        additional_actions: &[Action],
        _operation: Option<DeltaOperation>,
    ) -> Result<DeltaDataTypeVersion, DeltaTransactionError> {
        // TODO: stubbing `operation` parameter (which will be necessary for writing the CommitInfo action), but leaving it unused for now.
        // `CommitInfo` is a fairly dynamic data structure so we should work out the data structure approach separately.

        // TODO: calculate isolation level to use when checking for conflicts.
        // Leaving conflict checking unimplemented for now to get the "single writer" implementation off the ground.
        // Leaving some commmented code in place as a guidepost for the future.

        // let no_data_changed = actions.iter().all(|a| match a {
        //     Action::add(x) => !x.dataChange,
        //     Action::remove(x) => !x.dataChange,
        //     _ => false,
        // });
        // let isolation_level = if no_data_changed {
        //     IsolationLevel::SnapshotIsolation
        // } else {
        //     IsolationLevel::Serializable
        // };

        // TODO: create a CommitInfo action and prepend it to actions.

        // Serialize all actions that are part of this log entry.
        let mut jsons = Vec::<String>::new();

        for action in additional_actions {
            let json = serde_json::to_string(action)?;
            jsons.push(json);
        }

        let log_entry = jsons.join("\n");
        let log_entry = log_entry.as_bytes();

        // try to commit in a loop in case other writers write the next version first
        let version = self.try_commit_loop(log_entry).await?;

        // NOTE: since we have the log entry in memory already,
        // we could optimize this further by merging the log entry instead of updating from storage.
        self.delta_table.update().await?;

        Ok(version)
    }

    async fn try_commit_loop(
        &mut self,
        log_entry: &[u8],
    ) -> Result<DeltaDataTypeVersion, TransactionCommitAttemptError> {
        let mut attempt_number: u32 = 0;

        let tmp_log_path = self.prepare_commit(log_entry).await?;
        loop {
            let commit_result = self.try_commit(&tmp_log_path).await;

            match commit_result {
                Ok(v) => {
                    return Ok(v);
                }
                Err(e) => {
                    match e {
                        TransactionCommitAttemptError::VersionExists { .. }
                            if attempt_number > self.options.max_retry_commit_attempts + 1 =>
                        {
                            debug!("Transaction attempt failed. Attempts exhausted beyond max_retry_commit_attempts of {} so failing.", self.options.max_retry_commit_attempts);
                            return Err(e);
                        }
                        TransactionCommitAttemptError::VersionExists { .. } => {
                            attempt_number += 1;
                            debug!("Transaction attempt failed. Incrementing attempt number to {} and retrying.", attempt_number);
                        }
                        // NOTE: Add other retryable errors as needed here
                        _ => {
                            return Err(e);
                        }
                    }
                }
            }
        }
    }

    async fn prepare_commit(
        &mut self,
        log_entry: &[u8],
    ) -> Result<String, TransactionCommitAttemptError> {
        let token = Uuid::new_v4().to_string();
        let tmp_log_path = self.delta_table.tmp_commit_log_path(&token);

        self.delta_table
            .storage
            .put_obj(&tmp_log_path, log_entry)
            .await?;

        Ok(tmp_log_path)
    }

    async fn try_commit(
        &mut self,
        tmp_log_path: &str,
    ) -> Result<DeltaDataTypeVersion, TransactionCommitAttemptError> {
        // get the next delta table version and the log path where it should be written
        let attempt_version = self.next_attempt_version().await?;
        let log_path = self.delta_table.version_to_log_path(attempt_version);

        // move temporary commit file to delta log directory
        // rely on storage to fail if the file already exists -
        self.delta_table
            .storage
            .rename_obj(tmp_log_path, &log_path)
            .await?;

        Ok(attempt_version)
    }

    async fn next_attempt_version(
        &mut self,
    ) -> Result<DeltaDataTypeVersion, TransactionCommitAttemptError> {
        self.delta_table.update().await?;
        Ok(self.delta_table.version + 1)
    }
}

fn process_action(
    state: &mut DeltaTableState,
    action: &Action,
) -> Result<(), serde_json::error::Error> {
    match action {
        Action::add(v) => {
            state.files.push(v.path.clone());
        }
        Action::remove(v) => {
            state.files.retain(|e| *e != v.path);
            state.tombstones.push(v.clone());
        }
        Action::protocol(v) => {
            state.min_reader_version = v.minReaderVersion;
            state.min_writer_version = v.minWriterVersion;
        }
        Action::metaData(v) => {
            state.current_metadata = Some(DeltaTableMetaData {
                id: v.id.clone(),
                name: v.name.clone(),
                description: v.description.clone(),
                format: v.format.clone(),
                schema: v.get_schema()?,
                partition_columns: v.partitionColumns.clone(),
                created_time: v.createdTime,
                configuration: v.configuration.clone(),
            });
        }
        Action::txn(v) => {
            *state
                .app_transaction_version
                .entry(v.appId.clone())
                .or_insert(v.version) = v.version;
        }
        Action::commitInfo(v) => {
            state.commit_infos.push(v.clone());
        }
    }

    Ok(())
}

/// Creates and loads a DeltaTable from the given path with current metadata.
/// Infers the storage backend to use from the scheme in the given table path.
pub async fn open_table(table_path: &str) -> Result<DeltaTable, DeltaTableError> {
    let storage_backend = storage::get_backend_for_uri(table_path)?;
    let mut table = DeltaTable::new(table_path, storage_backend)?;
    table.load().await?;

    Ok(table)
}

/// Creates a DeltaTable from the given path and loads it with the metadata from the given version.
/// Infers the storage backend to use from the scheme in the given table path.
pub async fn open_table_with_version(
    table_path: &str,
    version: DeltaDataTypeVersion,
) -> Result<DeltaTable, DeltaTableError> {
    let storage_backend = storage::get_backend_for_uri(table_path)?;
    let mut table = DeltaTable::new(table_path, storage_backend)?;
    table.load_version(version).await?;

    Ok(table)
}

/// Creates a DeltaTable from the given path.
/// Loads metadata from the version appropriate based on the given ISO-8601/RFC-3339 timestamp.
/// Infers the storage backend to use from the scheme in the given table path.
pub async fn open_table_with_ds(table_path: &str, ds: &str) -> Result<DeltaTable, DeltaTableError> {
    let datetime = DateTime::<Utc>::from(DateTime::<FixedOffset>::parse_from_rfc3339(ds)?);
    let storage_backend = storage::get_backend_for_uri(table_path)?;
    let mut table = DeltaTable::new(table_path, storage_backend)?;
    table.load_with_datetime(datetime).await?;

    Ok(table)
}

/// Returns rust create version, can be use used in language bindings to expose Rust core version
pub fn crate_version() -> &'static str {
    env!("CARGO_PKG_VERSION")
}

#[cfg(test)]
mod tests {
    use super::action;
    use super::action::Action;
    use super::{process_action, DeltaTableState};
    use std::collections::HashMap;

    #[test]
    fn state_records_new_txn_version() {
        let mut app_transaction_version = HashMap::new();
        app_transaction_version.insert("abc".to_string(), 1);
        app_transaction_version.insert("xyz".to_string(), 1);

        let mut state = DeltaTableState {
            files: vec![],
            commit_infos: vec![],
            tombstones: vec![],
            current_metadata: None,
            min_reader_version: 1,
            min_writer_version: 2,
            app_transaction_version,
        };

        let txn_action = Action::txn(action::Txn {
            appId: "abc".to_string(),
            version: 2,
            lastUpdated: 0,
        });

        let _ = process_action(&mut state, &txn_action).unwrap();

        assert_eq!(2, *state.app_transaction_version.get("abc").unwrap());
        assert_eq!(1, *state.app_transaction_version.get("xyz").unwrap());
    }
}<|MERGE_RESOLUTION|>--- conflicted
+++ resolved
@@ -1,5 +1,3 @@
-//! Delta Table read and write implementation
-
 // Reference: https://github.com/delta-io/delta/blob/master/PROTOCOL.md
 
 use std::cmp::Ordering;
@@ -31,10 +29,8 @@
 use super::storage::{StorageBackend, StorageError, UriError};
 use uuid::Uuid;
 
-/// Metadata for a checkpoint file
 #[derive(Serialize, Deserialize, Debug, Default, Clone, Copy)]
 pub struct CheckPoint {
-    /// Delta table version
     version: DeltaDataTypeVersion, // 20 digits decimals
     size: DeltaDataTypeLong,
     parts: Option<u32>, // 10 digits decimals
@@ -706,7 +702,6 @@
             .collect::<Vec<String>>())
     }
 
-<<<<<<< HEAD
     /// Whether a path should be hidden for delta-related file operations, such as Vacuum.
     /// Names of the form partitionCol=[value] are partition directories, and should be
     /// deleted even if they'd normally be hidden. The _db_index directory contains (bloom filter)
@@ -770,10 +765,6 @@
         Ok(tombstones)
     }
 
-=======
-    /// Return table schema parsed from transaction log. Return None if table hasn't been loaded or
-    /// no metadata was found in the log.
->>>>>>> aea60c52
     pub fn schema(&self) -> Option<&Schema> {
         self.state.current_metadata.as_ref().map(|m| &m.schema)
     }
