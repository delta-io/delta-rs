//! Actions included in Delta table transaction logs

#![allow(non_camel_case_types)]

#[cfg(feature = "parquet")]
mod parquet_read;

#[cfg(feature = "parquet2")]
pub mod parquet2_read;

<<<<<<< HEAD
use crate::operations::transaction::IsolationLevel;
=======
use crate::delta_config::IsolationLevel;
>>>>>>> a844e79a
use crate::{schema::*, DeltaResult, DeltaTableError, DeltaTableMetaData};
use percent_encoding::percent_decode;
use serde::{Deserialize, Serialize};
use serde_json::{Map, Value};
use std::borrow::Borrow;
use std::collections::HashMap;
use std::hash::{Hash, Hasher};

/// Error returned when an invalid Delta log action is encountered.
#[derive(thiserror::Error, Debug)]
pub enum ActionError {
    /// The action contains an invalid field.
    #[error("Invalid action field: {0}")]
    InvalidField(String),
    /// A parquet log checkpoint file contains an invalid action.
    #[error("Invalid action in parquet row: {0}")]
    InvalidRow(String),
    /// A generic action error. The wrapped error string describes the details.
    #[error("Generic action error: {0}")]
    Generic(String),
    #[cfg(feature = "parquet2")]
    #[error("Failed to parse parquet checkpoint: {}", .source)]
    /// Error returned when parsing checkpoint parquet using the parquet2 crate.
    ParquetParseError {
        /// Parquet error details returned when parsing the checkpoint parquet
        #[from]
        source: parquet2_read::ParseError,
    },
    #[cfg(feature = "parquet")]
    #[error("Failed to parse parquet checkpoint: {}", .source)]
    /// Error returned when parsing checkpoint parquet using the parquet crate.
    ParquetParseError {
        /// Parquet error details returned when parsing the checkpoint parquet
        #[from]
        source: parquet::errors::ParquetError,
    },
    /// Faild to serialize operation
    #[error("Failed to serialize operation: {source}")]
    SerializeOperation {
        #[from]
        /// The source error
        source: serde_json::Error,
    },
}

fn decode_path(raw_path: &str) -> Result<String, ActionError> {
    percent_decode(raw_path.as_bytes())
        .decode_utf8()
        .map(|c| c.to_string())
        .map_err(|e| ActionError::InvalidField(format!("Decode path failed for action: {e}")))
}

/// Struct used to represent minValues and maxValues in add action statistics.
#[derive(Serialize, Deserialize, Debug, PartialEq, Eq)]
#[serde(untagged)]
pub enum ColumnValueStat {
    /// Composite HashMap representation of statistics.
    Column(HashMap<String, ColumnValueStat>),
    /// Json representation of statistics.
    Value(Value),
}

impl ColumnValueStat {
    /// Returns the HashMap representation of the ColumnValueStat.
    pub fn as_column(&self) -> Option<&HashMap<String, ColumnValueStat>> {
        match self {
            ColumnValueStat::Column(m) => Some(m),
            _ => None,
        }
    }

    /// Returns the serde_json representation of the ColumnValueStat.
    pub fn as_value(&self) -> Option<&Value> {
        match self {
            ColumnValueStat::Value(v) => Some(v),
            _ => None,
        }
    }
}

/// Struct used to represent nullCount in add action statistics.
#[derive(Serialize, Deserialize, Debug, PartialEq, Eq)]
#[serde(untagged)]
pub enum ColumnCountStat {
    /// Composite HashMap representation of statistics.
    Column(HashMap<String, ColumnCountStat>),
    /// Json representation of statistics.
    Value(DeltaDataTypeLong),
}

impl ColumnCountStat {
    /// Returns the HashMap representation of the ColumnCountStat.
    pub fn as_column(&self) -> Option<&HashMap<String, ColumnCountStat>> {
        match self {
            ColumnCountStat::Column(m) => Some(m),
            _ => None,
        }
    }

    /// Returns the serde_json representation of the ColumnCountStat.
    pub fn as_value(&self) -> Option<DeltaDataTypeLong> {
        match self {
            ColumnCountStat::Value(v) => Some(*v),
            _ => None,
        }
    }
}

/// Statistics associated with Add actions contained in the Delta log.
#[derive(Serialize, Deserialize, Debug, Default, PartialEq, Eq)]
#[serde(rename_all = "camelCase")]
pub struct Stats {
    /// Number of records in the file associated with the log action.
    pub num_records: DeltaDataTypeLong,

    // start of per column stats
    /// Contains a value smaller than all values present in the file for all columns.
    pub min_values: HashMap<String, ColumnValueStat>,
    /// Contains a value larger than all values present in the file for all columns.
    pub max_values: HashMap<String, ColumnValueStat>,
    /// The number of null values for all columns.
    pub null_count: HashMap<String, ColumnCountStat>,
}

/// File stats parsed from raw parquet format.
#[derive(Debug, Default)]
pub struct StatsParsed {
    /// Number of records in the file associated with the log action.
    pub num_records: DeltaDataTypeLong,

    // start of per column stats
    /// Contains a value smaller than all values present in the file for all columns.
    #[cfg(feature = "parquet")]
    pub min_values: HashMap<String, parquet::record::Field>,
    /// Contains a value smaller than all values present in the file for all columns.
    #[cfg(feature = "parquet2")]
    pub min_values: HashMap<String, String>,
    /// Contains a value larger than all values present in the file for all columns.
    #[cfg(feature = "parquet")]
    /// Contains a value larger than all values present in the file for all columns.
    pub max_values: HashMap<String, parquet::record::Field>,
    #[cfg(feature = "parquet2")]
    /// Contains a value larger than all values present in the file for all columns.
    pub max_values: HashMap<String, String>,
    /// The number of null values for all columns.
    pub null_count: HashMap<String, DeltaDataTypeLong>,
}

/// Delta AddCDCFile action that describes a parquet CDC data file.
#[derive(Serialize, Deserialize, Clone, Debug, Default)]
#[serde(rename_all = "camelCase")]
pub struct AddCDCFile {
    /// A relative path, from the root of the table, or an
    /// absolute path to a CDC file
    pub path: String,
    /// The size of this file in bytes
    pub size: DeltaDataTypeLong,
    /// A map from partition column to value for this file
    pub partition_values: HashMap<String, Option<String>>,
    /// Should always be set to false because they do not change the underlying data of the table
    pub data_change: bool,
    /// Map containing metadata about this file
    pub tags: Option<HashMap<String, Option<String>>>,
}

/// Delta log action that describes a parquet data file that is part of the table.
#[derive(Serialize, Deserialize, Clone, Debug, Default)]
#[serde(rename_all = "camelCase")]
pub struct Add {
    /// A relative path, from the root of the table, to a file that should be added to the table
    pub path: String,
    /// The size of this file in bytes
    pub size: DeltaDataTypeLong,
    /// A map from partition column to value for this file
    pub partition_values: HashMap<String, Option<String>>,
    /// Partition values stored in raw parquet struct format. In this struct, the column names
    /// correspond to the partition columns and the values are stored in their corresponding data
    /// type. This is a required field when the table is partitioned and the table property
    /// delta.checkpoint.writeStatsAsStruct is set to true. If the table is not partitioned, this
    /// column can be omitted.
    ///
    /// This field is only available in add action records read from checkpoints
    #[cfg(feature = "parquet")]
    #[serde(skip_serializing, skip_deserializing)]
    pub partition_values_parsed: Option<parquet::record::Row>,
    /// Partition values stored in raw parquet struct format. In this struct, the column names
    /// correspond to the partition columns and the values are stored in their corresponding data
    /// type. This is a required field when the table is partitioned and the table property
    /// delta.checkpoint.writeStatsAsStruct is set to true. If the table is not partitioned, this
    /// column can be omitted.
    ///
    /// This field is only available in add action records read from checkpoints
    #[cfg(feature = "parquet2")]
    #[serde(skip_serializing, skip_deserializing)]
    pub partition_values_parsed: Option<String>,
    /// The time this file was created, as milliseconds since the epoch
    pub modification_time: DeltaDataTypeTimestamp,
    /// When false the file must already be present in the table or the records in the added file
    /// must be contained in one or more remove actions in the same version
    ///
    /// streaming queries that are tailing the transaction log can use this flag to skip actions
    /// that would not affect the final results.
    pub data_change: bool,
    /// Contains statistics (e.g., count, min/max values for columns) about the data in this file
    pub stats: Option<String>,
    /// Contains statistics (e.g., count, min/max values for columns) about the data in this file in
    /// raw parquet format. This field needs to be written when statistics are available and the
    /// table property: delta.checkpoint.writeStatsAsStruct is set to true.
    ///
    /// This field is only available in add action records read from checkpoints
    #[cfg(feature = "parquet")]
    #[serde(skip_serializing, skip_deserializing)]
    pub stats_parsed: Option<parquet::record::Row>,
    /// Contains statistics (e.g., count, min/max values for columns) about the data in this file in
    /// raw parquet format. This field needs to be written when statistics are available and the
    /// table property: delta.checkpoint.writeStatsAsStruct is set to true.
    ///
    /// This field is only available in add action records read from checkpoints
    #[cfg(feature = "parquet2")]
    #[serde(skip_serializing, skip_deserializing)]
    pub stats_parsed: Option<String>,
    /// Map containing metadata about this file
    pub tags: Option<HashMap<String, Option<String>>>,
}

impl Hash for Add {
    fn hash<H: Hasher>(&self, state: &mut H) {
        self.path.hash(state);
    }
}

impl Add {
    /// Returns the Add action with path decoded.
    pub fn path_decoded(self) -> Result<Self, ActionError> {
        decode_path(&self.path).map(|path| Self { path, ..self })
    }

    /// Get whatever stats are available. Uses (parquet struct) parsed_stats if present falling back to json stats.
    #[cfg(any(feature = "parquet", feature = "parquet2"))]
    pub fn get_stats(&self) -> Result<Option<Stats>, serde_json::error::Error> {
        match self.get_stats_parsed() {
            Ok(Some(stats)) => Ok(Some(stats)),
            Ok(None) => self.get_json_stats(),
            Err(e) => {
                log::error!(
                    "Error when reading parquet stats {:?} {e}. Attempting to read json stats",
                    self.stats_parsed
                );
                self.get_json_stats()
            }
        }
    }

    /// Get whatever stats are available.
    #[cfg(not(any(feature = "parquet", feature = "parquet2")))]
    pub fn get_stats(&self) -> Result<Option<Stats>, serde_json::error::Error> {
        self.get_json_stats()
    }

    /// Returns the serde_json representation of stats contained in the action if present.
    /// Since stats are defined as optional in the protocol, this may be None.
    pub fn get_json_stats(&self) -> Result<Option<Stats>, serde_json::error::Error> {
        self.stats
            .as_ref()
            .map_or(Ok(None), |s| serde_json::from_str(s))
    }
}

/// Describes the data format of files in the table.
#[derive(Serialize, Deserialize, Debug, Clone, PartialEq, Eq)]
pub struct Format {
    /// Name of the encoding for files in this table.
    provider: String,
    /// A map containing configuration options for the format.
    options: HashMap<String, Option<String>>,
}

impl Format {
    /// Allows creation of a new action::Format
    pub fn new(provider: String, options: Option<HashMap<String, Option<String>>>) -> Self {
        let options = options.unwrap_or_default();
        Self { provider, options }
    }

    /// Return the Format provider
    pub fn get_provider(self) -> String {
        self.provider
    }
}

// Assuming this is a more appropriate default than derived Default
impl Default for Format {
    fn default() -> Self {
        Self {
            provider: "parquet".to_string(),
            options: Default::default(),
        }
    }
}

/// Action that describes the metadata of the table.
/// This is a top-level action in Delta log entries.
#[derive(Serialize, Deserialize, Debug, Default, Clone)]
#[serde(rename_all = "camelCase")]
pub struct MetaData {
    /// Unique identifier for this table
    pub id: Guid,
    /// User-provided identifier for this table
    pub name: Option<String>,
    /// User-provided description for this table
    pub description: Option<String>,
    /// Specification of the encoding for the files stored in the table
    pub format: Format,
    /// Schema of the table
    pub schema_string: String,
    /// An array containing the names of columns by which the data should be partitioned
    pub partition_columns: Vec<String>,
    /// The time when this metadata action is created, in milliseconds since the Unix epoch
    pub created_time: Option<DeltaDataTypeTimestamp>,
    /// A map containing configuration options for the table
    pub configuration: HashMap<String, Option<String>>,
}

impl MetaData {
    /// Returns the table schema from the embedded schema string contained within the metadata
    /// action.
    pub fn get_schema(&self) -> Result<Schema, serde_json::error::Error> {
        serde_json::from_str(&self.schema_string)
    }
}

impl TryFrom<DeltaTableMetaData> for MetaData {
    type Error = DeltaTableError;

    fn try_from(metadata: DeltaTableMetaData) -> Result<Self, Self::Error> {
        let schema_string = serde_json::to_string(&metadata.schema)
            .map_err(|e| DeltaTableError::SerializeSchemaJson { json_err: e })?;
        Ok(Self {
            id: metadata.id,
            name: metadata.name,
            description: metadata.description,
            format: metadata.format,
            schema_string,
            partition_columns: metadata.partition_columns,
            created_time: metadata.created_time,
            configuration: metadata.configuration,
        })
    }
}

/// Represents a tombstone (deleted file) in the Delta log.
/// This is a top-level action in Delta log entries.
#[derive(Serialize, Deserialize, Clone, Eq, Debug, Default)]
#[serde(rename_all = "camelCase")]
pub struct Remove {
    /// The path of the file that is removed from the table.
    pub path: String,
    /// The timestamp when the remove was added to table state.
    pub deletion_timestamp: Option<DeltaDataTypeTimestamp>,
    /// Whether data is changed by the remove. A table optimize will report this as false for
    /// example, since it adds and removes files by combining many files into one.
    pub data_change: bool,
    /// When true the fields partitionValues, size, and tags are present
    ///
    /// NOTE: Although it's defined as required in scala delta implementation, but some writes
    /// it's still nullable so we keep it as Option<> for compatibly.
    pub extended_file_metadata: Option<bool>,
    /// A map from partition column to value for this file.
    pub partition_values: Option<HashMap<String, Option<String>>>,
    /// Size of this file in bytes
    pub size: Option<DeltaDataTypeLong>,
    /// Map containing metadata about this file
    pub tags: Option<HashMap<String, Option<String>>>,
}

impl Hash for Remove {
    fn hash<H: Hasher>(&self, state: &mut H) {
        self.path.hash(state);
    }
}

/// Borrow `Remove` as str so we can look at tombstones hashset in `DeltaTableState` by using
/// a path from action `Add`.
impl Borrow<str> for Remove {
    fn borrow(&self) -> &str {
        self.path.as_ref()
    }
}

impl PartialEq for Remove {
    fn eq(&self, other: &Self) -> bool {
        self.path == other.path
            && self.deletion_timestamp == other.deletion_timestamp
            && self.data_change == other.data_change
            && self.extended_file_metadata == other.extended_file_metadata
            && self.partition_values == other.partition_values
            && self.size == other.size
            && self.tags == other.tags
    }
}

impl Remove {
    /// Returns the Remove action with path decoded.
    pub fn path_decoded(self) -> Result<Self, ActionError> {
        decode_path(&self.path).map(|path| Self { path, ..self })
    }
}

/// Action used by streaming systems to track progress using application-specific versions to
/// enable idempotency.
#[derive(Serialize, Deserialize, Debug, Default, Clone)]
#[serde(rename_all = "camelCase")]
pub struct Txn {
    /// A unique identifier for the application performing the transaction.
    pub app_id: String,
    /// An application-specific numeric identifier for this transaction.
    pub version: DeltaDataTypeVersion,
    /// The time when this transaction action was created in milliseconds since the Unix epoch.
    pub last_updated: Option<DeltaDataTypeTimestamp>,
}

/// Action used to increase the version of the Delta protocol required to read or write to the
/// table.
#[derive(Serialize, Deserialize, Debug, Default, Clone, PartialEq, Eq)]
#[serde(rename_all = "camelCase")]
pub struct Protocol {
    /// Minimum version of the Delta read protocol a client must implement to correctly read the
    /// table.
    pub min_reader_version: DeltaDataTypeInt,
    /// Minimum version of the Delta write protocol a client must implement to correctly read the
    /// table.
    pub min_writer_version: DeltaDataTypeInt,
}

/// The commitInfo is a fairly flexible action within the delta specification, where arbitrary data can be stored.
/// However the reference implementation as well as delta-rs store useful information that may for instance
/// allow us to be more permissive in commit conflict resolution.
#[derive(Serialize, Deserialize, Debug, Clone, Default, PartialEq)]
#[serde(rename_all = "camelCase")]
pub struct CommitInfo {
    /// Version number the commit corresponds to
    #[serde(skip_serializing_if = "Option::is_none")]
    pub version: Option<DeltaDataTypeVersion>,
    /// Timestamp in millis when the commit was created
    #[serde(skip_serializing_if = "Option::is_none")]
    pub timestamp: Option<DeltaDataTypeTimestamp>,
    /// Id of the user invoking the commit
    #[serde(skip_serializing_if = "Option::is_none")]
    pub user_id: Option<String>,
    /// Name of the user invoking the commit
    #[serde(skip_serializing_if = "Option::is_none")]
    pub user_name: Option<String>,
    /// The operation performed during the
    #[serde(skip_serializing_if = "Option::is_none")]
    pub operation: Option<String>,
    /// Parameters used for table operation
    #[serde(skip_serializing_if = "Option::is_none")]
    pub operation_parameters: Option<HashMap<String, serde_json::Value>>,
    /// Version of the table when the operation was started
    #[serde(skip_serializing_if = "Option::is_none")]
    pub read_version: Option<i64>,
    /// The isolation level of the commit
    #[serde(skip_serializing_if = "Option::is_none")]
    pub isolation_level: Option<IsolationLevel>,
    /// TODO
    #[serde(skip_serializing_if = "Option::is_none")]
    pub is_blind_append: Option<bool>,
    /// Delta engine which created the commit.
    #[serde(skip_serializing_if = "Option::is_none")]
    pub engine_info: Option<String>,
    /// Additional provenance information for the commit
    #[serde(flatten, default)]
    pub info: Map<String, serde_json::Value>,
}

/// Represents an action in the Delta log. The Delta log is an aggregate of all actions performed
/// on the table, so the full list of actions is required to properly read a table.
#[derive(Serialize, Deserialize, Debug, Clone)]
pub enum Action {
    /// Changes the current metadata of the table. Must be present in the first version of a table.
    /// Subsequent `metaData` actions completely overwrite previous metadata.
    metaData(MetaData),
    /// Adds CDC a file to the table state.
    cdc(AddCDCFile),
    /// Adds a file to the table state.
    add(Add),
    /// Removes a file from the table state.
    remove(Remove),
    /// Used by streaming systems to track progress externally with application specific version
    /// identifiers.
    txn(Txn),
    /// Describes the minimum reader and writer versions required to read or write to the table.
    protocol(Protocol),
    /// Describes commit provenance information for the table.
    commitInfo(CommitInfo),
}

impl Action {
    /// Create a commit info from a map
    pub fn commit_info(info: Map<String, serde_json::Value>) -> Self {
        Self::commitInfo(CommitInfo {
            info,
            ..Default::default()
        })
    }
}

/// Operation performed when creating a new log entry with one or more actions.
/// This is a key element of the `CommitInfo` action.
#[allow(clippy::large_enum_variant)]
#[derive(Serialize, Deserialize, Debug, Clone)]
#[serde(rename_all = "camelCase")]
pub enum DeltaOperation {
    /// Represents a Delta `Create` operation.
    /// Would usually only create the table, if also data is written,
    /// a `Write` operations is more appropriate
    Create {
        /// The save mode used during the create.
        mode: SaveMode,
        /// The storage location of the new table
        location: String,
        /// The min reader and writer protocol versions of the table
        protocol: Protocol,
        /// Metadata associated with the new table
        metadata: DeltaTableMetaData,
    },

    /// Represents a Delta `Write` operation.
    /// Write operations will typically only include `Add` actions.
    #[serde(rename_all = "camelCase")]
    Write {
        /// The save mode used during the write.
        mode: SaveMode,
        /// The columns the write is partitioned by.
        partition_by: Option<Vec<String>>,
        /// The predicate used during the write.
        predicate: Option<String>,
    },
    /// Represents a Delta `StreamingUpdate` operation.
    #[serde(rename_all = "camelCase")]
    StreamingUpdate {
        /// The output mode the streaming writer is using.
        output_mode: OutputMode,
        /// The query id of the streaming writer.
        query_id: String,
        /// The epoch id of the written micro-batch.
        epoch_id: i64,
    },

    #[serde(rename_all = "camelCase")]
    /// Represents a `Optimize` operation
    Optimize {
        // TODO: Create a string representation of the filter passed to optimize
        /// The filter used to determine which partitions to filter
        predicate: Option<String>,
        /// Target optimize size
        target_size: DeltaDataTypeLong,
    },
    #[serde(rename_all = "camelCase")]
    /// Represents a `FileSystemCheck` operation
    FileSystemCheck {},
    // TODO: Add more operations
}

impl DeltaOperation {
    /// A human readable name for the operation
    pub fn name(&self) -> &str {
<<<<<<< HEAD
        match &self {
            DeltaOperation::Create { .. } => "delta-rs.Create",
            DeltaOperation::Write { .. } => "delta-rs.Write",
            DeltaOperation::StreamingUpdate { .. } => "delta-rs.StreamingUpdate",
            DeltaOperation::Optimize { .. } => "delta-rs.Optimize",
            DeltaOperation::FileSystemCheck { .. } => "delta-rs.FileSystemCheck",
=======
        // operation names taken from https://learn.microsoft.com/en-us/azure/databricks/delta/history#--operation-metrics-keys
        match &self {
            DeltaOperation::Create { mode, .. } if matches!(mode, SaveMode::Overwrite) => {
                "CREATE OR REPLACE TABLE"
            }
            DeltaOperation::Create { .. } => "CREATE TABLE",
            DeltaOperation::Write { .. } => "WRITE",
            DeltaOperation::StreamingUpdate { .. } => "STREAMING UPDATE",
            DeltaOperation::Optimize { .. } => "OPTIMIZE",
            DeltaOperation::FileSystemCheck { .. } => "FSCK",
>>>>>>> a844e79a
        }
    }

    /// Paraemters configured for operation.
    pub fn operation_parameters(&self) -> DeltaResult<impl Iterator<Item = (String, Value)>> {
        // TODO remove unwrap
<<<<<<< HEAD
        let map2 = serde_json::to_value(self).unwrap();
        if let serde_json::Value::Object(map) = map2 {
=======
        let serialized = serde_json::to_value(self)
            .map_err(|err| ActionError::SerializeOperation { source: err })?;
        if let serde_json::Value::Object(map) = serialized {
>>>>>>> a844e79a
            let all_operation_fields = map.values().next().unwrap().as_object().unwrap().clone();
            Ok(all_operation_fields
                .into_iter()
                .filter(|item| !item.1.is_null())
                .map(|(k, v)| {
                    (
                        k,
                        serde_json::Value::String(if v.is_string() {
                            String::from(v.as_str().unwrap())
                        } else {
                            v.to_string()
                        }),
                    )
                }))
        } else {
<<<<<<< HEAD
            todo!()
=======
            Err(ActionError::Generic(
                "operation parameetrs serialized into unexpected shape".into(),
            )
            .into())
>>>>>>> a844e79a
        }
    }

    /// Denotes if the operation changes the data contained in the table
    pub fn changes_data(&self) -> bool {
        !matches!(self, Self::Optimize { .. })
    }
<<<<<<< HEAD

    /// Retrieve basic commit information to be added to Delta commits
    pub fn get_commit_info(&self) -> CommitInfo {
        // TODO infer additional info from operation parameters ...
        CommitInfo {
            operation: Some(self.name().into()),
            operation_parameters: self.operation_parameters().ok().map(|iter| iter.collect()),
            ..Default::default()
        }
    }

=======

    /// Retrieve basic commit information to be added to Delta commits
    pub fn get_commit_info(&self) -> CommitInfo {
        // TODO infer additional info from operation parameters ...
        CommitInfo {
            operation: Some(self.name().into()),
            operation_parameters: self.operation_parameters().ok().map(|iter| iter.collect()),
            ..Default::default()
        }
    }

>>>>>>> a844e79a
    /// Get predicate expression applien when the operation reads data from the table.
    pub fn read_predicate(&self) -> Option<String> {
        match self {
            // TODO add more operations
            Self::Write { predicate, .. } => predicate.clone(),
            _ => None,
        }
    }
}

/// The SaveMode used when performing a DeltaOperation
#[derive(Serialize, Deserialize, Debug, Clone)]
pub enum SaveMode {
    /// Files will be appended to the target location.
    Append,
    /// The target location will be overwritten.
    Overwrite,
    /// If files exist for the target, the operation must fail.
    ErrorIfExists,
    /// If files exist for the target, the operation must not proceed or change any data.
    Ignore,
}

/// The OutputMode used in streaming operations.
#[derive(Serialize, Deserialize, Debug, Clone)]
pub enum OutputMode {
    /// Only new rows will be written when new data is available.
    Append,
    /// The full output (all rows) will be written whenever new data is available.
    Complete,
    /// Only rows with updates will be written when new or changed data is available.
    Update,
}

#[cfg(test)]
mod tests {
    use super::*;

    #[test]
    fn test_load_table_stats() {
        let action = Add {
            stats: Some(
                serde_json::json!({
                    "numRecords": 22,
                    "minValues": {"a": 1, "nested": {"b": 2, "c": "a"}},
                    "maxValues": {"a": 10, "nested": {"b": 20, "c": "z"}},
                    "nullCount": {"a": 1, "nested": {"b": 0, "c": 1}},
                })
                .to_string(),
            ),
            ..Default::default()
        };

        let stats = action.get_stats().unwrap().unwrap();

        assert_eq!(stats.num_records, 22);

        assert_eq!(
            stats.min_values["a"].as_value().unwrap(),
            &serde_json::json!(1)
        );
        assert_eq!(
            stats.min_values["nested"].as_column().unwrap()["b"]
                .as_value()
                .unwrap(),
            &serde_json::json!(2)
        );
        assert_eq!(
            stats.min_values["nested"].as_column().unwrap()["c"]
                .as_value()
                .unwrap(),
            &serde_json::json!("a")
        );

        assert_eq!(
            stats.max_values["a"].as_value().unwrap(),
            &serde_json::json!(10)
        );
        assert_eq!(
            stats.max_values["nested"].as_column().unwrap()["b"]
                .as_value()
                .unwrap(),
            &serde_json::json!(20)
        );
        assert_eq!(
            stats.max_values["nested"].as_column().unwrap()["c"]
                .as_value()
                .unwrap(),
            &serde_json::json!("z")
        );

        assert_eq!(stats.null_count["a"].as_value().unwrap(), 1);
        assert_eq!(
            stats.null_count["nested"].as_column().unwrap()["b"]
                .as_value()
                .unwrap(),
            0
        );
        assert_eq!(
            stats.null_count["nested"].as_column().unwrap()["c"]
                .as_value()
                .unwrap(),
            1
        );
    }

    #[test]
    fn test_read_commit_info() {
        let raw = r#"
        {
            "timestamp": 1670892998177,
            "operation": "WRITE",
            "operationParameters": {
                "mode": "Append",
                "partitionBy": "[\"c1\",\"c2\"]"
            },
            "isolationLevel": "Serializable",
            "isBlindAppend": true,
            "operationMetrics": {
                "numFiles": "3",
                "numOutputRows": "3",
                "numOutputBytes": "1356"
            },
            "engineInfo": "Apache-Spark/3.3.1 Delta-Lake/2.2.0",
            "txnId": "046a258f-45e3-4657-b0bf-abfb0f76681c"
        }"#;

        let info = serde_json::from_str::<CommitInfo>(raw);
        assert!(info.is_ok());

        println!("{:?}", info);

        // assert that commit info has no required filelds
        let raw = "{}";
        let info = serde_json::from_str::<CommitInfo>(raw);
        assert!(info.is_ok());

        // arbitrary field data may be added to commit
        let raw = r#"
        {
            "timestamp": 1670892998177,
            "operation": "WRITE",
            "operationParameters": {
                "mode": "Append",
                "partitionBy": "[\"c1\",\"c2\"]"
            },
            "isolationLevel": "Serializable",
            "isBlindAppend": true,
            "operationMetrics": {
                "numFiles": "3",
                "numOutputRows": "3",
                "numOutputBytes": "1356"
            },
            "engineInfo": "Apache-Spark/3.3.1 Delta-Lake/2.2.0",
            "txnId": "046a258f-45e3-4657-b0bf-abfb0f76681c",
            "additionalField": "more data",
            "additionalStruct": {
                "key": "value",
                "otherKey": 123
            }
        }"#;

        let info = serde_json::from_str::<CommitInfo>(raw).expect("should parse");
        assert!(info.info.contains_key("additionalField"));
        assert!(info.info.contains_key("additionalStruct"));
    }
}<|MERGE_RESOLUTION|>--- conflicted
+++ resolved
@@ -8,11 +8,7 @@
 #[cfg(feature = "parquet2")]
 pub mod parquet2_read;
 
-<<<<<<< HEAD
-use crate::operations::transaction::IsolationLevel;
-=======
 use crate::delta_config::IsolationLevel;
->>>>>>> a844e79a
 use crate::{schema::*, DeltaResult, DeltaTableError, DeltaTableMetaData};
 use percent_encoding::percent_decode;
 use serde::{Deserialize, Serialize};
@@ -580,14 +576,6 @@
 impl DeltaOperation {
     /// A human readable name for the operation
     pub fn name(&self) -> &str {
-<<<<<<< HEAD
-        match &self {
-            DeltaOperation::Create { .. } => "delta-rs.Create",
-            DeltaOperation::Write { .. } => "delta-rs.Write",
-            DeltaOperation::StreamingUpdate { .. } => "delta-rs.StreamingUpdate",
-            DeltaOperation::Optimize { .. } => "delta-rs.Optimize",
-            DeltaOperation::FileSystemCheck { .. } => "delta-rs.FileSystemCheck",
-=======
         // operation names taken from https://learn.microsoft.com/en-us/azure/databricks/delta/history#--operation-metrics-keys
         match &self {
             DeltaOperation::Create { mode, .. } if matches!(mode, SaveMode::Overwrite) => {
@@ -598,21 +586,15 @@
             DeltaOperation::StreamingUpdate { .. } => "STREAMING UPDATE",
             DeltaOperation::Optimize { .. } => "OPTIMIZE",
             DeltaOperation::FileSystemCheck { .. } => "FSCK",
->>>>>>> a844e79a
         }
     }
 
     /// Paraemters configured for operation.
     pub fn operation_parameters(&self) -> DeltaResult<impl Iterator<Item = (String, Value)>> {
         // TODO remove unwrap
-<<<<<<< HEAD
-        let map2 = serde_json::to_value(self).unwrap();
-        if let serde_json::Value::Object(map) = map2 {
-=======
         let serialized = serde_json::to_value(self)
             .map_err(|err| ActionError::SerializeOperation { source: err })?;
         if let serde_json::Value::Object(map) = serialized {
->>>>>>> a844e79a
             let all_operation_fields = map.values().next().unwrap().as_object().unwrap().clone();
             Ok(all_operation_fields
                 .into_iter()
@@ -628,14 +610,10 @@
                     )
                 }))
         } else {
-<<<<<<< HEAD
-            todo!()
-=======
             Err(ActionError::Generic(
                 "operation parameetrs serialized into unexpected shape".into(),
             )
             .into())
->>>>>>> a844e79a
         }
     }
 
@@ -643,7 +621,6 @@
     pub fn changes_data(&self) -> bool {
         !matches!(self, Self::Optimize { .. })
     }
-<<<<<<< HEAD
 
     /// Retrieve basic commit information to be added to Delta commits
     pub fn get_commit_info(&self) -> CommitInfo {
@@ -655,19 +632,6 @@
         }
     }
 
-=======
-
-    /// Retrieve basic commit information to be added to Delta commits
-    pub fn get_commit_info(&self) -> CommitInfo {
-        // TODO infer additional info from operation parameters ...
-        CommitInfo {
-            operation: Some(self.name().into()),
-            operation_parameters: self.operation_parameters().ok().map(|iter| iter.collect()),
-            ..Default::default()
-        }
-    }
-
->>>>>>> a844e79a
     /// Get predicate expression applien when the operation reads data from the table.
     pub fn read_predicate(&self) -> Option<String> {
         match self {
