--- conflicted
+++ resolved
@@ -5,11 +5,7 @@
 use object_store::memory::InMemory;
 use object_store::path::Path;
 use object_store::prefix::PrefixStore;
-<<<<<<< HEAD
-use object_store::DynObjectStore;
-=======
 use object_store::{DynObjectStore, ObjectStore};
->>>>>>> 2f998ea4
 use serde::{Deserialize, Serialize};
 use std::collections::HashMap;
 use std::sync::Arc;
@@ -103,54 +99,6 @@
     }
 }
 
-<<<<<<< HEAD
-pub(crate) enum ObjectStoreImpl {
-    Local(FileStorageBackend),
-    InMemory(InMemory),
-    #[cfg(any(feature = "s3", feature = "s3-native-tls"))]
-    S3(S3StorageBackend),
-    #[cfg(feature = "gcs")]
-    Google(GoogleCloudStorage),
-    #[cfg(feature = "azure")]
-    Azure(MicrosoftAzure),
-    #[cfg(feature = "hdfs")]
-    Hdfs(HadoopFileSystem),
-}
-
-impl ObjectStoreImpl {
-    pub(crate) fn into_prefix(self, prefix: Path) -> Arc<DynObjectStore> {
-        match self {
-            ObjectStoreImpl::Local(store) => Arc::new(PrefixStore::new(store, prefix)),
-            ObjectStoreImpl::InMemory(store) => Arc::new(PrefixStore::new(store, prefix)),
-            #[cfg(feature = "azure")]
-            ObjectStoreImpl::Azure(store) => Arc::new(PrefixStore::new(store, prefix)),
-            #[cfg(any(feature = "s3", feature = "s3-native-tls"))]
-            ObjectStoreImpl::S3(store) => Arc::new(PrefixStore::new(store, prefix)),
-            #[cfg(feature = "gcs")]
-            ObjectStoreImpl::Google(store) => Arc::new(PrefixStore::new(store, prefix)),
-            #[cfg(feature = "hdfs")]
-            ObjectStoreImpl::Hdfs(store) => Arc::new(PrefixStore::new(store, prefix)),
-        }
-    }
-
-    pub(crate) fn into_store(self) -> Arc<DynObjectStore> {
-        match self {
-            ObjectStoreImpl::Local(store) => Arc::new(store),
-            ObjectStoreImpl::InMemory(store) => Arc::new(store),
-            #[cfg(feature = "azure")]
-            ObjectStoreImpl::Azure(store) => Arc::new(store),
-            #[cfg(any(feature = "s3", feature = "s3-native-tls"))]
-            ObjectStoreImpl::S3(store) => Arc::new(store),
-            #[cfg(feature = "gcs")]
-            ObjectStoreImpl::Google(store) => Arc::new(store),
-            #[cfg(feature = "hdfs")]
-            ObjectStoreImpl::Hdfs(store) => Arc::new(store),
-        }
-    }
-}
-
-=======
->>>>>>> 2f998ea4
 pub(crate) enum ObjectStoreKind {
     Local,
     InMemory,
@@ -256,7 +204,7 @@
                         storage_url.as_ref()
                     ))
                 })?;
-                Ok(ObjectStoreImpl::Hdfs(store))
+                Ok(Self::url_prefix_handler(store, storage_url))
             }
             #[cfg(not(feature = "hdfs"))]
             ObjectStoreKind::Hdfs => Err(DeltaTableError::MissingFeature {
