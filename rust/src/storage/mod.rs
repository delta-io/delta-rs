//! Object storage backend abstraction layer for Delta Table transaction logs and data

use std::collections::HashMap;
use std::fmt;
use std::ops::Range;
use std::sync::Arc;

use bytes::Bytes;
use futures::{stream::BoxStream, StreamExt};
use lazy_static::lazy_static;
use object_store::GetOptions;
use serde::de::{Error, SeqAccess, Visitor};
use serde::ser::SerializeSeq;
use serde::{Deserialize, Deserializer, Serialize, Serializer};
use tokio::io::AsyncWrite;
use url::Url;

use self::config::StorageOptions;
<<<<<<< HEAD
use crate::DeltaResult;
=======
use crate::errors::DeltaResult;

pub mod config;
pub mod file;
pub mod utils;

#[cfg(any(feature = "s3", feature = "s3-native-tls"))]
pub mod s3;
>>>>>>> 81a54518

#[cfg(feature = "datafusion")]
use datafusion::datasource::object_store::ObjectStoreUrl;

pub mod config;
pub mod file;
#[cfg(any(feature = "s3", feature = "s3-native-tls"))]
pub mod s3;
pub mod utils;

pub use object_store::path::{Path, DELIMITER};
pub use object_store::{
    DynObjectStore, Error as ObjectStoreError, GetResult, ListResult, MultipartId, ObjectMeta,
    ObjectStore, Result as ObjectStoreResult,
};
pub use utils::*;

lazy_static! {
    static ref DELTA_LOG_PATH: Path = Path::from("_delta_log");
}

/// Return the uri of commit version.
pub(crate) fn commit_uri_from_version(version: i64) -> Path {
    let version = format!("{version:020}.json");
    DELTA_LOG_PATH.child(version.as_str())
}

/// Sharable reference to [`DeltaObjectStore`]
pub type ObjectStoreRef = Arc<DeltaObjectStore>;

/// Object Store implementation for DeltaTable.
///
/// The [`DeltaObjectStore`] implements the [`ObjectStore`] trait to facilitate
/// interoperability with the larger rust / arrow ecosystem. Specifically it can directly
/// be registered as store within datafusion.
///
/// The table root is treated as the root of the object store.
/// All [`Path`] are reported relative to the table root.
///
/// [ObjectStore]: object_store::ObjectStore
#[derive(Debug, Clone)]
pub struct DeltaObjectStore {
    storage: Arc<dyn ObjectStore>,
    location: Url,
    options: StorageOptions,
}

impl std::fmt::Display for DeltaObjectStore {
    fn fmt(&self, f: &mut std::fmt::Formatter<'_>) -> std::fmt::Result {
        write!(f, "DeltaObjectStore({})", self.location.as_ref())
    }
}

impl DeltaObjectStore {
    /// Create a new instance of [`DeltaObjectStore`]
    ///
    /// # Arguments
    ///
<<<<<<< HEAD
    /// * `storage` - A shared reference to an [`ObjectStore`] with "/" pointing at delta table root
    ///    (i.e. where `_delta_log` is located).
=======
    /// * `storage` - A shared reference to an [`object_store::ObjectStore`] with "/" pointing at delta table root (i.e. where `_delta_log` is located).
>>>>>>> 81a54518
    /// * `location` - A url corresponding to the storage location of `storage`.
    ///
    /// [ObjectStore]: object_store::ObjectStore
    pub fn new(storage: Arc<DynObjectStore>, location: Url) -> Self {
        Self {
            storage,
            location,
            options: HashMap::new().into(),
        }
    }

    /// Try creating a new instance of [`DeltaObjectStore`]
    ///
    /// # Arguments
    ///
    /// * `location` - A url pointing to the root of the delta table.
    /// * `options` - Options passed to underlying builders. See [`with_storage_options`].
    ///
    /// [`with_storage_options`]: super::builder::DeltaTableBuilder::with_storage_options
    pub fn try_new(location: Url, options: impl Into<StorageOptions> + Clone) -> DeltaResult<Self> {
        let options = options.into();
        let storage = config::configure_store(&location, &options)?;
        Ok(Self {
            storage,
            location,
            options,
        })
    }

    /// Get a reference to the underlying storage backend
    pub fn storage_backend(&self) -> Arc<DynObjectStore> {
        self.storage.clone()
    }

    /// Storage options used to initialize storage backend
    pub fn storage_options(&self) -> &StorageOptions {
        &self.options
    }

    /// Get fully qualified uri for table root
    pub fn root_uri(&self) -> String {
        self.to_uri(&Path::from(""))
    }

    #[cfg(feature = "datafusion")]
    /// Generate a unique enough url to identify the store in datafusion.
    /// The DF object store registry only cares about the scheme and the host of the url for
    /// registering/fetching. In our case the scheme is hard-coded to "delta-rs", so to get a unique
    /// host we convert the location from this `DeltaObjectStore` to a valid name, combining the
    /// original scheme, host and path with invalid characters replaced.
    pub fn object_store_url(&self) -> ObjectStoreUrl {
        // we are certain, that the URL can be parsed, since
        // we make sure when we are parsing the table uri
        ObjectStoreUrl::parse(format!(
            "delta-rs://{}-{}{}",
            self.location.scheme(),
            self.location.host_str().unwrap_or("-"),
            self.location
                .path()
                .replace(DELIMITER, "-")
                .replace(':', "-")
        ))
        .expect("Invalid object store url.")
    }

    /// [Path] to Delta log
    pub fn log_path(&self) -> &Path {
        &DELTA_LOG_PATH
    }

    /// [Path] to Delta log
    pub fn to_uri(&self, location: &Path) -> String {
        match self.location.scheme() {
            "file" => {
                #[cfg(windows)]
                let uri = format!(
                    "{}/{}",
                    self.location.as_ref().trim_end_matches('/'),
                    location.as_ref()
                )
                .replace("file:///", "");
                #[cfg(unix)]
                let uri = format!(
                    "{}/{}",
                    self.location.as_ref().trim_end_matches('/'),
                    location.as_ref()
                )
                .replace("file://", "");
                uri
            }
            _ => {
                if location.as_ref().is_empty() || location.as_ref() == "/" {
                    self.location.as_ref().to_string()
                } else {
                    format!("{}/{}", self.location.as_ref(), location.as_ref())
                }
            }
        }
    }

    /// Deletes object by `paths`.
    pub async fn delete_batch(&self, paths: &[Path]) -> ObjectStoreResult<()> {
        for path in paths {
            match self.delete(path).await {
                Ok(_) => continue,
                Err(ObjectStoreError::NotFound { .. }) => continue,
                Err(e) => return Err(e),
            }
        }
        Ok(())
    }

    /// Check if the location is a delta table location
    pub async fn is_delta_table_location(&self) -> ObjectStoreResult<bool> {
        // TODO We should really be using HEAD here, but this fails in windows tests
        let mut stream = self.list(Some(self.log_path())).await?;
        if let Some(res) = stream.next().await {
            match res {
                Ok(_) => Ok(true),
                Err(ObjectStoreError::NotFound { .. }) => Ok(false),
                Err(err) => Err(err),
            }
        } else {
            Ok(false)
        }
    }
}

#[async_trait::async_trait]
impl ObjectStore for DeltaObjectStore {
    /// Save the provided bytes to the specified location.
    async fn put(&self, location: &Path, bytes: Bytes) -> ObjectStoreResult<()> {
        self.storage.put(location, bytes).await
    }

    /// Return the bytes that are stored at the specified location.
    async fn get(&self, location: &Path) -> ObjectStoreResult<GetResult> {
        self.storage.get(location).await
    }

    /// Perform a get request with options
    ///
    /// Note: options.range will be ignored if [`object_store::GetResultPayload::File`]
    async fn get_opts(&self, location: &Path, options: GetOptions) -> ObjectStoreResult<GetResult> {
        self.storage.get_opts(location, options).await
    }

    /// Return the bytes that are stored at the specified location
    /// in the given byte range
    async fn get_range(&self, location: &Path, range: Range<usize>) -> ObjectStoreResult<Bytes> {
        self.storage.get_range(location, range).await
    }

    /// Return the metadata for the specified location
    async fn head(&self, location: &Path) -> ObjectStoreResult<ObjectMeta> {
        self.storage.head(location).await
    }

    /// Delete the object at the specified location.
    async fn delete(&self, location: &Path) -> ObjectStoreResult<()> {
        self.storage.delete(location).await
    }

    /// List all the objects with the given prefix.
    ///
    /// Prefixes are evaluated on a path segment basis, i.e. `foo/bar/` is a prefix of `foo/bar/x` but not of
    /// `foo/bar_baz/x`.
    async fn list(
        &self,
        prefix: Option<&Path>,
    ) -> ObjectStoreResult<BoxStream<'_, ObjectStoreResult<ObjectMeta>>> {
        self.storage.list(prefix).await
    }

    /// List all the objects with the given prefix and a location greater than `offset`
    ///
    /// Some stores, such as S3 and GCS, may be able to push `offset` down to reduce
    /// the number of network requests required
    async fn list_with_offset(
        &self,
        prefix: Option<&Path>,
        offset: &Path,
    ) -> ObjectStoreResult<BoxStream<'_, ObjectStoreResult<ObjectMeta>>> {
        self.storage.list_with_offset(prefix, offset).await
    }

    /// List objects with the given prefix and an implementation specific
    /// delimiter. Returns common prefixes (directories) in addition to object
    /// metadata.
    ///
    /// Prefixes are evaluated on a path segment basis, i.e. `foo/bar/` is a prefix of `foo/bar/x` but not of
    /// `foo/bar_baz/x`.
    async fn list_with_delimiter(&self, prefix: Option<&Path>) -> ObjectStoreResult<ListResult> {
        self.storage.list_with_delimiter(prefix).await
    }

    /// Copy an object from one path to another in the same object store.
    ///
    /// If there exists an object at the destination, it will be overwritten.
    async fn copy(&self, from: &Path, to: &Path) -> ObjectStoreResult<()> {
        self.storage.copy(from, to).await
    }

    /// Copy an object from one path to another, only if destination is empty.
    ///
    /// Will return an error if the destination already has an object.
    async fn copy_if_not_exists(&self, from: &Path, to: &Path) -> ObjectStoreResult<()> {
        self.storage.copy_if_not_exists(from, to).await
    }

    /// Move an object from one path to another in the same object store.
    ///
    /// Will return an error if the destination already has an object.
    async fn rename_if_not_exists(&self, from: &Path, to: &Path) -> ObjectStoreResult<()> {
        self.storage.rename_if_not_exists(from, to).await
    }

    async fn put_multipart(
        &self,
        location: &Path,
    ) -> ObjectStoreResult<(MultipartId, Box<dyn AsyncWrite + Unpin + Send>)> {
        self.storage.put_multipart(location).await
    }

    async fn abort_multipart(
        &self,
        location: &Path,
        multipart_id: &MultipartId,
    ) -> ObjectStoreResult<()> {
        self.storage.abort_multipart(location, multipart_id).await
    }
}

impl Serialize for DeltaObjectStore {
    fn serialize<S>(&self, serializer: S) -> Result<S::Ok, S::Error>
    where
        S: Serializer,
    {
        let mut seq = serializer.serialize_seq(None)?;
        seq.serialize_element(&self.location.to_string())?;
        seq.serialize_element(&self.options.0)?;
        seq.end()
    }
}

impl<'de> Deserialize<'de> for DeltaObjectStore {
    fn deserialize<D>(deserializer: D) -> Result<Self, D::Error>
    where
        D: Deserializer<'de>,
    {
        struct DeltaObjectStoreVisitor {}

        impl<'de> Visitor<'de> for DeltaObjectStoreVisitor {
            type Value = DeltaObjectStore;

            fn expecting(&self, formatter: &mut std::fmt::Formatter) -> fmt::Result {
                formatter.write_str("struct DeltaObjectStore")
            }

            fn visit_seq<A>(self, mut seq: A) -> Result<Self::Value, A::Error>
            where
                A: SeqAccess<'de>,
            {
                let location_str: String = seq
                    .next_element()?
                    .ok_or_else(|| A::Error::invalid_length(0, &self))?;
                let options: HashMap<String, String> = seq
                    .next_element()?
                    .ok_or_else(|| A::Error::invalid_length(0, &self))?;
                let location = Url::parse(&location_str).unwrap();
                let table = DeltaObjectStore::try_new(location, options)
                    .map_err(|_| A::Error::custom("Failed deserializing DeltaObjectStore"))?;
                Ok(table)
            }
        }

        deserializer.deserialize_seq(DeltaObjectStoreVisitor {})
    }
}

#[cfg(feature = "datafusion")]
#[cfg(test)]
mod tests {
    use crate::storage::DeltaObjectStore;
    use object_store::memory::InMemory;
    use std::sync::Arc;
    use url::Url;

    #[tokio::test]
    async fn test_unique_object_store_url() {
        // Just a dummy store to be passed for initialization
        let inner_store = Arc::from(InMemory::new());

        for (location_1, location_2) in [
            // Same scheme, no host, different path
            ("file:///path/to/table_1", "file:///path/to/table_2"),
            // Different scheme/host, same path
            ("s3://my_bucket/path/to/table_1", "file:///path/to/table_1"),
            // Same scheme, different host, same path
            ("s3://bucket_1/table_1", "s3://bucket_2/table_1"),
        ] {
            let url_1 = Url::parse(location_1).unwrap();
            let url_2 = Url::parse(location_2).unwrap();
            let store_1 = DeltaObjectStore::new(inner_store.clone(), url_1);
            let store_2 = DeltaObjectStore::new(inner_store.clone(), url_2);

            assert_ne!(
                store_1.object_store_url().as_str(),
                store_2.object_store_url().as_str(),
            );
        }
    }
}<|MERGE_RESOLUTION|>--- conflicted
+++ resolved
@@ -16,9 +16,6 @@
 use url::Url;
 
 use self::config::StorageOptions;
-<<<<<<< HEAD
-use crate::DeltaResult;
-=======
 use crate::errors::DeltaResult;
 
 pub mod config;
@@ -27,7 +24,6 @@
 
 #[cfg(any(feature = "s3", feature = "s3-native-tls"))]
 pub mod s3;
->>>>>>> 81a54518
 
 #[cfg(feature = "datafusion")]
 use datafusion::datasource::object_store::ObjectStoreUrl;
@@ -86,12 +82,7 @@
     ///
     /// # Arguments
     ///
-<<<<<<< HEAD
-    /// * `storage` - A shared reference to an [`ObjectStore`] with "/" pointing at delta table root
-    ///    (i.e. where `_delta_log` is located).
-=======
     /// * `storage` - A shared reference to an [`object_store::ObjectStore`] with "/" pointing at delta table root (i.e. where `_delta_log` is located).
->>>>>>> 81a54518
     /// * `location` - A url corresponding to the storage location of `storage`.
     ///
     /// [ObjectStore]: object_store::ObjectStore
