//! The module for delta table state.

use super::{
    ApplyLogError, DeltaDataTypeLong, DeltaDataTypeVersion, DeltaTable, DeltaTableMetaData,
};
use crate::action::{self, Action};
use crate::delta_config;
use chrono::Utc;
use object_store::ObjectStore;
use serde::{Deserialize, Serialize};
use serde_json::{Map, Value};
use std::collections::HashMap;
use std::collections::HashSet;
use std::convert::TryFrom;
use std::io::{BufRead, BufReader, Cursor};

#[cfg(any(feature = "parquet", feature = "parquet2"))]
use super::{CheckPoint, DeltaTableConfig, DeltaTableError};

/// State snapshot currently held by the Delta Table instance.
#[derive(Default, Debug, Clone, Serialize, Deserialize)]
#[serde(rename_all = "camelCase")]
pub struct DeltaTableState {
    version: DeltaDataTypeVersion,
    // A remove action should remain in the state of the table as a tombstone until it has expired.
    // A tombstone expires when the creation timestamp of the delta file exceeds the expiration
    tombstones: HashSet<action::Remove>,
    files: Vec<action::Add>,
    commit_infos: Vec<Map<String, Value>>,
    app_transaction_version: HashMap<String, DeltaDataTypeVersion>,
    min_reader_version: i32,
    min_writer_version: i32,
    current_metadata: Option<DeltaTableMetaData>,
    tombstone_retention_millis: DeltaDataTypeLong,
    log_retention_millis: DeltaDataTypeLong,
    enable_expired_log_cleanup: bool,
}

impl DeltaTableState {
<<<<<<< HEAD
    /// Create a new table state instance with default values and version specified
=======
    /// Create Table state with specified version
>>>>>>> d444cdf7
    pub fn with_version(version: DeltaDataTypeVersion) -> Self {
        Self {
            version,
            ..Self::default()
        }
    }

<<<<<<< HEAD
=======
    /// Return table version
    pub fn version(&self) -> DeltaDataTypeVersion {
        self.version
    }

>>>>>>> d444cdf7
    /// Construct a delta table state object from commit version.
    pub async fn from_commit(
        table: &DeltaTable,
        version: DeltaDataTypeVersion,
    ) -> Result<Self, ApplyLogError> {
        let commit_uri = table.commit_uri_from_version(version);
        let commit_log_bytes = table.storage.get(&commit_uri).await?.bytes().await?;
        let reader = BufReader::new(Cursor::new(commit_log_bytes));

        let mut new_state = DeltaTableState::with_version(version);
        for line in reader.lines() {
            let action: action::Action = serde_json::from_str(line?.as_str())?;
            new_state.process_action(
                action,
                table.config.require_tombstones,
                table.config.require_files,
            )?;
        }

        Ok(new_state)
    }

    /// Construct a delta table state object from a list of actions
    pub fn from_actions(
        actions: Vec<Action>,
        version: DeltaDataTypeVersion,
    ) -> Result<Self, ApplyLogError> {
        let mut new_state = DeltaTableState::with_version(version);
        for action in actions {
            new_state.process_action(action, true, true)?;
        }
        Ok(new_state)
    }

    /// Update DeltaTableState with checkpoint data.
    #[cfg(any(feature = "parquet", feature = "parquet2"))]
    pub fn process_checkpoint_bytes(
        &mut self,
        data: bytes::Bytes,
        table_config: &DeltaTableConfig,
    ) -> Result<(), DeltaTableError> {
        #[cfg(feature = "parquet")]
        {
            use parquet::file::reader::{FileReader, SerializedFileReader};

            let preader = SerializedFileReader::new(data)?;
            let schema = preader.metadata().file_metadata().schema();
            if !schema.is_group() {
                return Err(DeltaTableError::from(action::ActionError::Generic(
                    "Action record in checkpoint should be a struct".to_string(),
                )));
            }
            for record in preader.get_row_iter(None)? {
                self.process_action(
                    action::Action::from_parquet_record(schema, &record)?,
                    table_config.require_tombstones,
                    table_config.require_files,
                )?;
            }
        }

        #[cfg(feature = "parquet2")]
        {
            use crate::action::parquet2_read::actions_from_row_group;
            use parquet2::read::read_metadata;

            let mut reader = std::io::Cursor::new(data);
            let metadata = read_metadata(&mut reader)?;

            for row_group in metadata.row_groups {
                for action in actions_from_row_group(row_group, &mut reader)
                    .map_err(action::ActionError::from)?
                {
                    self.process_action(
                        action,
                        table_config.require_tombstones,
                        table_config.require_files,
                    )?;
                }
            }
        }

        Ok(())
    }

    /// Construct a delta table state object from checkpoint.
    #[cfg(any(feature = "parquet", feature = "parquet2"))]
    pub async fn from_checkpoint(
        table: &DeltaTable,
        check_point: &CheckPoint,
    ) -> Result<Self, DeltaTableError> {
        let checkpoint_data_paths = table.get_checkpoint_data_paths(check_point);
        let mut new_state = Self::with_version(check_point.version);

        for f in &checkpoint_data_paths {
            let obj = table.storage.get(f).await?.bytes().await?;
            new_state.process_checkpoint_bytes(obj, &table.config)?;
        }

        Ok(new_state)
    }

    /// List of commit info maps.
    pub fn commit_infos(&self) -> &Vec<Map<String, Value>> {
        &self.commit_infos
    }

    /// Retention of tombstone in milliseconds.
    pub fn tombstone_retention_millis(&self) -> DeltaDataTypeLong {
        self.tombstone_retention_millis
    }

    /// Retention of logs in milliseconds.
    pub fn log_retention_millis(&self) -> DeltaDataTypeLong {
        self.log_retention_millis
    }

    /// Whether to clean up expired checkpoints and delta logs.
    pub fn enable_expired_log_cleanup(&self) -> bool {
        self.enable_expired_log_cleanup
    }

    /// Full list of tombstones (remove actions) representing files removed from table state).
    pub fn all_tombstones(&self) -> &HashSet<action::Remove> {
        &self.tombstones
    }

    /// List of unexpired tombstones (remove actions) representing files removed from table state.
    /// The retention period is set by `deletedFileRetentionDuration` with default value of 1 week.
    pub fn unexpired_tombstones(&self) -> impl Iterator<Item = &action::Remove> {
        let retention_timestamp = Utc::now().timestamp_millis() - self.tombstone_retention_millis;
        self.tombstones
            .iter()
            .filter(move |t| t.deletion_timestamp.unwrap_or(0) > retention_timestamp)
    }

    /// Full list of add actions representing all parquet files that are part of the current
    /// delta table state.
    pub fn files(&self) -> &Vec<action::Add> {
        self.files.as_ref()
    }

    /// HashMap containing the last txn version stored for every app id writing txn
    /// actions.
    pub fn app_transaction_version(&self) -> &HashMap<String, DeltaDataTypeVersion> {
        &self.app_transaction_version
    }

    /// The min reader version required by the protocol.
    pub fn min_reader_version(&self) -> i32 {
        self.min_reader_version
    }

    /// The min writer version required by the protocol.
    pub fn min_writer_version(&self) -> i32 {
        self.min_writer_version
    }

    /// The most recent metadata of the table.
    pub fn current_metadata(&self) -> Option<&DeltaTableMetaData> {
        self.current_metadata.as_ref()
    }

    /// Merges new state information into our state
    ///
    /// The DeltaTableState also carries the version information for the given state,
    /// as there is a one-to-one match between a table state and a version. In merge/update
    /// scenarios we cannot infer the intended / correct version number. By default this
    /// function will update the tracked version if the version on `new_state` is larger then the
    /// currently set version however it is up to the caller to update the `version` field according
    /// to the version the merged state represents.
    pub fn merge(
        &mut self,
        mut new_state: DeltaTableState,
        require_tombstones: bool,
        require_files: bool,
    ) {
        if !new_state.tombstones.is_empty() {
            self.files
                .retain(|a| !new_state.tombstones.contains(a.path.as_str()));
        }

        if require_tombstones && require_files {
            new_state.tombstones.into_iter().for_each(|r| {
                self.tombstones.insert(r);
            });

            if !new_state.files.is_empty() {
                new_state.files.iter().for_each(|s| {
                    self.tombstones.remove(s.path.as_str());
                });
            }
        }

        if require_files {
            self.files.append(&mut new_state.files);
        }

        if new_state.min_reader_version > 0 {
            self.min_reader_version = new_state.min_reader_version;
            self.min_writer_version = new_state.min_writer_version;
        }

        if new_state.current_metadata.is_some() {
            self.tombstone_retention_millis = new_state.tombstone_retention_millis;
            self.log_retention_millis = new_state.log_retention_millis;
            self.enable_expired_log_cleanup = new_state.enable_expired_log_cleanup;
            self.current_metadata = new_state.current_metadata.take();
        }

        new_state
            .app_transaction_version
            .drain()
            .for_each(|(app_id, version)| {
                *self
                    .app_transaction_version
                    .entry(app_id)
                    .or_insert(version) = version
            });

        if !new_state.commit_infos.is_empty() {
            self.commit_infos.append(&mut new_state.commit_infos);
        }

        if self.version < new_state.version {
            self.version = new_state.version
        }
    }

    /// Process given action by updating current state.
    fn process_action(
        &mut self,
        action: action::Action,
        require_tombstones: bool,
        require_files: bool,
    ) -> Result<(), ApplyLogError> {
        match action {
            // TODO: optionally load CDC into TableState
            action::Action::cdc(_v) => {}
            action::Action::add(v) => {
                if require_files {
                    self.files.push(v.path_decoded()?);
                }
            }
            action::Action::remove(v) => {
                if require_tombstones && require_files {
                    let v = v.path_decoded()?;
                    self.tombstones.insert(v);
                }
            }
            action::Action::protocol(v) => {
                self.min_reader_version = v.min_reader_version;
                self.min_writer_version = v.min_writer_version;
            }
            action::Action::metaData(v) => {
                let md = DeltaTableMetaData::try_from(v)
                    .map_err(|e| ApplyLogError::InvalidJson { source: e })?;
                self.tombstone_retention_millis = delta_config::TOMBSTONE_RETENTION
                    .get_interval_from_metadata(&md)?
                    .as_millis() as i64;
                self.log_retention_millis = delta_config::LOG_RETENTION
                    .get_interval_from_metadata(&md)?
                    .as_millis() as i64;
                self.enable_expired_log_cleanup =
                    delta_config::ENABLE_EXPIRED_LOG_CLEANUP.get_boolean_from_metadata(&md)?;
                self.current_metadata = Some(md);
            }
            action::Action::txn(v) => {
                *self
                    .app_transaction_version
                    .entry(v.app_id)
                    .or_insert(v.version) = v.version;
            }
            action::Action::commitInfo(v) => {
                self.commit_infos.push(v);
            }
        }

        Ok(())
    }
}

#[cfg(test)]
mod tests {
    use super::*;
    use pretty_assertions::assert_eq;
    use std::collections::HashMap;

    #[test]
    fn state_round_trip() {
        let expected = DeltaTableState {
            version: 0,
            tombstones: Default::default(),
            files: vec![],
            commit_infos: vec![],
            app_transaction_version: Default::default(),
            min_reader_version: 0,
            min_writer_version: 0,
            current_metadata: None,
            tombstone_retention_millis: 0,
            log_retention_millis: 0,
            enable_expired_log_cleanup: false,
        };
        let bytes = serde_json::to_vec(&expected).unwrap();
        let actual: DeltaTableState = serde_json::from_slice(&bytes).unwrap();
        assert_eq!(actual.version, expected.version);
    }

    #[test]
    fn state_records_new_txn_version() {
        let mut app_transaction_version = HashMap::new();
        app_transaction_version.insert("abc".to_string(), 1);
        app_transaction_version.insert("xyz".to_string(), 1);

        let mut state = DeltaTableState {
            version: -1,
            files: vec![],
            commit_infos: vec![],
            tombstones: HashSet::new(),
            current_metadata: None,
            min_reader_version: 1,
            min_writer_version: 1,
            app_transaction_version,
            tombstone_retention_millis: 0,
            log_retention_millis: 0,
            enable_expired_log_cleanup: true,
        };

        let txn_action = action::Action::txn(action::Txn {
            app_id: "abc".to_string(),
            version: 2,
            last_updated: Some(0),
        });

        state.process_action(txn_action, false, true).unwrap();

        assert_eq!(2, *state.app_transaction_version().get("abc").unwrap());
        assert_eq!(1, *state.app_transaction_version().get("xyz").unwrap());
    }
}<|MERGE_RESOLUTION|>--- conflicted
+++ resolved
@@ -37,11 +37,7 @@
 }
 
 impl DeltaTableState {
-<<<<<<< HEAD
-    /// Create a new table state instance with default values and version specified
-=======
     /// Create Table state with specified version
->>>>>>> d444cdf7
     pub fn with_version(version: DeltaDataTypeVersion) -> Self {
         Self {
             version,
@@ -49,14 +45,11 @@
         }
     }
 
-<<<<<<< HEAD
-=======
     /// Return table version
     pub fn version(&self) -> DeltaDataTypeVersion {
         self.version
     }
 
->>>>>>> d444cdf7
     /// Construct a delta table state object from commit version.
     pub async fn from_commit(
         table: &DeltaTable,
