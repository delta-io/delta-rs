//! Conversion between Delta Table schema and Arrow schema

use crate::schema;
use arrow::datatypes::{
    DataType as ArrowDataType, Field as ArrowField, Schema as ArrowSchema,
    SchemaRef as ArrowSchemaRef, TimeUnit,
};
use arrow::error::ArrowError;
use lazy_static::lazy_static;
use regex::Regex;
use std::convert::TryFrom;

impl TryFrom<&schema::Schema> for ArrowSchema {
    type Error = ArrowError;

    fn try_from(s: &schema::Schema) -> Result<Self, ArrowError> {
        let fields = s
            .get_fields()
            .iter()
            .map(<ArrowField as TryFrom<&schema::SchemaField>>::try_from)
            .collect::<Result<Vec<ArrowField>, ArrowError>>()?;

        Ok(ArrowSchema::new(fields))
    }
}

impl TryFrom<&schema::SchemaField> for ArrowField {
    type Error = ArrowError;

    fn try_from(f: &schema::SchemaField) -> Result<Self, ArrowError> {
<<<<<<< HEAD
        Ok(ArrowField::new(
=======
        let metadata = f
            .get_metadata()
            .iter()
            .map(|(key, val)| Ok((key.clone(), serde_json::to_string(val)?)))
            .collect::<Result<_, serde_json::Error>>()
            .map_err(|err| ArrowError::JsonError(err.to_string()))?;

        let field = ArrowField::new(
>>>>>>> bd8db746
            f.get_name(),
            ArrowDataType::try_from(f.get_type())?,
            f.is_nullable(),
        )
<<<<<<< HEAD
        .with_metadata(
            f.get_metadata()
                .iter()
                .map(|(key, val)| Ok((key.clone(), serde_json::to_string(val)?)))
                .collect::<Result<_, serde_json::Error>>()
                .map_err(|err| ArrowError::JsonError(err.to_string()))?,
        ))
=======
        .with_metadata(metadata);

        Ok(field)
>>>>>>> bd8db746
    }
}

impl TryFrom<&schema::SchemaTypeArray> for ArrowField {
    type Error = ArrowError;

    fn try_from(a: &schema::SchemaTypeArray) -> Result<Self, ArrowError> {
        Ok(ArrowField::new(
            "item",
            ArrowDataType::try_from(a.get_element_type())?,
            a.contains_null(),
        ))
    }
}

impl TryFrom<&schema::SchemaTypeMap> for ArrowField {
    type Error = ArrowError;

    fn try_from(a: &schema::SchemaTypeMap) -> Result<Self, ArrowError> {
        Ok(ArrowField::new(
            "entries",
            ArrowDataType::Struct(vec![
                ArrowField::new("key", ArrowDataType::try_from(a.get_key_type())?, false),
                ArrowField::new(
                    "value",
                    ArrowDataType::try_from(a.get_value_type())?,
                    a.get_value_contains_null(),
                ),
            ]),
            false, // always non-null
        ))
    }
}

impl TryFrom<&schema::SchemaDataType> for ArrowDataType {
    type Error = ArrowError;

    fn try_from(t: &schema::SchemaDataType) -> Result<Self, ArrowError> {
        match t {
            schema::SchemaDataType::primitive(p) => {
                lazy_static! {
                    static ref DECIMAL_REGEX: Regex =
                        Regex::new(r"\((\d{1,2}),(\d{1,2})\)").unwrap();
                }
                match p.as_str() {
                    "string" => Ok(ArrowDataType::Utf8),
                    "long" => Ok(ArrowDataType::Int64), // undocumented type
                    "integer" => Ok(ArrowDataType::Int32),
                    "short" => Ok(ArrowDataType::Int16),
                    "byte" => Ok(ArrowDataType::Int8),
                    "float" => Ok(ArrowDataType::Float32),
                    "double" => Ok(ArrowDataType::Float64),
                    "boolean" => Ok(ArrowDataType::Boolean),
                    "binary" => Ok(ArrowDataType::Binary),
                    decimal if DECIMAL_REGEX.is_match(decimal) => {
                        let extract = DECIMAL_REGEX.captures(decimal).ok_or_else(|| {
                            ArrowError::SchemaError(format!(
                                "Invalid decimal type for Arrow: {}",
                                decimal
                            ))
                        })?;
                        let precision = extract.get(1).and_then(|v| v.as_str().parse::<u8>().ok());
                        let scale = extract.get(2).and_then(|v| v.as_str().parse::<i8>().ok());
                        match (precision, scale) {
                            // TODO how do we decide which variant (128 / 256) to use?
                            (Some(p), Some(s)) => Ok(ArrowDataType::Decimal128(p, s)),
                            _ => Err(ArrowError::SchemaError(format!(
                                "Invalid precision or scale decimal type for Arrow: {}",
                                decimal
                            ))),
                        }
                    }
                    "date" => {
                        // A calendar date, represented as a year-month-day triple without a
                        // timezone. Stored as 4 bytes integer representing days sinece 1970-01-01
                        Ok(ArrowDataType::Date32)
                    }
                    "timestamp" => {
                        // Issue: https://github.com/delta-io/delta/issues/643
                        Ok(ArrowDataType::Timestamp(TimeUnit::Microsecond, None))
                    }
                    s => Err(ArrowError::SchemaError(format!(
                        "Invalid data type for Arrow: {}",
                        s
                    ))),
                }
            }
            schema::SchemaDataType::r#struct(s) => Ok(ArrowDataType::Struct(
                s.get_fields()
                    .iter()
                    .map(<ArrowField as TryFrom<&schema::SchemaField>>::try_from)
                    .collect::<Result<Vec<ArrowField>, ArrowError>>()?,
            )),
            schema::SchemaDataType::array(a) => {
                Ok(ArrowDataType::List(Box::new(<ArrowField as TryFrom<
                    &schema::SchemaTypeArray,
                >>::try_from(
                    a
                )?)))
            }
            schema::SchemaDataType::map(m) => Ok(ArrowDataType::Map(
                Box::new(ArrowField::new(
                    "key_value",
                    ArrowDataType::Struct(vec![
                        ArrowField::new(
                            "key",
                            <ArrowDataType as TryFrom<&schema::SchemaDataType>>::try_from(
                                m.get_key_type(),
                            )?,
                            false,
                        ),
                        ArrowField::new(
                            "value",
                            <ArrowDataType as TryFrom<&schema::SchemaDataType>>::try_from(
                                m.get_value_type(),
                            )?,
                            m.get_value_contains_null(),
                        ),
                    ]),
                    false,
                )),
                false,
            )),
        }
    }
}

impl TryFrom<&ArrowSchema> for schema::Schema {
    type Error = ArrowError;
    fn try_from(arrow_schema: &ArrowSchema) -> Result<Self, ArrowError> {
        let new_fields: Result<Vec<schema::SchemaField>, _> = arrow_schema
            .fields()
            .iter()
            .map(|field| field.try_into())
            .collect();
        Ok(schema::Schema::new(new_fields?))
    }
}

impl TryFrom<ArrowSchemaRef> for schema::Schema {
    type Error = ArrowError;

    fn try_from(arrow_schema: ArrowSchemaRef) -> Result<Self, ArrowError> {
        arrow_schema.as_ref().try_into()
    }
}

impl TryFrom<&ArrowField> for schema::SchemaField {
    type Error = ArrowError;
    fn try_from(arrow_field: &ArrowField) -> Result<Self, ArrowError> {
        Ok(schema::SchemaField::new(
            arrow_field.name().clone(),
            arrow_field.data_type().try_into()?,
            arrow_field.is_nullable(),
            arrow_field
                .metadata()
                .iter()
                .map(|(k, v)| (k.clone(), serde_json::Value::String(v.clone())))
                .collect(),
        ))
    }
}

impl TryFrom<&ArrowDataType> for schema::SchemaDataType {
    type Error = ArrowError;
    fn try_from(arrow_datatype: &ArrowDataType) -> Result<Self, ArrowError> {
        match arrow_datatype {
            ArrowDataType::Utf8 => Ok(schema::SchemaDataType::primitive("string".to_string())),
            ArrowDataType::Int64 => Ok(schema::SchemaDataType::primitive("long".to_string())), // undocumented type
            ArrowDataType::Int32 => Ok(schema::SchemaDataType::primitive("integer".to_string())),
            ArrowDataType::Int16 => Ok(schema::SchemaDataType::primitive("short".to_string())),
            ArrowDataType::Int8 => Ok(schema::SchemaDataType::primitive("byte".to_string())),
            ArrowDataType::Float32 => Ok(schema::SchemaDataType::primitive("float".to_string())),
            ArrowDataType::Float64 => Ok(schema::SchemaDataType::primitive("double".to_string())),
            ArrowDataType::Boolean => Ok(schema::SchemaDataType::primitive("boolean".to_string())),
            ArrowDataType::Binary => Ok(schema::SchemaDataType::primitive("binary".to_string())),
            ArrowDataType::Decimal128(p, s) => Ok(schema::SchemaDataType::primitive(format!(
                "decimal({},{})",
                p, s
            ))),
            ArrowDataType::Decimal256(p, s) => Ok(schema::SchemaDataType::primitive(format!(
                "decimal({},{})",
                p, s
            ))),
            ArrowDataType::Date32 => Ok(schema::SchemaDataType::primitive("date".to_string())),
            ArrowDataType::Timestamp(TimeUnit::Microsecond, None) => {
                Ok(schema::SchemaDataType::primitive("timestamp".to_string()))
            }
            ArrowDataType::Struct(fields) => {
                let converted_fields: Result<Vec<schema::SchemaField>, _> =
                    fields.iter().map(|field| field.try_into()).collect();
                Ok(schema::SchemaDataType::r#struct(
                    schema::SchemaTypeStruct::new(converted_fields?),
                ))
            }
            ArrowDataType::List(field) => {
                Ok(schema::SchemaDataType::array(schema::SchemaTypeArray::new(
                    Box::new((*field).data_type().try_into()?),
                    (*field).is_nullable(),
                )))
            }
            ArrowDataType::FixedSizeList(field, _) => {
                Ok(schema::SchemaDataType::array(schema::SchemaTypeArray::new(
                    Box::new((*field).data_type().try_into()?),
                    (*field).is_nullable(),
                )))
            }
            ArrowDataType::Map(field, _) => {
                if let ArrowDataType::Struct(struct_fields) = field.data_type() {
                    let key_type = struct_fields[0].data_type().try_into()?;
                    let value_type = struct_fields[1].data_type().try_into()?;
                    let value_type_nullable = struct_fields[1].is_nullable();
                    Ok(schema::SchemaDataType::map(schema::SchemaTypeMap::new(
                        Box::new(key_type),
                        Box::new(value_type),
                        value_type_nullable,
                    )))
                } else {
                    panic!("DataType::Map should contain a struct field child");
                }
            }
            s => Err(ArrowError::SchemaError(format!(
                "Invalid data type for Delta Lake: {}",
                s
            ))),
        }
    }
}

/// Returns an arrow schema representing the delta log for use in checkpoints
///
/// # Arguments
///
/// * `table_schema` - The arrow schema representing the table backed by the delta log
/// * `partition_columns` - The list of partition columns of the table.
/// * `use_extended_remove_schema` - Whether to include extended file metadata in remove action schema.
///    Required for compatibility with different versions of Databricks runtime.
pub(crate) fn delta_log_schema_for_table(
    table_schema: ArrowSchema,
    partition_columns: &[String],
    use_extended_remove_schema: bool,
) -> ArrowSchemaRef {
    lazy_static! {
        static ref SCHEMA_FIELDS: Vec<ArrowField> = vec![
            ArrowField::new(
                "metaData",
                ArrowDataType::Struct(vec![
                    ArrowField::new("id", ArrowDataType::Utf8, true),
                    ArrowField::new("name", ArrowDataType::Utf8, true),
                    ArrowField::new("description", ArrowDataType::Utf8, true),
                    ArrowField::new("schemaString", ArrowDataType::Utf8, true),
                    ArrowField::new("createdTime", ArrowDataType::Int64, true),
                    ArrowField::new(
                        "partitionColumns",
                        ArrowDataType::List(Box::new(ArrowField::new(
                            "element",
                            ArrowDataType::Utf8,
                            true
                        ))),
                        true
                    ),
                    ArrowField::new(
                        "configuration",
                        ArrowDataType::Map(
                            Box::new(ArrowField::new(
                                "key_value",
                                ArrowDataType::Struct(vec![
                                    ArrowField::new("key", ArrowDataType::Utf8, false),
                                    ArrowField::new("value", ArrowDataType::Utf8, true),
                                ]),
                                false
                            )),
                            false
                        ),
                        true
                    ),
                    ArrowField::new(
                        "format",
                        ArrowDataType::Struct(vec![
                            ArrowField::new("provider", ArrowDataType::Utf8, true),
                            ArrowField::new(
                                "options",
                                ArrowDataType::Map(
                                    Box::new(ArrowField::new(
                                        "key_value",
                                        ArrowDataType::Struct(vec![
                                            ArrowField::new("key", ArrowDataType::Utf8, false),
                                            ArrowField::new("value", ArrowDataType::Utf8, true),
                                        ]),
                                        false
                                    )),
                                    false
                                ),
                                false
                            )
                        ]),
                        true
                    ),
                ]),
                true
            ),
            ArrowField::new(
                "protocol",
                ArrowDataType::Struct(vec![
                    ArrowField::new("minReaderVersion", ArrowDataType::Int32, true),
                    ArrowField::new("minWriterVersion", ArrowDataType::Int32, true),
                ]),
                true
            ),
            ArrowField::new(
                "txn",
                ArrowDataType::Struct(vec![
                    ArrowField::new("appId", ArrowDataType::Utf8, true),
                    ArrowField::new("version", ArrowDataType::Int64, true),
                ]),
                true
            ),
        ];
        static ref ADD_FIELDS: Vec<ArrowField> = vec![
            ArrowField::new("path", ArrowDataType::Utf8, true),
            ArrowField::new("size", ArrowDataType::Int64, true),
            ArrowField::new("modificationTime", ArrowDataType::Int64, true),
            ArrowField::new("dataChange", ArrowDataType::Boolean, true),
            ArrowField::new("stats", ArrowDataType::Utf8, true),
            ArrowField::new(
                "partitionValues",
                ArrowDataType::Map(
                    Box::new(ArrowField::new(
                        "key_value",
                        ArrowDataType::Struct(vec![
                            ArrowField::new("key", ArrowDataType::Utf8, false),
                            ArrowField::new("value", ArrowDataType::Utf8, true),
                        ]),
                        false
                    )),
                    false
                ),
                true
            ),
            ArrowField::new(
                "tags",
                ArrowDataType::Map(
                    Box::new(ArrowField::new(
                        "key_value",
                        ArrowDataType::Struct(vec![
                            ArrowField::new("key", ArrowDataType::Utf8, false),
                            ArrowField::new("value", ArrowDataType::Utf8, true),
                        ]),
                        false
                    )),
                    false
                ),
                true
            )
        ];
        static ref REMOVE_FIELDS: Vec<ArrowField> = vec![
            ArrowField::new("path", ArrowDataType::Utf8, true),
            ArrowField::new("deletionTimestamp", ArrowDataType::Int64, true),
            ArrowField::new("dataChange", ArrowDataType::Boolean, true),
            ArrowField::new("extendedFileMetadata", ArrowDataType::Boolean, true),
        ];
        static ref REMOVE_EXTENDED_FILE_METADATA_FIELDS: Vec<ArrowField> = vec![
            ArrowField::new("size", ArrowDataType::Int64, true),
            ArrowField::new(
                "partitionValues",
                ArrowDataType::Map(
                    Box::new(ArrowField::new(
                        "key_value",
                        ArrowDataType::Struct(vec![
                            ArrowField::new("key", ArrowDataType::Utf8, false),
                            ArrowField::new("value", ArrowDataType::Utf8, true),
                        ]),
                        false
                    )),
                    false
                ),
                true
            ),
            ArrowField::new(
                "tags",
                ArrowDataType::Map(
                    Box::new(ArrowField::new(
                        "key_value",
                        ArrowDataType::Struct(vec![
                            ArrowField::new("key", ArrowDataType::Utf8, false),
                            ArrowField::new("value", ArrowDataType::Utf8, true),
                        ]),
                        false
                    )),
                    false
                ),
                true
            )
        ];
    }

    // create add fields according to the specific data table schema
    let (partition_fields, non_partition_fields): (Vec<ArrowField>, Vec<ArrowField>) = table_schema
        .fields()
        .iter()
        .map(|f| f.to_owned())
        .partition(|field| partition_columns.contains(field.name()));
    let mut stats_parsed_fields: Vec<ArrowField> =
        vec![ArrowField::new("numRecords", ArrowDataType::Int64, true)];
    if !non_partition_fields.is_empty() {
        let mut max_min_vec = Vec::new();
        non_partition_fields
            .iter()
            .for_each(|f| max_min_schema_for_fields(&mut max_min_vec, f));

        stats_parsed_fields.extend(
            ["minValues", "maxValues"].iter().map(|name| {
                ArrowField::new(name, ArrowDataType::Struct(max_min_vec.clone()), true)
            }),
        );

        let mut null_count_vec = Vec::new();
        non_partition_fields
            .iter()
            .for_each(|f| null_count_schema_for_fields(&mut null_count_vec, f));
        let null_count_struct =
            ArrowField::new("nullCount", ArrowDataType::Struct(null_count_vec), true);

        stats_parsed_fields.push(null_count_struct);
    }
    let mut add_fields = ADD_FIELDS.clone();
    add_fields.push(ArrowField::new(
        "stats_parsed",
        ArrowDataType::Struct(stats_parsed_fields),
        true,
    ));
    if !partition_fields.is_empty() {
        add_fields.push(ArrowField::new(
            "partitionValues_parsed",
            ArrowDataType::Struct(partition_fields),
            true,
        ));
    }

    // create remove fields with or without extendedFileMetadata
    let mut remove_fields = REMOVE_FIELDS.clone();
    if use_extended_remove_schema {
        remove_fields.extend(REMOVE_EXTENDED_FILE_METADATA_FIELDS.clone());
    }

    // include add and remove fields in checkpoint schema
    let mut schema_fields = SCHEMA_FIELDS.clone();
    schema_fields.push(ArrowField::new(
        "add",
        ArrowDataType::Struct(add_fields),
        true,
    ));
    schema_fields.push(ArrowField::new(
        "remove",
        ArrowDataType::Struct(remove_fields),
        true,
    ));

    let arrow_schema = ArrowSchema::new(schema_fields);

    std::sync::Arc::new(arrow_schema)
}

fn max_min_schema_for_fields(dest: &mut Vec<ArrowField>, f: &ArrowField) {
    match f.data_type() {
        ArrowDataType::Struct(struct_fields) => {
            let mut child_dest = Vec::new();

            for f in struct_fields {
                max_min_schema_for_fields(&mut child_dest, f);
            }

            dest.push(ArrowField::new(
                f.name(),
                ArrowDataType::Struct(child_dest),
                true,
            ));
        }
        // don't compute min or max for list or map types
        ArrowDataType::List(_) | ArrowDataType::Map(_, _) => { /* noop */ }
        _ => {
            let f = f.clone();
            dest.push(f);
        }
    }
}

fn null_count_schema_for_fields(dest: &mut Vec<ArrowField>, f: &ArrowField) {
    match f.data_type() {
        ArrowDataType::Struct(struct_fields) => {
            let mut child_dest = Vec::new();

            for f in struct_fields {
                null_count_schema_for_fields(&mut child_dest, f);
            }

            dest.push(ArrowField::new(
                f.name(),
                ArrowDataType::Struct(child_dest),
                true,
            ));
        }
        _ => {
            let f = ArrowField::new(f.name(), ArrowDataType::Int64, true);
            dest.push(f);
        }
    }
}

#[cfg(test)]
mod tests {
    use super::*;
    use std::collections::HashMap;

    #[test]
    fn delta_log_schema_for_table_test() {
        // NOTE: We should future proof the checkpoint schema in case action schema changes.
        // See https://github.com/delta-io/delta-rs/issues/287

        let table_schema = ArrowSchema::new(vec![
            ArrowField::new("pcol", ArrowDataType::Int32, true),
            ArrowField::new("col1", ArrowDataType::Int32, true),
        ]);
        let partition_columns = vec!["pcol".to_string()];
        let log_schema =
            delta_log_schema_for_table(table_schema.clone(), partition_columns.as_slice(), false);

        // verify top-level schema contains all expected fields and they are named correctly.
        let expected_fields = vec!["metaData", "protocol", "txn", "remove", "add"];
        for f in log_schema.fields().iter() {
            assert!(expected_fields.contains(&f.name().as_str()));
        }
        assert_eq!(5, log_schema.fields().len());

        // verify add fields match as expected. a lot of transformation goes into these.
        let add_fields: Vec<_> = log_schema
            .fields()
            .iter()
            .filter(|f| f.name() == "add")
            .flat_map(|f| {
                if let ArrowDataType::Struct(fields) = f.data_type() {
                    fields.iter().cloned()
                } else {
                    unreachable!();
                }
            })
            .collect();
        assert_eq!(9, add_fields.len());
        let add_field_map: HashMap<_, _> = add_fields
            .iter()
            .map(|f| (f.name().to_owned(), f.clone()))
            .collect();
        let partition_values_parsed = add_field_map.get("partitionValues_parsed").unwrap();
        if let ArrowDataType::Struct(fields) = partition_values_parsed.data_type() {
            assert_eq!(1, fields.len());
            let field = fields.get(0).unwrap().to_owned();
            assert_eq!(ArrowField::new("pcol", ArrowDataType::Int32, true), field);
        } else {
            unreachable!();
        }
        let stats_parsed = add_field_map.get("stats_parsed").unwrap();
        if let ArrowDataType::Struct(fields) = stats_parsed.data_type() {
            assert_eq!(4, fields.len());

            let field_map: HashMap<_, _> = fields
                .iter()
                .map(|f| (f.name().to_owned(), f.clone()))
                .collect();

            for (k, v) in field_map.iter() {
                match k.as_ref() {
                    "minValues" | "maxValues" | "nullCount" => match v.data_type() {
                        ArrowDataType::Struct(fields) => {
                            assert_eq!(1, fields.len());
                            let field = fields.get(0).unwrap().to_owned();
                            let data_type = if k == "nullCount" {
                                ArrowDataType::Int64
                            } else {
                                ArrowDataType::Int32
                            };
                            assert_eq!(ArrowField::new("col1", data_type, true), field);
                        }
                        _ => unreachable!(),
                    },
                    "numRecords" => {}
                    _ => panic!(),
                }
            }
        } else {
            unreachable!();
        }

        // verify extended remove schema fields **ARE NOT** included when `use_extended_remove_schema` is false.
        let num_remove_fields = log_schema
            .fields()
            .iter()
            .filter(|f| f.name() == "remove")
            .flat_map(|f| {
                if let ArrowDataType::Struct(fields) = f.data_type() {
                    fields.iter().cloned()
                } else {
                    unreachable!();
                }
            })
            .count();
        assert_eq!(4, num_remove_fields);

        // verify extended remove schema fields **ARE** included when `use_extended_remove_schema` is true.
        let log_schema =
            delta_log_schema_for_table(table_schema, partition_columns.as_slice(), true);
        let remove_fields: Vec<_> = log_schema
            .fields()
            .iter()
            .filter(|f| f.name() == "remove")
            .flat_map(|f| {
                if let ArrowDataType::Struct(fields) = f.data_type() {
                    fields.iter().cloned()
                } else {
                    unreachable!();
                }
            })
            .collect();
        assert_eq!(7, remove_fields.len());
        let expected_fields = vec![
            "path",
            "deletionTimestamp",
            "dataChange",
            "extendedFileMetadata",
            "partitionValues",
            "size",
            "tags",
        ];
        for f in remove_fields.iter() {
            assert!(expected_fields.contains(&f.name().as_str()));
        }
    }

    #[test]
    fn test_arrow_from_delta_decimal_type() {
        let precision = 20;
        let scale = 2;
        let decimal_type = format!["decimal({p},{s})", p = precision, s = scale];
        let decimal_field = crate::SchemaDataType::primitive(decimal_type);
        assert_eq!(
            <ArrowDataType as TryFrom<&crate::SchemaDataType>>::try_from(&decimal_field).unwrap(),
            ArrowDataType::Decimal128(precision, scale)
        );
    }

    #[test]
    fn test_arrow_from_delta_wrong_decimal_type() {
        let precision = 20;
        let scale = "wrong";
        let decimal_type = format!["decimal({p},{s})", p = precision, s = scale];
        let _error = format!(
            "Invalid precision or scale decimal type for Arrow: {}",
            scale
        );
        let decimal_field = crate::SchemaDataType::primitive(decimal_type);
        assert!(matches!(
            <ArrowDataType as TryFrom<&crate::SchemaDataType>>::try_from(&decimal_field)
                .unwrap_err(),
            arrow::error::ArrowError::SchemaError(_error),
        ));
    }
}<|MERGE_RESOLUTION|>--- conflicted
+++ resolved
@@ -28,9 +28,6 @@
     type Error = ArrowError;
 
     fn try_from(f: &schema::SchemaField) -> Result<Self, ArrowError> {
-<<<<<<< HEAD
-        Ok(ArrowField::new(
-=======
         let metadata = f
             .get_metadata()
             .iter()
@@ -39,24 +36,13 @@
             .map_err(|err| ArrowError::JsonError(err.to_string()))?;
 
         let field = ArrowField::new(
->>>>>>> bd8db746
             f.get_name(),
             ArrowDataType::try_from(f.get_type())?,
             f.is_nullable(),
         )
-<<<<<<< HEAD
-        .with_metadata(
-            f.get_metadata()
-                .iter()
-                .map(|(key, val)| Ok((key.clone(), serde_json::to_string(val)?)))
-                .collect::<Result<_, serde_json::Error>>()
-                .map_err(|err| ArrowError::JsonError(err.to_string()))?,
-        ))
-=======
         .with_metadata(metadata);
 
         Ok(field)
->>>>>>> bd8db746
     }
 }
 
