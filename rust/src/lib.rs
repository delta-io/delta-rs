//! Native Delta Lake implementation in Rust
//!
//! # Usage
//!
//! Load a Delta Table by path:
//!
//! ```rust
//! async {
//!   let table = deltalake::open_table("./tests/data/simple_table").await.unwrap();
//!   let files = table.get_files();
//! };
//! ```
//!
//! Load a specific version of Delta Table by path then filter files by partitions:
//!
//! ```rust
//! async {
//!   let table = deltalake::open_table_with_version("./tests/data/simple_table", 0).await.unwrap();
//!   let files = table.get_files_by_partitions(&[deltalake::PartitionFilter {
//!       key: "month",
//!       value: deltalake::PartitionValue::Equal("12"),
//!   }]);
//! };
//! ```
//!
//! Load a specific version of Delta Table by path and datetime:
//!
//! ```rust
//! async {
//!   let table = deltalake::open_table_with_ds(
//!       "./tests/data/simple_table",
//!       "2020-05-02T23:47:31-07:00",
//!   ).await.unwrap();
//!   let files = table.get_files();
//! };
//! ```
//!
//! # Optional cargo package features
//!
//! - `s3`, `gcs`, `azure` - enable the storage backends for AWS S3, Google Cloud Storage (GCS),
//!   or Azure Data Lake Storage Gen2 (ADLS2). Use `s3-rustls` to use Rust TLS instead of native
//!   TLS implementation.
//! - `glue` - enable the Glue data catalog to work with Delta Tables with AWS Glue.
//! - `datafusion-ext` - enable the `datafusion::datasource::TableProvider` trait implementation
//!   for Delta Tables, allowing them to be queried using [DataFusion](https://github.com/apache/arrow-datafusion).
//!
//! # Querying Delta Tables with Datafusion
//!
//! Querying from local filesystem:
//! ```ignore
//! use std::sync::Arc;
//! use datafusion::execution::context::ExecutionContext;
//!
//! async {
//!   let mut ctx = ExecutionContext::new();
//!   let table = deltalake::open_table("./tests/data/simple_table")
//!       .await
//!       .unwrap();
//!   ctx.register_table("demo", Arc::new(table)).unwrap();
//!
//!   let batches = ctx
//!       .sql("SELECT * FROM demo").await.unwrap()
//!       .collect()
//!       .await.unwrap();
//! };
//! ```
//!
//! It's important to note that the DataFusion library is evolving quickly, often with breaking api
//! changes, and this may cause compilation issues as a result.  If you are having issues with the most
//! recently released `delta-rs` you can set a specific branch or commit in your `Cargo.toml`.
//!
//! ```toml
//! datafusion = { git = "https://github.com/apache/arrow-datafusion.git", rev = "07bc2c754805f536fe1cd873dbe6adfc0a21cbb3" }
//! ```

#![deny(warnings)]
#![deny(missing_docs)]

extern crate log;

#[cfg(all(feature = "parquet", feature = "parquet2"))]
compile_error!(
    "Feature parquet and parquet2 are mutually exclusive and cannot be enabled together"
);

#[cfg(feature = "arrow")]
pub use arrow;
#[cfg(feature = "parquet")]
extern crate parquet;
#[cfg(feature = "arrow")]
pub mod delta_arrow;

#[cfg(all(feature = "arrow", feature = "parquet"))]
pub mod writer;

#[cfg(all(feature = "arrow", feature = "parquet"))]
pub mod checkpoints;

#[cfg(feature = "parquet2")]
pub use parquet2;

extern crate chrono;
extern crate lazy_static;
extern crate regex;
extern crate serde;
extern crate thiserror;

pub mod action;
pub mod data_catalog;
<<<<<<< HEAD
mod delta;
=======
pub mod delta;
pub mod delta_arrow;
>>>>>>> 14f4a1cd
pub mod delta_config;
pub mod object_store;
#[cfg(feature = "datafusion-ext")]
pub mod operations;
#[cfg(feature = "parquet")]
pub mod optimize;
pub mod partitions;
pub mod schema;
pub mod storage;
pub mod table_state;
pub mod time_utils;
pub mod vacuum;

#[cfg(feature = "datafusion-ext")]
pub mod delta_datafusion;

#[cfg(feature = "rust-dataframe-ext")]
mod delta_dataframe;

pub use self::data_catalog::{get_data_catalog, DataCatalog, DataCatalogError};
pub use self::delta::*;
pub use self::partitions::*;
pub use self::schema::*;
pub use self::storage::{
    get_backend_for_uri, get_backend_for_uri_with_options, parse_uri, StorageBackend, StorageError,
    Uri, UriError,
};

#[cfg(any(feature = "s3", feature = "s3-rustls"))]
pub use self::storage::s3::s3_storage_options;<|MERGE_RESOLUTION|>--- conflicted
+++ resolved
@@ -107,12 +107,7 @@
 
 pub mod action;
 pub mod data_catalog;
-<<<<<<< HEAD
-mod delta;
-=======
 pub mod delta;
-pub mod delta_arrow;
->>>>>>> 14f4a1cd
 pub mod delta_config;
 pub mod object_store;
 #[cfg(feature = "datafusion-ext")]
