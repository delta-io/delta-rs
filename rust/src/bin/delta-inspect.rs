--- conflicted
+++ resolved
@@ -57,11 +57,7 @@
                     .iter()
                     .for_each(|f| println!("{}", f));
             } else {
-<<<<<<< HEAD
-                table.get_files()
-=======
-                table.get_files().iter().for_each(|f| println!("{}", f));
->>>>>>> 157c776a
+                table.get_files_iter().for_each(|f| println!("{}", f));
             };
         }
         Some(("info", info_matches)) => {
