//! Delta Table read and write implementation

use std::collections::HashMap;
use std::convert::TryFrom;
use std::fmt;
use std::fmt::Formatter;
use std::io::{BufRead, BufReader, Cursor};
use std::sync::Arc;
use std::{cmp::max, cmp::Ordering, collections::HashSet};

use chrono::{DateTime, Utc};
use futures::StreamExt;
use lazy_static::lazy_static;
use log::debug;
use object_store::{path::Path, Error as ObjectStoreError, ObjectStore};
use regex::Regex;
use serde::de::{Error, SeqAccess, Visitor};
use serde::ser::SerializeSeq;
use serde::{Deserialize, Deserializer, Serialize, Serializer};
use uuid::Uuid;

use self::builder::DeltaTableConfig;
use self::state::DeltaTableState;
use crate::errors::DeltaTableError;
use crate::partitions::PartitionFilter;
<<<<<<< HEAD
use crate::protocol::{self, find_latest_check_point_for_version, get_last_checkpoint, Action, TableFeatures};
=======
use crate::protocol::{
    self, find_latest_check_point_for_version, get_last_checkpoint, Action, ReaderFeatures,
    WriterFeatures,
};
>>>>>>> 53096947
use crate::protocol::{Add, ProtocolError, Stats};
use crate::schema::*;
use crate::storage::{commit_uri_from_version, ObjectStoreRef};

pub mod builder;
pub mod config;
pub mod state;
#[cfg(feature = "arrow")]
pub mod state_arrow;

/// Metadata for a checkpoint file
#[derive(Serialize, Deserialize, Debug, Default, Clone, Copy)]
pub struct CheckPoint {
    /// Delta table version
    pub(crate) version: i64, // 20 digits decimals
    /// The number of actions that are stored in the checkpoint.
    pub(crate) size: i64,
    /// The number of fragments if the last checkpoint was written in multiple parts. This field is optional.
    pub(crate) parts: Option<u32>, // 10 digits decimals
    /// The number of bytes of the checkpoint. This field is optional.
    pub(crate) size_in_bytes: Option<i64>,
    /// The number of AddFile actions in the checkpoint. This field is optional.
    pub(crate) num_of_add_files: Option<i64>,
}

/// Builder for CheckPoint
pub struct CheckPointBuilder {
    /// Delta table version
    pub(crate) version: i64, // 20 digits decimals
    /// The number of actions that are stored in the checkpoint.
    pub(crate) size: i64,
    /// The number of fragments if the last checkpoint was written in multiple parts. This field is optional.
    pub(crate) parts: Option<u32>, // 10 digits decimals
    /// The number of bytes of the checkpoint. This field is optional.
    pub(crate) size_in_bytes: Option<i64>,
    /// The number of AddFile actions in the checkpoint. This field is optional.
    pub(crate) num_of_add_files: Option<i64>,
}

impl CheckPointBuilder {
    /// Creates a new [`CheckPointBuilder`] instance with the provided `version` and `size`.
    /// Size is the total number of actions in the checkpoint. See size_in_bytes for total size in bytes.
    pub fn new(version: i64, size: i64) -> Self {
        CheckPointBuilder {
            version,
            size,
            parts: None,
            size_in_bytes: None,
            num_of_add_files: None,
        }
    }

    /// The number of fragments if the last checkpoint was written in multiple parts. This field is optional.
    pub fn with_parts(mut self, parts: u32) -> Self {
        self.parts = Some(parts);
        self
    }

    /// The number of bytes of the checkpoint. This field is optional.
    pub fn with_size_in_bytes(mut self, size_in_bytes: i64) -> Self {
        self.size_in_bytes = Some(size_in_bytes);
        self
    }

    /// The number of AddFile actions in the checkpoint. This field is optional.
    pub fn with_num_of_add_files(mut self, num_of_add_files: i64) -> Self {
        self.num_of_add_files = Some(num_of_add_files);
        self
    }

    /// Build the final [`CheckPoint`] struct.
    pub fn build(self) -> CheckPoint {
        CheckPoint {
            version: self.version,
            size: self.size,
            parts: self.parts,
            size_in_bytes: self.size_in_bytes,
            num_of_add_files: self.num_of_add_files,
        }
    }
}

impl CheckPoint {
    /// Creates a new checkpoint from the given parameters.
    pub fn new(version: i64, size: i64, parts: Option<u32>) -> Self {
        Self {
            version,
            size,
            parts,
            size_in_bytes: None,
            num_of_add_files: None,
        }
    }
}

impl PartialEq for CheckPoint {
    fn eq(&self, other: &Self) -> bool {
        self.version == other.version
    }
}

impl Eq for CheckPoint {}

/// Delta table metadata
#[derive(Serialize, Deserialize, Clone, Debug, PartialEq)]
pub struct DeltaTableMetaData {
    /// Unique identifier for this table
    pub id: Guid,
    /// User-provided identifier for this table
    pub name: Option<String>,
    /// User-provided description for this table
    pub description: Option<String>,
    /// Specification of the encoding for the files stored in the table
    pub format: protocol::Format,
    /// Schema of the table
    pub schema: Schema,
    /// An array containing the names of columns by which the data should be partitioned
    pub partition_columns: Vec<String>,
    /// The time when this metadata action is created, in milliseconds since the Unix epoch
    pub created_time: Option<i64>,
    /// table properties
    pub configuration: HashMap<String, Option<String>>,
}

impl DeltaTableMetaData {
    /// Create metadata for a DeltaTable from scratch
    pub fn new(
        name: Option<String>,
        description: Option<String>,
        format: Option<protocol::Format>,
        schema: Schema,
        partition_columns: Vec<String>,
        configuration: HashMap<String, Option<String>>,
    ) -> Self {
        // Reference implementation uses uuid v4 to create GUID:
        // https://github.com/delta-io/delta/blob/master/core/src/main/scala/org/apache/spark/sql/delta/actions/actions.scala#L350
        Self {
            id: Uuid::new_v4().to_string(),
            name,
            description,
            format: format.unwrap_or_default(),
            schema,
            partition_columns,
            created_time: Some(Utc::now().timestamp_millis()),
            configuration,
        }
    }

    /// Return the configurations of the DeltaTableMetaData; could be empty
    pub fn get_configuration(&self) -> &HashMap<String, Option<String>> {
        &self.configuration
    }

    /// Return partition fields along with their data type from the current schema.
    pub fn get_partition_col_data_types(&self) -> Vec<(&str, &SchemaDataType)> {
        // JSON add actions contain a `partitionValues` field which is a map<string, string>.
        // When loading `partitionValues_parsed` we have to convert the stringified partition values back to the correct data type.
        self.schema
            .get_fields()
            .iter()
            .filter_map(|f| {
                if self
                    .partition_columns
                    .iter()
                    .any(|s| s.as_str() == f.get_name())
                {
                    Some((f.get_name(), f.get_type()))
                } else {
                    None
                }
            })
            .collect()
    }
}

impl fmt::Display for DeltaTableMetaData {
    fn fmt(&self, f: &mut fmt::Formatter) -> fmt::Result {
        write!(
            f,
            "GUID={}, name={:?}, description={:?}, partitionColumns={:?}, createdTime={:?}, configuration={:?}",
            self.id, self.name, self.description, self.partition_columns, self.created_time, self.configuration
        )
    }
}

impl TryFrom<protocol::MetaData> for DeltaTableMetaData {
    type Error = ProtocolError;

    fn try_from(action_metadata: protocol::MetaData) -> Result<Self, Self::Error> {
        let schema = action_metadata.get_schema()?;
        Ok(Self {
            id: action_metadata.id,
            name: action_metadata.name,
            description: action_metadata.description,
            format: action_metadata.format,
            schema,
            partition_columns: action_metadata.partition_columns,
            created_time: action_metadata.created_time,
            configuration: action_metadata.configuration,
        })
    }
}

/// The next commit that's available from underlying storage
/// TODO: Maybe remove this and replace it with Some/None and create a `Commit` struct to contain the next commit
///
#[derive(Debug)]
pub enum PeekCommit {
    /// The next commit version and associated actions
    New(i64, Vec<Action>),
    /// Provided DeltaVersion is up to date
    UpToDate,
}

/// In memory representation of a Delta Table
pub struct DeltaTable {
    /// The state of the table as of the most recent loaded Delta log entry.
    pub state: DeltaTableState,
    /// the load options used during load
    pub config: DeltaTableConfig,
    /// object store to access log and data files
    pub(crate) storage: ObjectStoreRef,
    /// file metadata for latest checkpoint
    last_check_point: Option<CheckPoint>,
    /// table versions associated with timestamps
    version_timestamp: HashMap<i64, i64>,
}

impl Serialize for DeltaTable {
    fn serialize<S>(&self, serializer: S) -> Result<S::Ok, S::Error>
    where
        S: Serializer,
    {
        let mut seq = serializer.serialize_seq(None)?;
        seq.serialize_element(&self.state)?;
        seq.serialize_element(&self.config)?;
        seq.serialize_element(self.storage.as_ref())?;
        seq.serialize_element(&self.last_check_point)?;
        seq.serialize_element(&self.version_timestamp)?;
        seq.end()
    }
}

impl<'de> Deserialize<'de> for DeltaTable {
    fn deserialize<D>(deserializer: D) -> Result<Self, D::Error>
    where
        D: Deserializer<'de>,
    {
        struct DeltaTableVisitor {}

        impl<'de> Visitor<'de> for DeltaTableVisitor {
            type Value = DeltaTable;

            fn expecting(&self, formatter: &mut Formatter) -> fmt::Result {
                formatter.write_str("struct DeltaTable")
            }

            fn visit_seq<A>(self, mut seq: A) -> Result<Self::Value, A::Error>
            where
                A: SeqAccess<'de>,
            {
                let state = seq
                    .next_element()?
                    .ok_or_else(|| A::Error::invalid_length(0, &self))?;
                let config = seq
                    .next_element()?
                    .ok_or_else(|| A::Error::invalid_length(0, &self))?;
                let storage = seq
                    .next_element()?
                    .ok_or_else(|| A::Error::invalid_length(0, &self))?;
                let last_check_point = seq
                    .next_element()?
                    .ok_or_else(|| A::Error::invalid_length(0, &self))?;
                let version_timestamp = seq
                    .next_element()?
                    .ok_or_else(|| A::Error::invalid_length(0, &self))?;

                let table = DeltaTable {
                    state,
                    config,
                    storage: Arc::new(storage),
                    last_check_point,
                    version_timestamp,
                };
                Ok(table)
            }
        }

        deserializer.deserialize_seq(DeltaTableVisitor {})
    }
}

impl DeltaTable {
    /// Create a new Delta Table struct without loading any data from backing storage.
    ///
    /// NOTE: This is for advanced users. If you don't know why you need to use this method, please
    /// call one of the `open_table` helper methods instead.
    pub fn new(storage: ObjectStoreRef, config: DeltaTableConfig) -> Self {
        Self {
            state: DeltaTableState::with_version(-1),
            storage,
            config,
            last_check_point: None,
            version_timestamp: HashMap::new(),
        }
    }

    /// Create a new [`DeltaTable`] from a [`DeltaTableState`] without loading any
    /// data from backing storage.
    ///
    /// NOTE: This is for advanced users. If you don't know why you need to use this method,
    /// please call one of the `open_table` helper methods instead.
    pub(crate) fn new_with_state(storage: ObjectStoreRef, state: DeltaTableState) -> Self {
        Self {
            state,
            storage,
            config: Default::default(),
            last_check_point: None,
            version_timestamp: HashMap::new(),
        }
    }

    /// get a shared reference to the delta object store
    pub fn object_store(&self) -> ObjectStoreRef {
        self.storage.clone()
    }

    /// The URI of the underlying data
    pub fn table_uri(&self) -> String {
        self.storage.root_uri()
    }

    /// Return the list of paths of given checkpoint.
    pub fn get_checkpoint_data_paths(&self, check_point: &CheckPoint) -> Vec<Path> {
        let checkpoint_prefix = format!("{:020}", check_point.version);
        let log_path = self.storage.log_path();
        let mut checkpoint_data_paths = Vec::new();

        match check_point.parts {
            None => {
                let path = log_path.child(&*format!("{checkpoint_prefix}.checkpoint.parquet"));
                checkpoint_data_paths.push(path);
            }
            Some(parts) => {
                for i in 0..parts {
                    let path = log_path.child(&*format!(
                        "{}.checkpoint.{:010}.{:010}.parquet",
                        checkpoint_prefix,
                        i + 1,
                        parts
                    ));
                    checkpoint_data_paths.push(path);
                }
            }
        }

        checkpoint_data_paths
    }

    /// This method scans delta logs to find the earliest delta log version
    async fn get_earliest_delta_log_version(&self) -> Result<i64, DeltaTableError> {
        // TODO check if regex matches against path
        lazy_static! {
            static ref DELTA_LOG_REGEX: Regex =
                Regex::new(r"^_delta_log/(\d{20})\.(json|checkpoint)*$").unwrap();
        }

        let mut current_delta_log_ver = i64::MAX;

        // Get file objects from table.
        let mut stream = self.storage.list(Some(self.storage.log_path())).await?;
        while let Some(obj_meta) = stream.next().await {
            let obj_meta = obj_meta?;

            if let Some(captures) = DELTA_LOG_REGEX.captures(obj_meta.location.as_ref()) {
                let log_ver_str = captures.get(1).unwrap().as_str();
                let log_ver: i64 = log_ver_str.parse().unwrap();
                if log_ver < current_delta_log_ver {
                    current_delta_log_ver = log_ver;
                }
            }
        }
        Ok(current_delta_log_ver)
    }

    #[cfg(any(feature = "parquet", feature = "parquet2"))]
    async fn restore_checkpoint(&mut self, check_point: CheckPoint) -> Result<(), DeltaTableError> {
        self.state = DeltaTableState::from_checkpoint(self, &check_point).await?;

        Ok(())
    }
    /// returns the latest available version of the table
    pub async fn get_latest_version(&mut self) -> Result<i64, DeltaTableError> {
        let version_start = match get_last_checkpoint(&self.storage).await {
            Ok(last_check_point) => last_check_point.version,
            Err(ProtocolError::CheckpointNotFound) => {
                // no checkpoint
                -1
            }
            Err(e) => {
                return Err(DeltaTableError::from(e));
            }
        };

        debug!("latest checkpoint version: {version_start}");

        let version_start = max(self.version(), version_start);

        lazy_static! {
            static ref DELTA_LOG_REGEX: Regex =
                Regex::new(r"_delta_log/(\d{20})\.(json|checkpoint).*$").unwrap();
        }

        // list files to find max version
        let version = async {
            let mut max_version: i64 = version_start;
            let prefix = Some(self.storage.log_path());
            let offset_path = commit_uri_from_version(max_version);
            let mut files = self.storage.list_with_offset(prefix, &offset_path).await?;

            while let Some(obj_meta) = files.next().await {
                let obj_meta = obj_meta?;
                if let Some(captures) = DELTA_LOG_REGEX.captures(obj_meta.location.as_ref()) {
                    let log_version = captures.get(1).unwrap().as_str().parse().unwrap();
                    // listing may not be ordered
                    max_version = max(max_version, log_version);
                    // also cache timestamp for version, for faster time-travel
                    self.version_timestamp
                        .insert(log_version, obj_meta.last_modified.timestamp());
                }
            }

            if max_version < 0 {
                return Err(DeltaTableError::not_a_table(self.table_uri()));
            }

            Ok::<i64, DeltaTableError>(max_version)
        }
        .await?;

        Ok(version)
    }

    /// Currently loaded version of the table
    pub fn version(&self) -> i64 {
        self.state.version()
    }

    /// Load DeltaTable with data from latest checkpoint
    pub async fn load(&mut self) -> Result<(), DeltaTableError> {
        self.last_check_point = None;
        self.state = DeltaTableState::with_version(-1);
        self.update().await
    }

    /// Get the list of actions for the next commit
    pub async fn peek_next_commit(
        &self,
        current_version: i64,
    ) -> Result<PeekCommit, DeltaTableError> {
        let next_version = current_version + 1;
        let commit_uri = commit_uri_from_version(next_version);
        let commit_log_bytes = self.storage.get(&commit_uri).await;
        let commit_log_bytes = match commit_log_bytes {
            Err(ObjectStoreError::NotFound { .. }) => return Ok(PeekCommit::UpToDate),
            Err(err) => Err(err),
            Ok(result) => result.bytes().await,
        }?;

        let actions = Self::get_actions(next_version, commit_log_bytes).await;
        Ok(PeekCommit::New(next_version, actions.unwrap()))
    }

    /// Reads a commit and gets list of actions
    async fn get_actions(
        version: i64,
        commit_log_bytes: bytes::Bytes,
    ) -> Result<Vec<Action>, DeltaTableError> {
        debug!("parsing commit with version {version}...");
        let reader = BufReader::new(Cursor::new(commit_log_bytes));

        let mut actions = Vec::new();
        for re_line in reader.lines() {
            let line = re_line?;
            let lstr = line.as_str();
            let action =
                serde_json::from_str(lstr).map_err(|e| DeltaTableError::InvalidJsonLog {
                    json_err: e,
                    line,
                    version,
                })?;
            actions.push(action);
        }
        Ok(actions)
    }

    /// Updates the DeltaTable to the most recent state committed to the transaction log by
    /// loading the last checkpoint and incrementally applying each version since.
    #[cfg(any(feature = "parquet", feature = "parquet2"))]
    pub async fn update(&mut self) -> Result<(), DeltaTableError> {
        match get_last_checkpoint(&self.storage).await {
            Ok(last_check_point) => {
                debug!("update with latest checkpoint {last_check_point:?}");
                if Some(last_check_point) == self.last_check_point {
                    self.update_incremental(None).await
                } else {
                    self.last_check_point = Some(last_check_point);
                    self.restore_checkpoint(last_check_point).await?;
                    self.update_incremental(None).await
                }
            }
            Err(ProtocolError::CheckpointNotFound) => {
                debug!("update without checkpoint");
                self.update_incremental(None).await
            }
            Err(err) => Err(DeltaTableError::from(err)),
        }
    }

    /// Updates the DeltaTable to the most recent state committed to the transaction log.
    #[cfg(not(any(feature = "parquet", feature = "parquet2")))]
    pub async fn update(&mut self) -> Result<(), DeltaTableError> {
        self.update_incremental(None).await
    }

    /// Updates the DeltaTable to the latest version by incrementally applying newer versions.
    /// It assumes that the table is already updated to the current version `self.version`.
    pub async fn update_incremental(
        &mut self,
        max_version: Option<i64>,
    ) -> Result<(), DeltaTableError> {
        debug!(
            "incremental update with version({}) and max_version({max_version:?})",
            self.version(),
        );

        // update to latest version if given max_version is not larger than current version
        let max_version = max_version.filter(|x| x > &self.version());
        let max_version: i64 = match max_version {
            Some(x) => x,
            None => self.get_latest_version().await?,
        };

        let buf_size = self.config.log_buffer_size;

        let store = self.storage.clone();
        let mut log_stream = futures::stream::iter(self.version() + 1..max_version + 1)
            .map(|version| {
                let store = store.clone();
                let loc = commit_uri_from_version(version);
                async move {
                    let data = store.get(&loc).await?.bytes().await?;
                    let actions = Self::get_actions(version, data).await?;
                    Ok((version, actions))
                }
            })
            .buffered(buf_size);

        while let Some(res) = log_stream.next().await {
            let (new_version, actions) = match res {
                Ok((version, actions)) => (version, actions),
                Err(DeltaTableError::ObjectStore {
                    source: ObjectStoreError::NotFound { .. },
                }) => break, // no more files in the log
                Err(err) => return Err(err),
            };

            debug!("merging table state with version: {new_version}");
            let s = DeltaTableState::from_actions(actions, new_version)?;
            self.state
                .merge(s, self.config.require_tombstones, self.config.require_files);
            if self.version() == max_version {
                return Ok(());
            }
        }

        if self.version() == -1 {
            return Err(DeltaTableError::not_a_table(self.table_uri()));
        }

        Ok(())
    }

    /// Loads the DeltaTable state for the given version.
    pub async fn load_version(&mut self, version: i64) -> Result<(), DeltaTableError> {
        // check if version is valid
        let commit_uri = commit_uri_from_version(version);
        match self.storage.head(&commit_uri).await {
            Ok(_) => {}
            Err(ObjectStoreError::NotFound { .. }) => {
                return Err(DeltaTableError::InvalidVersion(version));
            }
            Err(e) => {
                return Err(DeltaTableError::from(e));
            }
        }

        // 1. find latest checkpoint below version
        #[cfg(any(feature = "parquet", feature = "parquet2"))]
        match find_latest_check_point_for_version(&self.storage, version).await? {
            Some(check_point) => {
                self.restore_checkpoint(check_point).await?;
            }
            None => {
                // no checkpoint found, clear table state and start from the beginning
                self.state = DeltaTableState::with_version(-1);
            }
        }

        debug!("update incrementally from version {version}");
        // 2. apply all logs starting from checkpoint
        self.update_incremental(Some(version)).await?;

        Ok(())
    }

    pub(crate) async fn get_version_timestamp(
        &mut self,
        version: i64,
    ) -> Result<i64, DeltaTableError> {
        match self.version_timestamp.get(&version) {
            Some(ts) => Ok(*ts),
            None => {
                let meta = self.storage.head(&commit_uri_from_version(version)).await?;
                let ts = meta.last_modified.timestamp();
                // also cache timestamp for version
                self.version_timestamp.insert(version, ts);

                Ok(ts)
            }
        }
    }

    /// Returns provenance information, including the operation, user, and so on, for each write to a table.
    /// The table history retention is based on the `logRetentionDuration` property of the Delta Table, 30 days by default.
    /// If `limit` is given, this returns the information of the latest `limit` commits made to this table. Otherwise,
    /// it returns all commits from the earliest commit.
    pub async fn history(
        &mut self,
        limit: Option<usize>,
    ) -> Result<Vec<protocol::CommitInfo>, DeltaTableError> {
        let mut version = match limit {
            Some(l) => max(self.version() - l as i64 + 1, 0),
            None => self.get_earliest_delta_log_version().await?,
        };
        let mut commit_infos_list = vec![];
        let mut earliest_commit: Option<i64> = None;

        loop {
            match DeltaTableState::from_commit(self, version).await {
                Ok(state) => {
                    commit_infos_list.append(state.commit_infos().clone().as_mut());
                    version += 1;
                }
                Err(e) => {
                    match e {
                        ProtocolError::EndOfLog => {
                            if earliest_commit.is_none() {
                                earliest_commit =
                                    Some(self.get_earliest_delta_log_version().await?);
                            };
                            if let Some(earliest) = earliest_commit {
                                if version < earliest {
                                    version = earliest;
                                    continue;
                                }
                            } else {
                                version -= 1;
                                if version == -1 {
                                    return Err(DeltaTableError::not_a_table(self.table_uri()));
                                }
                            }
                        }
                        _ => {
                            return Err(DeltaTableError::from(e));
                        }
                    }
                    return Ok(commit_infos_list);
                }
            }
        }
    }

    /// Obtain Add actions for files that match the filter
    pub fn get_active_add_actions_by_partitions<'a>(
        &'a self,
        filters: &'a [PartitionFilter],
    ) -> Result<impl Iterator<Item = &Add> + '_, DeltaTableError> {
        self.state.get_active_add_actions_by_partitions(filters)
    }

    /// Returns the file list tracked in current table state filtered by provided
    /// `PartitionFilter`s.
    pub fn get_files_by_partitions(
        &self,
        filters: &[PartitionFilter],
    ) -> Result<Vec<Path>, DeltaTableError> {
        Ok(self
            .get_active_add_actions_by_partitions(filters)?
            .map(|add| {
                // Try to preserve percent encoding if possible
                match Path::parse(&add.path) {
                    Ok(path) => path,
                    Err(_) => Path::from(add.path.as_ref()),
                }
            })
            .collect())
    }

    /// Return the file uris as strings for the partition(s)
    pub fn get_file_uris_by_partitions(
        &self,
        filters: &[PartitionFilter],
    ) -> Result<Vec<String>, DeltaTableError> {
        let files = self.get_files_by_partitions(filters)?;
        Ok(files
            .iter()
            .map(|fname| self.storage.to_uri(fname))
            .collect())
    }

    /// Returns an iterator of file names present in the loaded state
    #[inline]
    pub fn get_files_iter(&self) -> impl Iterator<Item = Path> + '_ {
        self.state.file_paths_iter()
    }

    /// Returns a collection of file names present in the loaded state
    #[inline]
    pub fn get_files(&self) -> Vec<Path> {
        self.state.file_paths_iter().collect()
    }

    /// Returns file names present in the loaded state in HashSet
    pub fn get_file_set(&self) -> HashSet<Path> {
        self.state.file_paths_iter().collect()
    }

    /// Returns a URIs for all active files present in the current table version.
    pub fn get_file_uris(&self) -> impl Iterator<Item = String> + '_ {
        self.state
            .file_paths_iter()
            .map(|path| self.storage.to_uri(&path))
    }

    /// Returns statistics for files, in order
    pub fn get_stats(&self) -> impl Iterator<Item = Result<Option<Stats>, DeltaTableError>> + '_ {
        self.state.files().iter().map(|add| {
            add.get_stats()
                .map_err(|e| DeltaTableError::InvalidStatsJson { json_err: e })
        })
    }

    /// Returns partition values for files, in order
    pub fn get_partition_values(
        &self,
    ) -> impl Iterator<Item = &HashMap<String, Option<String>>> + '_ {
        self.state.files().iter().map(|add| &add.partition_values)
    }

    /// Returns the currently loaded state snapshot.
    pub fn get_state(&self) -> &DeltaTableState {
        &self.state
    }

    /// Returns the metadata associated with the loaded state.
    pub fn get_metadata(&self) -> Result<&DeltaTableMetaData, DeltaTableError> {
        self.state
            .current_metadata()
            .ok_or(DeltaTableError::NoMetadata)
    }

    /// Returns a vector of active tombstones (i.e. `Remove` actions present in the current delta log).
    pub fn get_tombstones(&self) -> impl Iterator<Item = &protocol::Remove> {
        self.state.unexpired_tombstones()
    }

    /// Returns the current version of the DeltaTable based on the loaded metadata.
    pub fn get_app_transaction_version(&self) -> &HashMap<String, i64> {
        self.state.app_transaction_version()
    }

    /// Returns the minimum reader version supported by the DeltaTable based on the loaded
    /// metadata.
    pub fn get_min_reader_version(&self) -> i32 {
        self.state.min_reader_version()
    }

    /// Returns the minimum writer version supported by the DeltaTable based on the loaded
    /// metadata.
    pub fn get_min_writer_version(&self) -> i32 {
        self.state.min_writer_version()
    }

    /// Returns current supported reader features by this table
<<<<<<< HEAD
    pub fn get_reader_features(&self) -> Option<&Vec<TableFeatures>> {
=======
    pub fn get_reader_features(&self) -> Option<&HashSet<ReaderFeatures>> {
>>>>>>> 53096947
        self.state.reader_features()
    }

    /// Returns current supported writer features by this table
<<<<<<< HEAD
    pub fn get_writer_features(&self) -> Option<&Vec<TableFeatures>> {
=======
    pub fn get_writer_features(&self) -> Option<&HashSet<WriterFeatures>> {
>>>>>>> 53096947
        self.state.writer_features()
    }

    /// Return table schema parsed from transaction log. Return None if table hasn't been loaded or
    /// no metadata was found in the log.
    pub fn schema(&self) -> Option<&Schema> {
        self.state.schema()
    }

    /// Return table schema parsed from transaction log. Return `DeltaTableError` if table hasn't
    /// been loaded or no metadata was found in the log.
    pub fn get_schema(&self) -> Result<&Schema, DeltaTableError> {
        self.schema().ok_or(DeltaTableError::NoSchema)
    }

    /// Return the tables configurations that are encapsulated in the DeltaTableStates currentMetaData field
    pub fn get_configurations(&self) -> Result<&HashMap<String, Option<String>>, DeltaTableError> {
        Ok(self
            .state
            .current_metadata()
            .ok_or(DeltaTableError::NoMetadata)?
            .get_configuration())
    }

    /// Time travel Delta table to the latest version that's created at or before provided
    /// `datetime` argument.
    ///
    /// Internally, this methods performs a binary search on all Delta transaction logs.
    pub async fn load_with_datetime(
        &mut self,
        datetime: DateTime<Utc>,
    ) -> Result<(), DeltaTableError> {
        let mut min_version = 0;
        let mut max_version = self.get_latest_version().await?;
        let mut version = min_version;
        let target_ts = datetime.timestamp();

        // binary search
        while min_version <= max_version {
            let pivot = (max_version + min_version) / 2;
            version = pivot;
            let pts = self.get_version_timestamp(pivot).await?;

            match pts.cmp(&target_ts) {
                Ordering::Equal => {
                    break;
                }
                Ordering::Less => {
                    min_version = pivot + 1;
                }
                Ordering::Greater => {
                    max_version = pivot - 1;
                    version = max_version
                }
            }
        }

        if version < 0 {
            version = 0;
        }

        self.load_version(version).await
    }
}

impl fmt::Display for DeltaTable {
    fn fmt(&self, f: &mut fmt::Formatter) -> fmt::Result {
        writeln!(f, "DeltaTable({})", self.table_uri())?;
        writeln!(f, "\tversion: {}", self.version())?;
        match self.state.current_metadata() {
            Some(metadata) => {
                writeln!(f, "\tmetadata: {metadata}")?;
            }
            None => {
                writeln!(f, "\tmetadata: None")?;
            }
        }
        writeln!(
            f,
            "\tmin_version: read={}, write={}",
            self.state.min_reader_version(),
            self.state.min_writer_version()
        )?;
        writeln!(f, "\tfiles count: {}", self.state.files().len())
    }
}

impl std::fmt::Debug for DeltaTable {
    fn fmt(&self, f: &mut std::fmt::Formatter<'_>) -> Result<(), std::fmt::Error> {
        write!(f, "DeltaTable <{}>", self.table_uri())
    }
}

#[cfg(test)]
mod tests {
    use super::*;
    use crate::operations::create::CreateBuilder;
    #[cfg(any(feature = "s3", feature = "s3-native-tls"))]
    use crate::table::builder::DeltaTableBuilder;
    use pretty_assertions::assert_eq;
    use std::collections::HashMap;
    use tempdir::TempDir;

    #[tokio::test]
    async fn table_round_trip() {
        let (dt, tmp_dir) = create_test_table().await;
        let bytes = serde_json::to_vec(&dt).unwrap();
        let actual: DeltaTable = serde_json::from_slice(&bytes).unwrap();
        assert_eq!(actual.version(), dt.version());
        drop(tmp_dir);
    }

    #[cfg(any(feature = "s3", feature = "s3-native-tls"))]
    #[test]
    fn normalize_table_uri_s3() {
        std::env::set_var("AWS_DEFAULT_REGION", "us-east-1");
        for table_uri in [
            "s3://tests/data/delta-0.8.0/",
            "s3://tests/data/delta-0.8.0//",
            "s3://tests/data/delta-0.8.0",
        ]
        .iter()
        {
            let table = DeltaTableBuilder::from_uri(table_uri).build().unwrap();
            assert_eq!(table.table_uri(), "s3://tests/data/delta-0.8.0");
        }
    }

    async fn create_test_table() -> (DeltaTable, TempDir) {
        let tmp_dir = TempDir::new("create_table_test").unwrap();
        let table_dir = tmp_dir.path().join("test_create");
        std::fs::create_dir(&table_dir).unwrap();

        let dt = CreateBuilder::new()
            .with_location(table_dir.to_str().unwrap())
            .with_table_name("Test Table Create")
            .with_comment("This table is made to test the create function for a DeltaTable")
            .with_columns(vec![
                SchemaField::new(
                    "Id".to_string(),
                    SchemaDataType::primitive("integer".to_string()),
                    true,
                    HashMap::new(),
                ),
                SchemaField::new(
                    "Name".to_string(),
                    SchemaDataType::primitive("string".to_string()),
                    true,
                    HashMap::new(),
                ),
            ])
            .await
            .unwrap();
        (dt, tmp_dir)
    }
}<|MERGE_RESOLUTION|>--- conflicted
+++ resolved
@@ -23,14 +23,10 @@
 use self::state::DeltaTableState;
 use crate::errors::DeltaTableError;
 use crate::partitions::PartitionFilter;
-<<<<<<< HEAD
-use crate::protocol::{self, find_latest_check_point_for_version, get_last_checkpoint, Action, TableFeatures};
-=======
 use crate::protocol::{
     self, find_latest_check_point_for_version, get_last_checkpoint, Action, ReaderFeatures,
     WriterFeatures,
 };
->>>>>>> 53096947
 use crate::protocol::{Add, ProtocolError, Stats};
 use crate::schema::*;
 use crate::storage::{commit_uri_from_version, ObjectStoreRef};
@@ -826,20 +822,12 @@
     }
 
     /// Returns current supported reader features by this table
-<<<<<<< HEAD
-    pub fn get_reader_features(&self) -> Option<&Vec<TableFeatures>> {
-=======
     pub fn get_reader_features(&self) -> Option<&HashSet<ReaderFeatures>> {
->>>>>>> 53096947
         self.state.reader_features()
     }
 
     /// Returns current supported writer features by this table
-<<<<<<< HEAD
-    pub fn get_writer_features(&self) -> Option<&Vec<TableFeatures>> {
-=======
     pub fn get_writer_features(&self) -> Option<&HashSet<WriterFeatures>> {
->>>>>>> 53096947
         self.state.writer_features()
     }
 
