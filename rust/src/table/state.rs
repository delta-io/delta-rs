--- conflicted
+++ resolved
@@ -13,11 +13,7 @@
 use super::config::TableConfig;
 use crate::errors::DeltaTableError;
 use crate::partitions::{DeltaTablePartition, PartitionFilter};
-<<<<<<< HEAD
-use crate::protocol::{self, Action, Add, ProtocolError, TableFeatures};
-=======
 use crate::protocol::{self, Action, Add, ProtocolError, ReaderFeatures, WriterFeatures};
->>>>>>> 53096947
 use crate::schema::SchemaDataType;
 use crate::storage::commit_uri_from_version;
 use crate::table::DeltaTableMetaData;
@@ -45,13 +41,8 @@
     app_transaction_version: HashMap<String, i64>,
     min_reader_version: i32,
     min_writer_version: i32,
-<<<<<<< HEAD
-    reader_features: Option<Vec<TableFeatures>>,
-    writer_features: Option<Vec<TableFeatures>>,
-=======
     reader_features: Option<HashSet<ReaderFeatures>>,
     writer_features: Option<HashSet<WriterFeatures>>,
->>>>>>> 53096947
     // table metadata corresponding to current version
     current_metadata: Option<DeltaTableMetaData>,
     // retention period for tombstones in milli-seconds
@@ -241,20 +232,12 @@
     }
 
     /// Current supported reader features
-<<<<<<< HEAD
-    pub fn reader_features(&self) -> Option<&Vec<TableFeatures>> {
-=======
     pub fn reader_features(&self) -> Option<&HashSet<ReaderFeatures>> {
->>>>>>> 53096947
         self.reader_features.as_ref()
     }
 
     /// Current supported writer features
-<<<<<<< HEAD
-    pub fn writer_features(&self) -> Option<&Vec<TableFeatures>> {
-=======
     pub fn writer_features(&self) -> Option<&HashSet<WriterFeatures>> {
->>>>>>> 53096947
         self.writer_features.as_ref()
     }
 
