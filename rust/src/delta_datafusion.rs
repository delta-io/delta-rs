--- conflicted
+++ resolved
@@ -49,12 +49,8 @@
 };
 use datafusion_common::scalar::ScalarValue;
 use datafusion_common::{Column, DataFusionError, Result as DataFusionResult};
-<<<<<<< HEAD
-use datafusion_expr::{CreateExternalTable, Expr, Extension, LogicalPlan};
-=======
 use datafusion_expr::logical_plan::CreateExternalTable;
 use datafusion_expr::{Expr, Extension, LogicalPlan};
->>>>>>> bd8db746
 use datafusion_proto::logical_plan::LogicalExtensionCodec;
 use datafusion_proto::physical_plan::PhysicalExtensionCodec;
 use object_store::{path::Path, ObjectMeta};
@@ -389,20 +385,8 @@
                 .cloned()
                 .collect(),
         ));
-<<<<<<< HEAD
-        let table_partition_cols = table_partition_cols
-            .iter()
-            .map(|col| {
-                let data_type = schema.field_with_name(col)?.data_type();
-                Ok((col.clone(), partition_type_wrap(data_type.clone())))
-            })
-            .collect::<Result<Vec<_>, ArrowError>>()?;
-
-        let parquet_scan = ParquetFormat::new(session.config.config_options.clone())
-=======
 
         let parquet_scan = ParquetFormat::new(session.config_options())
->>>>>>> bd8db746
             .create_physical_plan(
                 FileScanConfig {
                     object_store_url: self.storage.object_store_url(),
@@ -411,11 +395,6 @@
                     statistics: self.datafusion_table_statistics(),
                     projection: projection.cloned(),
                     limit,
-<<<<<<< HEAD
-                    table_partition_cols,
-                    config_options: session.config.config_options.clone(),
-                    output_ordering: Default::default(),
-=======
                     table_partition_cols: table_partition_cols
                         .iter()
                         .map(|c| {
@@ -427,7 +406,6 @@
                         .collect::<Result<Vec<_>, ArrowError>>()?,
                     output_ordering: None,
                     config_options: Default::default(),
->>>>>>> bd8db746
                 },
                 filters,
             )
@@ -888,11 +866,7 @@
         _ctx: &SessionState,
         cmd: &CreateExternalTable,
     ) -> datafusion::error::Result<Arc<dyn TableProvider>> {
-<<<<<<< HEAD
-        let provider = open_table(cmd.location.clone()).await.unwrap();
-=======
         let provider = open_table(cmd.to_owned().location).await.unwrap();
->>>>>>> bd8db746
         Ok(Arc::new(provider))
     }
 }
