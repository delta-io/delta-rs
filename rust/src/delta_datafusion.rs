--- conflicted
+++ resolved
@@ -64,12 +64,7 @@
                 let statistics = if let Ok(Some(statistics)) = action.get_stats() {
                     Statistics {
                         num_rows: Some(statistics.num_records as usize),
-<<<<<<< HEAD
                         total_byte_size: Some(action.size as usize),
-                        // TODO map column statistics
-                        column_statistics: None,
-=======
-                        total_byte_size: None,
                         column_statistics: Some(
                             self.schema()
                                 .unwrap()
@@ -86,7 +81,6 @@
                                 })
                                 .collect(),
                         ),
->>>>>>> 440fb738
                     }
                 } else {
                     Statistics::default()
@@ -120,11 +114,7 @@
             .fold(
                 Some(Statistics {
                     num_rows: Some(0),
-<<<<<<< HEAD
                     total_byte_size: Some(0),
-                    column_statistics: None,
-=======
-                    total_byte_size: None,
                     column_statistics: Some(vec![
                         ColumnStatistics {
                             null_count: Some(0),
@@ -134,7 +124,6 @@
                         };
                         self.schema().unwrap().get_fields().len()
                     ]),
->>>>>>> 440fb738
                 }),
                 |acc, action| {
                     let acc = acc?;
@@ -143,13 +132,9 @@
                         num_rows: acc
                             .num_rows
                             .map(|rows| rows + new_stats.num_records as usize),
-<<<<<<< HEAD
                         total_byte_size: acc
                             .total_byte_size
                             .map(|total_size| total_size + action.size as usize),
-                        column_statistics: None, // TODO: add column statistics
-=======
-                        total_byte_size: None,
                         column_statistics: acc.column_statistics.map(|col_stats| {
                             self.schema()
                                 .unwrap()
@@ -171,7 +156,6 @@
                                 })
                                 .collect()
                         }),
->>>>>>> 440fb738
                     })
                 },
             )
