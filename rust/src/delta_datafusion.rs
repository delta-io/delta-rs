//! Datafusion integration for Delta Table
//!
//! Example:
//!
//! ```rust
//! use std::sync::Arc;
//! use datafusion::execution::context::SessionContext;
//!
//! async {
//!   let mut ctx = SessionContext::new();
//!   let table = deltalake::open_table("./tests/data/simple_table")
//!       .await
//!       .unwrap();
//!   ctx.register_table("demo", Arc::new(table)).unwrap();
//!
//!   let batches = ctx
//!       .sql("SELECT * FROM demo").await.unwrap()
//!       .collect()
//!       .await.unwrap();
//! };
//! ```

use std::any::Any;
use std::collections::HashMap;
use std::convert::TryFrom;
use std::fmt::Debug;
use std::sync::Arc;

use arrow::array::ArrayRef;
use arrow::compute::{cast_with_options, CastOptions};
use arrow::datatypes::{DataType as ArrowDataType, Schema as ArrowSchema, SchemaRef, TimeUnit};
use arrow::error::ArrowError;
use arrow::record_batch::RecordBatch;
use async_trait::async_trait;
use chrono::{DateTime, NaiveDateTime, Utc};
use datafusion::datasource::datasource::TableProviderFactory;
use datafusion::datasource::file_format::{parquet::ParquetFormat, FileFormat};
use datafusion::datasource::{listing::PartitionedFile, MemTable, TableProvider, TableType};
use datafusion::execution::context::{SessionContext, SessionState, TaskContext};
use datafusion::execution::runtime_env::RuntimeEnv;
use datafusion::execution::FunctionRegistry;
use datafusion::optimizer::utils::conjunction;
use datafusion::physical_expr::PhysicalSortExpr;
use datafusion::physical_optimizer::pruning::{PruningPredicate, PruningStatistics};
use datafusion::physical_plan::file_format::{partition_type_wrap, FileScanConfig};
use datafusion::physical_plan::{
    ColumnStatistics, ExecutionPlan, Partitioning, SendableRecordBatchStream, Statistics,
};
use datafusion_common::scalar::ScalarValue;
use datafusion_common::{Column, DataFusionError, Result as DataFusionResult};
use datafusion_expr::logical_plan::CreateExternalTable;
use datafusion_expr::{Expr, Extension, LogicalPlan, TableProviderFilterPushDown};
use datafusion_proto::logical_plan::LogicalExtensionCodec;
use datafusion_proto::physical_plan::PhysicalExtensionCodec;
use object_store::{path::Path, ObjectMeta};
use url::Url;

use crate::builder::ensure_table_uri;
<<<<<<< HEAD
use crate::{
    action, open_table, open_table_with_storage_options, schema, DeltaResult, DeltaTable,
    DeltaTableBuilder, DeltaTableError, Invariant, SchemaDataType,
};
=======
use crate::schema;
use crate::{action, open_table, open_table_with_storage_options, SchemaDataType};
use crate::{DeltaResult, Invariant};
use crate::{DeltaTable, DeltaTableError};
>>>>>>> 8b854694

impl From<DeltaTableError> for DataFusionError {
    fn from(err: DeltaTableError) -> Self {
        match err {
            DeltaTableError::Arrow { source } => DataFusionError::ArrowError(source),
            DeltaTableError::Io { source } => DataFusionError::IoError(source),
            DeltaTableError::ObjectStore { source } => DataFusionError::ObjectStore(source),
            DeltaTableError::Parquet { source } => DataFusionError::ParquetError(source),
            _ => DataFusionError::External(Box::new(err)),
        }
    }
}

impl From<DataFusionError> for DeltaTableError {
    fn from(err: DataFusionError) -> Self {
        match err {
            DataFusionError::ArrowError(source) => DeltaTableError::Arrow { source },
            DataFusionError::IoError(source) => DeltaTableError::Io { source },
            DataFusionError::ObjectStore(source) => DeltaTableError::ObjectStore { source },
            DataFusionError::ParquetError(source) => DeltaTableError::Parquet { source },
            _ => DeltaTableError::Generic(err.to_string()),
        }
    }
}

impl DeltaTable {
    /// Return statistics for Datafusion Table
    pub fn datafusion_table_statistics(&self) -> Statistics {
        let stats = self
            .get_state()
            .files()
            .iter()
            .fold(
                Some(Statistics {
                    num_rows: Some(0),
                    total_byte_size: Some(0),
                    column_statistics: Some(vec![
                        ColumnStatistics {
                            null_count: Some(0),
                            max_value: None,
                            min_value: None,
                            distinct_count: None
                        };
                        self.schema().unwrap().get_fields().len()
                    ]),
                    is_exact: true,
                }),
                |acc, action| {
                    let acc = acc?;
                    let new_stats = action
                        .get_stats()
                        .unwrap_or_else(|_| Some(action::Stats::default()))?;
                    Some(Statistics {
                        num_rows: acc
                            .num_rows
                            .map(|rows| rows + new_stats.num_records as usize),
                        total_byte_size: acc
                            .total_byte_size
                            .map(|total_size| total_size + action.size as usize),
                        column_statistics: acc.column_statistics.map(|col_stats| {
                            self.schema()
                                .unwrap()
                                .get_fields()
                                .iter()
                                .zip(col_stats)
                                .map(|(field, stats)| {
                                    let null_count = new_stats
                                        .null_count
                                        .get(field.get_name())
                                        .and_then(|x| {
                                            let null_count_acc = stats.null_count?;
                                            let null_count = x.as_value()? as usize;
                                            Some(null_count_acc + null_count)
                                        })
                                        .or(stats.null_count);

                                    let max_value = new_stats
                                        .max_values
                                        .get(field.get_name())
                                        .and_then(|x| {
                                            let old_stats = stats.clone();
                                            let max_value = to_scalar_value(x.as_value()?);

                                            match (max_value, old_stats.max_value) {
                                                (Some(max_value), Some(old_max_value)) => {
                                                    if left_larger_than_right(
                                                        old_max_value.clone(),
                                                        max_value.clone(),
                                                    )? {
                                                        Some(old_max_value)
                                                    } else {
                                                        Some(max_value)
                                                    }
                                                }
                                                (Some(max_value), None) => Some(max_value),
                                                (None, old) => old,
                                            }
                                        })
                                        .or_else(|| stats.max_value.clone());

                                    let min_value = new_stats
                                        .min_values
                                        .get(field.get_name())
                                        .and_then(|x| {
                                            let old_stats = stats.clone();
                                            let min_value = to_scalar_value(x.as_value()?);

                                            match (min_value, old_stats.min_value) {
                                                (Some(min_value), Some(old_min_value)) => {
                                                    if left_larger_than_right(
                                                        min_value.clone(),
                                                        old_min_value.clone(),
                                                    )? {
                                                        Some(old_min_value)
                                                    } else {
                                                        Some(min_value)
                                                    }
                                                }
                                                (Some(min_value), None) => Some(min_value),
                                                (None, old) => old,
                                            }
                                        })
                                        .or_else(|| stats.min_value.clone());

                                    ColumnStatistics {
                                        null_count,
                                        max_value,
                                        min_value,
                                        distinct_count: None, // TODO: distinct
                                    }
                                })
                                .collect()
                        }),
                        is_exact: true,
                    })
                },
            )
            .unwrap_or_default();

        // Convert column max/min scalar values to correct types based on arrow types.
        Statistics {
            is_exact: true,
            num_rows: stats.num_rows,
            total_byte_size: stats.total_byte_size,
            column_statistics: stats.column_statistics.map(|col_stats| {
                let fields = self.schema().unwrap().get_fields();
                col_stats
                    .iter()
                    .zip(fields)
                    .map(|(col_states, field)| {
                        let dt = (self as &dyn TableProvider)
                            .schema()
                            .field_with_name(field.get_name())
                            .unwrap()
                            .data_type()
                            .clone();
                        ColumnStatistics {
                            null_count: col_states.null_count,
                            max_value: col_states
                                .max_value
                                .as_ref()
                                .and_then(|scalar| correct_scalar_value_type(scalar.clone(), &dt)),
                            min_value: col_states
                                .min_value
                                .as_ref()
                                .and_then(|scalar| correct_scalar_value_type(scalar.clone(), &dt)),
                            distinct_count: col_states.distinct_count,
                        }
                    })
                    .collect()
            }),
        }
    }
}

fn get_prune_stats(table: &DeltaTable, column: &Column, get_max: bool) -> Option<ArrayRef> {
    let field = table
        .get_schema()
        .ok()
        .map(|s| s.get_field_with_name(&column.name).ok())??;

    // See issue 1214. Binary type does not support natural order which is required for Datafusion to prune
    if let SchemaDataType::primitive(t) = &field.get_type() {
        if t == "binary" {
            return None;
        }
    }

    let data_type = field.get_type().try_into().ok()?;
    let partition_columns = &table.get_metadata().ok()?.partition_columns;

    let values = table.get_state().files().iter().map(|add| {
        if partition_columns.contains(&column.name) {
            let value = add.partition_values.get(&column.name).unwrap();
            let value = match value {
                Some(v) => serde_json::Value::String(v.to_string()),
                None => serde_json::Value::Null,
            };
            to_correct_scalar_value(&value, &data_type).unwrap_or(ScalarValue::Null)
        } else if let Ok(Some(statistics)) = add.get_stats() {
            let values = if get_max {
                statistics.max_values
            } else {
                statistics.min_values
            };

            values
                .get(&column.name)
                .and_then(|f| to_correct_scalar_value(f.as_value()?, &data_type))
                .unwrap_or(ScalarValue::Null)
        } else {
            ScalarValue::Null
        }
    });
    ScalarValue::iter_to_array(values).ok()
}

impl PruningStatistics for DeltaTable {
    /// return the minimum values for the named column, if known.
    /// Note: the returned array must contain `num_containers()` rows
    fn min_values(&self, column: &Column) -> Option<ArrayRef> {
        get_prune_stats(self, column, false)
    }

    /// return the maximum values for the named column, if known.
    /// Note: the returned array must contain `num_containers()` rows.
    fn max_values(&self, column: &Column) -> Option<ArrayRef> {
        get_prune_stats(self, column, true)
    }

    /// return the number of containers (e.g. row groups) being
    /// pruned with these statistics
    fn num_containers(&self) -> usize {
        self.get_state().files().len()
    }

    /// return the number of null values for the named column as an
    /// `Option<UInt64Array>`.
    ///
    /// Note: the returned array must contain `num_containers()` rows.
    fn null_counts(&self, column: &Column) -> Option<ArrayRef> {
        let partition_columns = &self.get_metadata().ok()?.partition_columns;

        let values = self.get_state().files().iter().map(|add| {
            if let Ok(Some(statistics)) = add.get_stats() {
                if partition_columns.contains(&column.name) {
                    let value = add.partition_values.get(&column.name).unwrap();
                    match value {
                        Some(_) => ScalarValue::UInt64(Some(0)),
                        None => ScalarValue::UInt64(Some(statistics.num_records as u64)),
                    }
                } else {
                    statistics
                        .null_count
                        .get(&column.name)
                        .map(|f| ScalarValue::UInt64(f.as_value().map(|val| val as u64)))
                        .unwrap_or(ScalarValue::UInt64(None))
                }
            } else if partition_columns.contains(&column.name) {
                let value = add.partition_values.get(&column.name).unwrap();
                match value {
                    Some(_) => ScalarValue::UInt64(Some(0)),
                    None => ScalarValue::UInt64(None),
                }
            } else {
                ScalarValue::UInt64(None)
            }
        });
        ScalarValue::iter_to_array(values).ok()
    }
}

// each delta table must register a specific object store, since paths are internally
// handled relative to the table root.
fn register_store(table: &DeltaTable, env: Arc<RuntimeEnv>) {
    let object_store_url = table.storage.object_store_url();
    let url: &Url = object_store_url.as_ref();
    env.register_object_store(
        url.scheme(),
        url.host_str().unwrap_or_default(),
        table.object_store(),
    );
}

#[async_trait]
impl TableProvider for DeltaTable {
    fn as_any(&self) -> &dyn Any {
        self
    }

    fn schema(&self) -> Arc<ArrowSchema> {
        Arc::new(
            <ArrowSchema as TryFrom<&schema::Schema>>::try_from(DeltaTable::schema(self).unwrap())
                .unwrap(),
        )
    }

    fn table_type(&self) -> TableType {
        TableType::Base
    }

    fn get_table_definition(&self) -> Option<&str> {
        None
    }

    fn get_logical_plan(&self) -> Option<&LogicalPlan> {
        None
    }

    async fn scan(
        &self,
        session: &SessionState,
        projection: Option<&Vec<usize>>,
        filters: &[Expr],
        limit: Option<usize>,
    ) -> DataFusionResult<Arc<dyn ExecutionPlan>> {
        let schema = Arc::new(<ArrowSchema as TryFrom<&schema::Schema>>::try_from(
            DeltaTable::schema(self).unwrap(),
        )?);

        register_store(self, session.runtime_env().clone());

        // TODO we group files together by their partition values. If the table is partitioned
        // and partitions are somewhat evenly distributed, probably not the worst choice ...
        // However we may want to do some additional balancing in case we are far off from the above.
        let mut file_groups: HashMap<Vec<ScalarValue>, Vec<PartitionedFile>> = HashMap::new();
        if let Some(Some(predicate)) =
            (!filters.is_empty()).then_some(conjunction(filters.iter().cloned()))
        {
            let pruning_predicate = PruningPredicate::try_new(predicate, schema.clone())?;
            let files_to_prune = pruning_predicate.prune(&self.state)?;
            self.get_state()
                .files()
                .iter()
                .zip(files_to_prune.into_iter())
                .for_each(|(action, keep_file)| {
                    if keep_file {
                        let part = partitioned_file_from_action(action, &schema);
                        file_groups
                            .entry(part.partition_values.clone())
                            .or_default()
                            .push(part);
                    };
                });
        } else {
            self.get_state().files().iter().for_each(|action| {
                let part = partitioned_file_from_action(action, &schema);
                file_groups
                    .entry(part.partition_values.clone())
                    .or_default()
                    .push(part);
            });
        };

        let table_partition_cols = self.get_metadata()?.partition_columns.clone();
        let file_schema = Arc::new(ArrowSchema::new(
            schema
                .fields()
                .iter()
                .filter(|f| !table_partition_cols.contains(f.name()))
                .cloned()
                .collect(),
        ));

        let parquet_scan = ParquetFormat::new()
            .create_physical_plan(
                session,
                FileScanConfig {
                    object_store_url: self.storage.object_store_url(),
                    file_schema,
                    file_groups: file_groups.into_values().collect(),
                    statistics: self.datafusion_table_statistics(),
                    projection: projection.cloned(),
                    limit,
                    table_partition_cols: table_partition_cols
                        .iter()
                        .map(|c| {
                            Ok((
                                c.to_owned(),
                                partition_type_wrap(schema.field_with_name(c)?.data_type().clone()),
                            ))
                        })
                        .collect::<Result<Vec<_>, ArrowError>>()?,
                    output_ordering: None,
                    infinite_source: false,
                },
                filters,
            )
            .await?;

        Ok(Arc::new(DeltaScan {
            table_uri: ensure_table_uri(self.table_uri())?.as_str().into(),
            parquet_scan,
        }))
    }

    fn supports_filter_pushdown(
        &self,
        _filter: &Expr,
    ) -> DataFusionResult<TableProviderFilterPushDown> {
        Ok(TableProviderFilterPushDown::Inexact)
    }

    fn statistics(&self) -> Option<Statistics> {
        Some(self.datafusion_table_statistics())
    }
}

// TODO: this will likely also need to perform column mapping later when we support reader protocol v2
/// A wrapper for parquet scans
#[derive(Debug)]
pub struct DeltaScan {
    /// The URL of the ObjectStore root
    pub table_uri: String,
    /// The parquet scan to wrap
    pub parquet_scan: Arc<dyn ExecutionPlan>,
}

impl ExecutionPlan for DeltaScan {
    fn as_any(&self) -> &dyn Any {
        self
    }

    fn schema(&self) -> SchemaRef {
        self.parquet_scan.schema()
    }

    fn output_partitioning(&self) -> Partitioning {
        self.parquet_scan.output_partitioning()
    }

    fn output_ordering(&self) -> Option<&[PhysicalSortExpr]> {
        self.parquet_scan.output_ordering()
    }

    fn children(&self) -> Vec<Arc<dyn ExecutionPlan>> {
        vec![self.parquet_scan.clone()]
    }

    fn with_new_children(
        self: Arc<Self>,
        children: Vec<Arc<dyn ExecutionPlan>>,
    ) -> DataFusionResult<Arc<dyn ExecutionPlan>> {
        ExecutionPlan::with_new_children(self.parquet_scan.clone(), children)
    }

    fn execute(
        &self,
        partition: usize,
        context: Arc<TaskContext>,
    ) -> DataFusionResult<SendableRecordBatchStream> {
        self.parquet_scan.execute(partition, context)
    }

    fn statistics(&self) -> Statistics {
        self.parquet_scan.statistics()
    }
}

fn get_null_of_arrow_type(t: &ArrowDataType) -> DeltaResult<ScalarValue> {
    match t {
        ArrowDataType::Null => Ok(ScalarValue::Null),
        ArrowDataType::Boolean => Ok(ScalarValue::Boolean(None)),
        ArrowDataType::Int8 => Ok(ScalarValue::Int8(None)),
        ArrowDataType::Int16 => Ok(ScalarValue::Int16(None)),
        ArrowDataType::Int32 => Ok(ScalarValue::Int32(None)),
        ArrowDataType::Int64 => Ok(ScalarValue::Int64(None)),
        ArrowDataType::UInt8 => Ok(ScalarValue::UInt8(None)),
        ArrowDataType::UInt16 => Ok(ScalarValue::UInt16(None)),
        ArrowDataType::UInt32 => Ok(ScalarValue::UInt32(None)),
        ArrowDataType::UInt64 => Ok(ScalarValue::UInt64(None)),
        ArrowDataType::Float32 => Ok(ScalarValue::Float32(None)),
        ArrowDataType::Float64 => Ok(ScalarValue::Float64(None)),
        ArrowDataType::Date32 => Ok(ScalarValue::Date32(None)),
        ArrowDataType::Date64 => Ok(ScalarValue::Date64(None)),
        ArrowDataType::Binary => Ok(ScalarValue::Binary(None)),
        ArrowDataType::FixedSizeBinary(size) => {
            Ok(ScalarValue::FixedSizeBinary(size.to_owned(), None))
        }
        ArrowDataType::LargeBinary => Ok(ScalarValue::LargeBinary(None)),
        ArrowDataType::Utf8 => Ok(ScalarValue::Utf8(None)),
        ArrowDataType::LargeUtf8 => Ok(ScalarValue::LargeUtf8(None)),
        ArrowDataType::Decimal128(precision, scale) => Ok(ScalarValue::Decimal128(
            None,
            precision.to_owned(),
            scale.to_owned(),
        )),
        ArrowDataType::Timestamp(unit, tz) => {
            let tz = tz.to_owned();
            Ok(match unit {
                TimeUnit::Second => ScalarValue::TimestampSecond(None, tz),
                TimeUnit::Millisecond => ScalarValue::TimestampMillisecond(None, tz),
                TimeUnit::Microsecond => ScalarValue::TimestampMicrosecond(None, tz),
                TimeUnit::Nanosecond => ScalarValue::TimestampNanosecond(None, tz),
            })
        }
        //Unsupported types...
        ArrowDataType::Float16
        | ArrowDataType::Decimal256(_, _)
        | ArrowDataType::Union(_, _, _)
        | ArrowDataType::Dictionary(_, _)
        | ArrowDataType::LargeList(_)
        | ArrowDataType::Struct(_)
        | ArrowDataType::List(_)
        | ArrowDataType::FixedSizeList(_, _)
        | ArrowDataType::Time32(_)
        | ArrowDataType::Time64(_)
        | ArrowDataType::Duration(_)
        | ArrowDataType::Interval(_)
        | ArrowDataType::RunEndEncoded(_, _)
        | ArrowDataType::Map(_, _) => Err(DeltaTableError::Generic(format!(
            "Unsupported data type for Delta Lake {}",
            t
        ))),
    }
}

fn partitioned_file_from_action(action: &action::Add, schema: &ArrowSchema) -> PartitionedFile {
    let partition_values = schema
        .fields()
        .iter()
        .filter_map(|f| {
            action.partition_values.get(f.name()).map(|val| match val {
                Some(value) => to_correct_scalar_value(
                    &serde_json::Value::String(value.to_string()),
                    f.data_type(),
                )
                .unwrap_or(ScalarValue::Null),
                None => get_null_of_arrow_type(f.data_type()).unwrap_or(ScalarValue::Null),
            })
        })
        .collect::<Vec<_>>();

    let ts_secs = action.modification_time / 1000;
    let ts_ns = (action.modification_time % 1000) * 1_000_000;
    let last_modified = DateTime::<Utc>::from_utc(
        NaiveDateTime::from_timestamp_opt(ts_secs, ts_ns as u32).unwrap(),
        Utc,
    );
    PartitionedFile {
        object_meta: ObjectMeta {
            location: Path::from(action.path.clone()),
            last_modified,
            size: action.size as usize,
        },
        partition_values,
        range: None,
        extensions: None,
    }
}

fn to_scalar_value(stat_val: &serde_json::Value) -> Option<ScalarValue> {
    match stat_val {
        serde_json::Value::Bool(val) => Some(ScalarValue::from(*val)),
        serde_json::Value::Number(num) => {
            if let Some(val) = num.as_i64() {
                Some(ScalarValue::from(val))
            } else if let Some(val) = num.as_u64() {
                Some(ScalarValue::from(val))
            } else {
                num.as_f64().map(ScalarValue::from)
            }
        }
        serde_json::Value::String(s) => Some(ScalarValue::from(s.as_str())),
        serde_json::Value::Array(_) => None,
        serde_json::Value::Object(_) => None,
        serde_json::Value::Null => None,
    }
}

pub(crate) fn to_correct_scalar_value(
    stat_val: &serde_json::Value,
    field_dt: &ArrowDataType,
) -> Option<ScalarValue> {
    match stat_val {
        serde_json::Value::Array(_) => None,
        serde_json::Value::Object(_) => None,
        serde_json::Value::Null => get_null_of_arrow_type(field_dt).ok(),
        serde_json::Value::String(string_val) => match field_dt {
            ArrowDataType::Timestamp(_, _) => {
                let time_nanos = ScalarValue::try_from_string(
                    string_val.to_owned(),
                    &ArrowDataType::Timestamp(TimeUnit::Nanosecond, None),
                )
                .ok()?;
                let cast_arr = cast_with_options(
                    &time_nanos.to_array(),
                    field_dt,
                    &CastOptions { safe: false },
                )
                .ok()?;
                Some(ScalarValue::try_from_array(&cast_arr, 0).ok()?)
            }
            _ => Some(ScalarValue::try_from_string(string_val.to_owned(), field_dt).ok()?),
        },
        other => match field_dt {
            ArrowDataType::Timestamp(_, _) => {
                let time_nanos = ScalarValue::try_from_string(
                    other.to_string(),
                    &ArrowDataType::Timestamp(TimeUnit::Nanosecond, None),
                )
                .ok()?;
                let cast_arr = cast_with_options(
                    &time_nanos.to_array(),
                    field_dt,
                    &CastOptions { safe: false },
                )
                .ok()?;
                Some(ScalarValue::try_from_array(&cast_arr, 0).ok()?)
            }
            _ => Some(ScalarValue::try_from_string(other.to_string(), field_dt).ok()?),
        },
    }
}

fn correct_scalar_value_type(value: ScalarValue, field_dt: &ArrowDataType) -> Option<ScalarValue> {
    match field_dt {
        ArrowDataType::Int64 => {
            let raw_value = i64::try_from(value).ok()?;
            Some(ScalarValue::from(raw_value))
        }
        ArrowDataType::Int32 => {
            let raw_value = i64::try_from(value).ok()? as i32;
            Some(ScalarValue::from(raw_value))
        }
        ArrowDataType::Int16 => {
            let raw_value = i64::try_from(value).ok()? as i16;
            Some(ScalarValue::from(raw_value))
        }
        ArrowDataType::Int8 => {
            let raw_value = i64::try_from(value).ok()? as i8;
            Some(ScalarValue::from(raw_value))
        }
        ArrowDataType::Float32 => {
            let raw_value = f64::try_from(value).ok()? as f32;
            Some(ScalarValue::from(raw_value))
        }
        ArrowDataType::Float64 => {
            let raw_value = f64::try_from(value).ok()?;
            Some(ScalarValue::from(raw_value))
        }
        ArrowDataType::Utf8 => match value {
            ScalarValue::Utf8(val) => Some(ScalarValue::Utf8(val)),
            _ => None,
        },
        ArrowDataType::LargeUtf8 => match value {
            ScalarValue::Utf8(val) => Some(ScalarValue::LargeUtf8(val)),
            _ => None,
        },
        ArrowDataType::Boolean => {
            let raw_value = bool::try_from(value).ok()?;
            Some(ScalarValue::from(raw_value))
        }
        ArrowDataType::Decimal128(_, _) => {
            let raw_value = f64::try_from(value).ok()?;
            Some(ScalarValue::from(raw_value))
        }
        ArrowDataType::Decimal256(_, _) => {
            let raw_value = f64::try_from(value).ok()?;
            Some(ScalarValue::from(raw_value))
        }
        ArrowDataType::Date32 => {
            let raw_value = i64::try_from(value).ok()? as i32;
            Some(ScalarValue::Date32(Some(raw_value)))
        }
        ArrowDataType::Date64 => {
            let raw_value = i64::try_from(value).ok()?;
            Some(ScalarValue::Date64(Some(raw_value)))
        }
        ArrowDataType::Timestamp(TimeUnit::Nanosecond, None) => {
            let raw_value = i64::try_from(value).ok()?;
            Some(ScalarValue::TimestampNanosecond(Some(raw_value), None))
        }
        ArrowDataType::Timestamp(TimeUnit::Microsecond, None) => {
            let raw_value = i64::try_from(value).ok()?;
            Some(ScalarValue::TimestampMicrosecond(Some(raw_value), None))
        }
        ArrowDataType::Timestamp(TimeUnit::Millisecond, None) => {
            let raw_value = i64::try_from(value).ok()?;
            Some(ScalarValue::TimestampMillisecond(Some(raw_value), None))
        }
        _ => {
            log::error!(
                "Scalar value of arrow type unimplemented for {:?} and {:?}",
                value,
                field_dt
            );
            None
        }
    }
}

fn left_larger_than_right(left: ScalarValue, right: ScalarValue) -> Option<bool> {
    match (&left, &right) {
        (ScalarValue::Float64(Some(l)), ScalarValue::Float64(Some(r))) => Some(l > r),
        (ScalarValue::Float32(Some(l)), ScalarValue::Float32(Some(r))) => Some(l > r),
        (ScalarValue::Int8(Some(l)), ScalarValue::Int8(Some(r))) => Some(l > r),
        (ScalarValue::Int16(Some(l)), ScalarValue::Int16(Some(r))) => Some(l > r),
        (ScalarValue::Int32(Some(l)), ScalarValue::Int32(Some(r))) => Some(l > r),
        (ScalarValue::Int64(Some(l)), ScalarValue::Int64(Some(r))) => Some(l > r),
        (ScalarValue::Utf8(Some(l)), ScalarValue::Utf8(Some(r))) => Some(l > r),
        (ScalarValue::Boolean(Some(l)), ScalarValue::Boolean(Some(r))) => Some(l & !r),
        _ => {
            log::error!(
                "Scalar value comparison unimplemented for {:?} and {:?}",
                left,
                right
            );
            None
        }
    }
}

/// Responsible for checking batches of data conform to table's invariants.
#[derive(Clone)]
pub struct DeltaDataChecker {
    invariants: Vec<Invariant>,
    ctx: SessionContext,
}

impl DeltaDataChecker {
    /// Create a new DeltaDataChecker
    pub fn new(invariants: Vec<Invariant>) -> Self {
        Self {
            invariants,
            ctx: SessionContext::new(),
        }
    }

    /// Check that a record batch conforms to table's invariants.
    ///
    /// If it does not, it will return [DeltaTableError::InvalidData] with a list
    /// of values that violated each invariant.
    pub async fn check_batch(&self, record_batch: &RecordBatch) -> Result<(), DeltaTableError> {
        self.enforce_invariants(record_batch).await
        // TODO: for support for Protocol V3, check constraints
    }

    async fn enforce_invariants(&self, record_batch: &RecordBatch) -> Result<(), DeltaTableError> {
        // Invariants are deprecated, so let's not pay the overhead for any of this
        // if we can avoid it.
        if self.invariants.is_empty() {
            return Ok(());
        }

        let table = MemTable::try_new(record_batch.schema(), vec![vec![record_batch.clone()]])?;
        self.ctx.register_table("data", Arc::new(table))?;

        let mut violations: Vec<String> = Vec::new();

        for invariant in self.invariants.iter() {
            if invariant.field_name.contains('.') {
                return Err(DeltaTableError::Generic(
                    "Support for column invariants on nested columns is not supported.".to_string(),
                ));
            }

            let sql = format!(
                "SELECT {} FROM data WHERE not ({}) LIMIT 1",
                invariant.field_name, invariant.invariant_sql
            );

            let dfs: Vec<RecordBatch> = self.ctx.sql(&sql).await?.collect().await?;
            if !dfs.is_empty() && dfs[0].num_rows() > 0 {
                let value = format!("{:?}", dfs[0].column(0));
                let msg = format!(
                    "Invariant ({}) violated by value {}",
                    invariant.invariant_sql, value
                );
                violations.push(msg);
            }
        }

        if !violations.is_empty() {
            Err(DeltaTableError::InvalidData { violations })
        } else {
            Ok(())
        }
    }
}

/// A codec for deltalake physical plans
#[derive(Debug)]
pub struct DeltaPhysicalCodec {}

impl PhysicalExtensionCodec for DeltaPhysicalCodec {
    fn try_decode(
        &self,
        buf: &[u8],
        inputs: &[Arc<dyn ExecutionPlan>],
        _registry: &dyn FunctionRegistry,
    ) -> Result<Arc<dyn ExecutionPlan>, DataFusionError> {
        let table_uri: String = serde_json::from_reader(buf)
            .map_err(|_| DataFusionError::Internal("Unable to decode DeltaScan".to_string()))?;
        let delta_scan = DeltaScan {
            table_uri,
            parquet_scan: (*inputs)[0].clone(),
        };
        Ok(Arc::new(delta_scan))
    }

    fn try_encode(
        &self,
        node: Arc<dyn ExecutionPlan>,
        buf: &mut Vec<u8>,
    ) -> Result<(), DataFusionError> {
        let delta_scan = node
            .as_any()
            .downcast_ref::<DeltaScan>()
            .ok_or_else(|| DataFusionError::Internal("Not a delta scan!".to_string()))?;
        serde_json::to_writer(buf, delta_scan.table_uri.as_str())
            .map_err(|_| DataFusionError::Internal("Unable to encode delta scan!".to_string()))?;
        Ok(())
    }
}

/// Does serde on DeltaTables
#[derive(Debug)]
pub struct DeltaLogicalCodec {}

impl LogicalExtensionCodec for DeltaLogicalCodec {
    fn try_decode(
        &self,
        _buf: &[u8],
        _inputs: &[LogicalPlan],
        _ctx: &SessionContext,
    ) -> Result<Extension, DataFusionError> {
        todo!("DeltaLogicalCodec")
    }

    fn try_encode(&self, _node: &Extension, _buf: &mut Vec<u8>) -> Result<(), DataFusionError> {
        todo!("DeltaLogicalCodec")
    }

    fn try_decode_table_provider(
        &self,
        buf: &[u8],
        _schema: SchemaRef,
        _ctx: &SessionContext,
    ) -> Result<Arc<dyn TableProvider>, DataFusionError> {
        let provider: DeltaTable = serde_json::from_slice(buf)
            .map_err(|_| DataFusionError::Internal("Error encoding delta table".to_string()))?;
        Ok(Arc::new(provider))
    }

    fn try_encode_table_provider(
        &self,
        node: Arc<dyn TableProvider>,
        buf: &mut Vec<u8>,
    ) -> Result<(), DataFusionError> {
        let table = node
            .as_ref()
            .as_any()
            .downcast_ref::<DeltaTable>()
            .ok_or_else(|| {
                DataFusionError::Internal("Can't encode non-delta tables".to_string())
            })?;
        serde_json::to_writer(buf, table)
            .map_err(|_| DataFusionError::Internal("Error encoding delta table".to_string()))
    }
}

/// Responsible for creating deltatables
pub struct DeltaTableFactory {}

#[async_trait]
impl TableProviderFactory for DeltaTableFactory {
    async fn create(
        &self,
        _ctx: &SessionState,
        cmd: &CreateExternalTable,
    ) -> datafusion::error::Result<Arc<dyn TableProvider>> {
        let provider = if cmd.options.is_empty() {
            open_table(cmd.to_owned().location).await?
        } else {
            open_table_with_storage_options(cmd.to_owned().location, cmd.to_owned().options).await?
        };
        Ok(Arc::new(provider))
    }
}

#[cfg(test)]
mod tests {
    use arrow::array::StructArray;
    use arrow::datatypes::{DataType, Field, Schema};
    use chrono::{TimeZone, Utc};
    use datafusion::from_slice::FromSlice;
    use datafusion::physical_plan::empty::EmptyExec;
    use datafusion_proto::physical_plan::AsExecutionPlan;
    use datafusion_proto::protobuf;
    use serde_json::json;
    use std::ops::Deref;

    use super::*;

    // test deserialization of serialized partition values.
    // https://github.com/delta-io/delta/blob/master/PROTOCOL.md#partition-value-serialization
    #[test]
    fn test_to_correct_scalar_value() {
        let reference_pairs = &[
            (
                json!("2015"),
                ArrowDataType::Int16,
                ScalarValue::Int16(Some(2015)),
            ),
            (
                json!("2015"),
                ArrowDataType::Int32,
                ScalarValue::Int32(Some(2015)),
            ),
            (
                json!("2015"),
                ArrowDataType::Int64,
                ScalarValue::Int64(Some(2015)),
            ),
            (
                json!("2015"),
                ArrowDataType::Float32,
                ScalarValue::Float32(Some(2015_f32)),
            ),
            (
                json!("2015"),
                ArrowDataType::Float64,
                ScalarValue::Float64(Some(2015_f64)),
            ),
            (
                json!(2015),
                ArrowDataType::Float64,
                ScalarValue::Float64(Some(2015_f64)),
            ),
            (
                json!("2015-01-01"),
                ArrowDataType::Date32,
                ScalarValue::Date32(Some(16436)),
            ),
            // (
            //     json!("2015-01-01"),
            //     ArrowDataType::Date64,
            //     ScalarValue::Date64(Some(16436)),
            // ),
            // TODO(roeap) there seem to be differences in how precisions are handled locally and in CI, need to investigate
            // (
            //     json!("2020-09-08 13:42:29"),
            //     ArrowDataType::Timestamp(TimeUnit::Nanosecond, None),
            //     ScalarValue::TimestampNanosecond(Some(1599565349000000000), None),
            // ),
            // (
            //     json!("2020-09-08 13:42:29"),
            //     ArrowDataType::Timestamp(TimeUnit::Microsecond, None),
            //     ScalarValue::TimestampMicrosecond(Some(1599565349000000), None),
            // ),
            // (
            //     json!("2020-09-08 13:42:29"),
            //     ArrowDataType::Timestamp(TimeUnit::Millisecond, None),
            //     ScalarValue::TimestampMillisecond(Some(1599565349000), None),
            // ),
            (
                json!(true),
                ArrowDataType::Boolean,
                ScalarValue::Boolean(Some(true)),
            ),
        ];

        for (raw, data_type, ref_scalar) in reference_pairs {
            let scalar = to_correct_scalar_value(raw, data_type).unwrap();
            assert_eq!(*ref_scalar, scalar)
        }
    }

    #[test]
    fn test_to_scalar_value() {
        let reference_pairs = &[
            (
                json!("val"),
                Some(ScalarValue::Utf8(Some(String::from("val")))),
            ),
            (json!("2"), Some(ScalarValue::Utf8(Some(String::from("2"))))),
            (json!(true), Some(ScalarValue::Boolean(Some(true)))),
            (json!(false), Some(ScalarValue::Boolean(Some(false)))),
            (json!(2), Some(ScalarValue::Int64(Some(2)))),
            (json!(-2), Some(ScalarValue::Int64(Some(-2)))),
            (json!(2.0), Some(ScalarValue::Float64(Some(2.0)))),
            (json!(["1", "2"]), None),
            (json!({"key": "val"}), None),
            (json!(null), None),
        ];
        for (stat_val, scalar_val) in reference_pairs {
            assert_eq!(to_scalar_value(stat_val), *scalar_val)
        }
    }

    #[test]
    fn test_left_larger_than_right() {
        let correct_reference_pairs = vec![
            (
                ScalarValue::Float64(Some(1.0)),
                ScalarValue::Float64(Some(2.0)),
            ),
            (
                ScalarValue::Float32(Some(1.0)),
                ScalarValue::Float32(Some(2.0)),
            ),
            (ScalarValue::Int8(Some(1)), ScalarValue::Int8(Some(2))),
            (ScalarValue::Int16(Some(1)), ScalarValue::Int16(Some(2))),
            (ScalarValue::Int32(Some(1)), ScalarValue::Int32(Some(2))),
            (ScalarValue::Int64(Some(1)), ScalarValue::Int64(Some(2))),
            (
                ScalarValue::Boolean(Some(false)),
                ScalarValue::Boolean(Some(true)),
            ),
            (
                ScalarValue::Utf8(Some(String::from("1"))),
                ScalarValue::Utf8(Some(String::from("2"))),
            ),
        ];
        for (smaller_val, larger_val) in correct_reference_pairs {
            assert_eq!(
                left_larger_than_right(smaller_val.clone(), larger_val.clone()),
                Some(false)
            );
            assert_eq!(left_larger_than_right(larger_val, smaller_val), Some(true));
        }

        let incorrect_reference_pairs = vec![
            (
                ScalarValue::Float64(Some(1.0)),
                ScalarValue::Float32(Some(2.0)),
            ),
            (ScalarValue::Int32(Some(1)), ScalarValue::Float32(Some(2.0))),
            (
                ScalarValue::Boolean(Some(true)),
                ScalarValue::Float32(Some(2.0)),
            ),
        ];
        for (left, right) in incorrect_reference_pairs {
            assert_eq!(left_larger_than_right(left, right), None);
        }
    }

    #[test]
    fn test_partitioned_file_from_action() {
        let mut partition_values = std::collections::HashMap::new();
        partition_values.insert("month".to_string(), Some("1".to_string()));
        partition_values.insert("year".to_string(), Some("2015".to_string()));
        let action = action::Add {
            path: "year=2015/month=1/part-00000-4dcb50d3-d017-450c-9df7-a7257dbd3c5d-c000.snappy.parquet".to_string(),
            size: 10644,
            partition_values,
            modification_time: 1660497727833,
            partition_values_parsed: None,
            data_change: true,
            stats: None,
            stats_parsed: None,
            tags: None,
        };
        let schema = ArrowSchema::new(vec![
            Field::new("year", ArrowDataType::Int64, true),
            Field::new("month", ArrowDataType::Int64, true),
        ]);

        let file = partitioned_file_from_action(&action, &schema);
        let ref_file = PartitionedFile {
            object_meta: object_store::ObjectMeta {
                location: Path::from("year=2015/month=1/part-00000-4dcb50d3-d017-450c-9df7-a7257dbd3c5d-c000.snappy.parquet".to_string()), 
                last_modified: Utc.timestamp_millis_opt(1660497727833).unwrap(),
                size: 10644,
            },
            partition_values: [ScalarValue::Int64(Some(2015)), ScalarValue::Int64(Some(1))].to_vec(),
            range: None,
            extensions: None,
        };
        assert_eq!(file.partition_values, ref_file.partition_values)
    }

    #[tokio::test]
    async fn test_enforce_invariants() {
        let schema = Arc::new(Schema::new(vec![
            Field::new("a", DataType::Utf8, false),
            Field::new("b", DataType::Int32, false),
        ]));
        let batch = RecordBatch::try_new(
            Arc::clone(&schema),
            vec![
                Arc::new(arrow::array::StringArray::from_slice(["a", "b", "c", "d"])),
                Arc::new(arrow::array::Int32Array::from_slice([1, 10, 10, 100])),
            ],
        )
        .unwrap();
        // Empty invariants is okay
        let invariants: Vec<Invariant> = vec![];
        assert!(DeltaDataChecker::new(invariants)
            .check_batch(&batch)
            .await
            .is_ok());

        // Valid invariants return Ok(())
        let invariants = vec![
            Invariant::new("a", "a is not null"),
            Invariant::new("b", "b < 1000"),
        ];
        assert!(DeltaDataChecker::new(invariants)
            .check_batch(&batch)
            .await
            .is_ok());

        // Violated invariants returns an error with list of violations
        let invariants = vec![
            Invariant::new("a", "a is null"),
            Invariant::new("b", "b < 100"),
        ];
        let result = DeltaDataChecker::new(invariants).check_batch(&batch).await;
        assert!(result.is_err());
        assert!(matches!(result, Err(DeltaTableError::InvalidData { .. })));
        if let Err(DeltaTableError::InvalidData { violations }) = result {
            assert_eq!(violations.len(), 2);
        }

        // Irrelevant invariants return a different error
        let invariants = vec![Invariant::new("c", "c > 2000")];
        let result = DeltaDataChecker::new(invariants).check_batch(&batch).await;
        assert!(result.is_err());

        // Nested invariants are unsupported
        let struct_fields = schema.fields().clone();
        let schema = Arc::new(Schema::new(vec![Field::new(
            "x",
            DataType::Struct(struct_fields),
            false,
        )]));
        let inner = Arc::new(StructArray::from(batch));
        let batch = RecordBatch::try_new(schema, vec![inner]).unwrap();

        let invariants = vec![Invariant::new("x.b", "x.b < 1000")];
        let result = DeltaDataChecker::new(invariants).check_batch(&batch).await;
        assert!(result.is_err());
        assert!(matches!(result, Err(DeltaTableError::Generic { .. })));
    }

    #[test]
    fn roundtrip_test_delta_exec_plan() {
        let ctx = SessionContext::new();
        let codec = DeltaPhysicalCodec {};

        let schema = Arc::new(Schema::new(vec![
            Field::new("a", DataType::Utf8, false),
            Field::new("b", DataType::Int32, false),
        ]));
        let exec_plan = Arc::from(DeltaScan {
            table_uri: "s3://my_bucket/this/is/some/path".to_string(),
            parquet_scan: Arc::from(EmptyExec::new(false, schema)),
        });
        let proto: protobuf::PhysicalPlanNode =
            protobuf::PhysicalPlanNode::try_from_physical_plan(exec_plan.clone(), &codec)
                .expect("to proto");

        let runtime = ctx.runtime_env();
        let result_exec_plan: Arc<dyn ExecutionPlan> = proto
            .try_into_physical_plan(&ctx, runtime.deref(), &codec)
            .expect("from proto");
        assert_eq!(format!("{exec_plan:?}"), format!("{result_exec_plan:?}"));
    }
}<|MERGE_RESOLUTION|>--- conflicted
+++ resolved
@@ -56,17 +56,10 @@
 use url::Url;
 
 use crate::builder::ensure_table_uri;
-<<<<<<< HEAD
-use crate::{
-    action, open_table, open_table_with_storage_options, schema, DeltaResult, DeltaTable,
-    DeltaTableBuilder, DeltaTableError, Invariant, SchemaDataType,
-};
-=======
 use crate::schema;
 use crate::{action, open_table, open_table_with_storage_options, SchemaDataType};
 use crate::{DeltaResult, Invariant};
 use crate::{DeltaTable, DeltaTableError};
->>>>>>> 8b854694
 
 impl From<DeltaTableError> for DataFusionError {
     fn from(err: DeltaTableError) -> Self {
