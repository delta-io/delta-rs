#![allow(non_snake_case, non_camel_case_types)]

use std::collections::HashMap;

use parquet::record::{ListAccessor, MapAccessor, RowAccessor};
use serde::{Deserialize, Serialize};
use serde_json::Value;

use super::schema::*;

/// Error returned when an invalid Delta log action is encountered.
#[derive(thiserror::Error, Debug)]
pub enum ActionError {
    /// The action contains an invalid field.
    #[error("Invalid action field: {0}")]
    InvalidField(String),
    /// A parquet log checkpoint file contains an invalid action.
    #[error("Invalid action in parquet row: {0}")]
    InvalidRow(String),
    /// A generic action error. The wrapped error string describes the details.
    #[error("Generic action error: {0}")]
    Generic(String),
}

fn populate_hashmap_from_parquet_map(
    map: &mut HashMap<String, String>,
    pmap: &parquet::record::Map,
) -> Result<(), &'static str> {
    let keys = pmap.get_keys();
    let values = pmap.get_values();
    for j in 0..pmap.len() {
        map.entry(
            keys.get_string(j)
                .map_err(|_| "key for HashMap in parquet has to be a string")?
                .clone(),
        )
        .or_insert(
            values
                .get_string(j)
                .map_err(|_| "value for HashMap in parquet has to be a string")?
                .clone(),
        );
    }

    Ok(())
}

fn gen_action_type_error(action: &str, field: &str, expected_type: &str) -> ActionError {
    ActionError::InvalidField(format!(
        "type for {} in {} action should be {}",
        field, action, expected_type
    ))
}

/// Struct used to represent minValues and maxValues in add action statistics.
#[derive(Serialize, Deserialize, Debug, PartialEq, Eq)]
#[serde(untagged)]
pub enum ColumnValueStat {
    /// Composite HashMap representation of statistics.
    Column(HashMap<String, ColumnValueStat>),
    /// Json representation of statistics.
    Value(serde_json::Value),
}

impl ColumnValueStat {
    /// Returns the HashMap representation of the ColumnValueStat.
    pub fn as_column(&self) -> Option<&HashMap<String, ColumnValueStat>> {
        match self {
            ColumnValueStat::Column(m) => Some(m),
            _ => None,
        }
    }

    /// Returns the serde_json representation of the ColumnValueStat.
    pub fn as_value(&self) -> Option<&serde_json::Value> {
        match self {
            ColumnValueStat::Value(v) => Some(v),
            _ => None,
        }
    }
}

/// Struct used to represent nullCount in add action statistics.
#[derive(Serialize, Deserialize, Debug, PartialEq, Eq)]
#[serde(untagged)]
pub enum ColumnCountStat {
    /// Composite HashMap representation of statistics.
    Column(HashMap<String, ColumnCountStat>),
    /// Json representation of statistics.
    Value(DeltaDataTypeLong),
}

impl ColumnCountStat {
    /// Returns the HashMap representation of the ColumnCountStat.
    pub fn as_column(&self) -> Option<&HashMap<String, ColumnCountStat>> {
        match self {
            ColumnCountStat::Column(m) => Some(m),
            _ => None,
        }
    }

    /// Returns the serde_json representation of the ColumnCountStat.
    pub fn as_value(&self) -> Option<DeltaDataTypeLong> {
        match self {
            ColumnCountStat::Value(v) => Some(*v),
            _ => None,
        }
    }
}

/// Statistics associated with Add actions contained in the Delta log.
#[derive(Serialize, Deserialize, Debug, Default)]
pub struct Stats {
    /// Number of records in the file associated with the log action.
    pub numRecords: DeltaDataTypeLong,

    // start of per column stats
    /// Contains a value smaller than all values present in the file for all columns.
    pub minValues: HashMap<String, ColumnValueStat>,
    /// Contains a value larger than all values present in the file for all columns.
    pub maxValues: HashMap<String, ColumnValueStat>,
    /// The number of null values for all columns.
    pub nullCount: HashMap<String, ColumnCountStat>,
}

/// File stats parsed from raw parquet format.
#[derive(Debug, Default)]
pub struct StatsParsed {
    /// Number of records in the file associated with the log action.
    pub numRecords: DeltaDataTypeLong,

    // start of per column stats
    /// Contains a value smaller than all values present in the file for all columns.
    pub minValues: HashMap<String, parquet::record::Field>,
    /// Contains a value larger than all values present in the file for all columns.
    pub maxValues: HashMap<String, parquet::record::Field>,
    /// The number of null values for all columns.
    pub nullCount: HashMap<String, DeltaDataTypeLong>,
}

/// Delta log action that describes a parquet data file that is part of the table.
#[derive(Serialize, Deserialize, Debug, Default)]
pub struct Add {
    /// A relative path, from the root of the table, to a file that should be added to the table
    pub path: String,
    /// The size of this file in bytes
    pub size: DeltaDataTypeLong,
    /// A map from partition column to value for this file
    pub partitionValues: HashMap<String, String>,
    /// Partition values stored in raw parquet struct format. In this struct, the column names
    /// correspond to the partition columns and the values are stored in their corresponding data
    /// type. This is a required field when the table is partitioned and the table property
    /// delta.checkpoint.writeStatsAsStruct is set to true. If the table is not partitioned, this
    /// column can be omitted.
    ///
    /// This field is only available in add action records read from checkpoints
    #[serde(skip_serializing, skip_deserializing)]
    pub partitionValues_parsed: Option<parquet::record::Row>,
    /// The time this file was created, as milliseconds since the epoch
    pub modificationTime: DeltaDataTypeTimestamp,
    /// When false the file must already be present in the table or the records in the added file
    /// must be contained in one or more remove actions in the same version
    ///
    /// streaming queries that are tailing the transaction log can use this flag to skip actions
    /// that would not affect the final results.
    pub dataChange: bool,
    /// Contains statistics (e.g., count, min/max values for columns) about the data in this file
    pub stats: Option<String>,
    /// Contains statistics (e.g., count, min/max values for columns) about the data in this file in
    /// raw parquet format. This field needs to be written when statistics are available and the
    /// table property: delta.checkpoint.writeStatsAsStruct is set to true.
    ///
    /// This field is only available in add action records read from checkpoints
    #[serde(skip_serializing, skip_deserializing)]
    pub stats_parsed: Option<parquet::record::Row>,
    /// Map containing metadata about this file
    pub tags: Option<HashMap<String, String>>,
}

impl Add {
    fn from_parquet_record(record: &parquet::record::Row) -> Result<Self, ActionError> {
        let mut re = Self {
            ..Default::default()
        };

        for (i, (name, _)) in record.get_column_iter().enumerate() {
            match name.as_str() {
                "path" => {
                    re.path = record
                        .get_string(i)
                        .map_err(|_| gen_action_type_error("add", "path", "string"))?
                        .clone();
                }
                "size" => {
                    re.size = record
                        .get_long(i)
                        .map_err(|_| gen_action_type_error("add", "size", "long"))?;
                }
                "modificationTime" => {
                    re.modificationTime = record
                        .get_long(i)
                        .map_err(|_| gen_action_type_error("add", "modificationTime", "long"))?;
                }
                "dataChange" => {
                    re.dataChange = record
                        .get_bool(i)
                        .map_err(|_| gen_action_type_error("add", "dataChange", "bool"))?;
                }
                "partitionValues" => {
                    let parquetMap = record
                        .get_map(i)
                        .map_err(|_| gen_action_type_error("add", "partitionValues", "map"))?;
                    populate_hashmap_from_parquet_map(&mut re.partitionValues, parquetMap)
                        .map_err(|estr| {
                            ActionError::InvalidField(format!(
                                "Invalid partitionValues for add action: {}",
                                estr,
                            ))
                        })?;
                }
                "partitionValues_parsed" => {
                    re.partitionValues_parsed = Some(
                        record
                            .get_group(i)
                            .map_err(|_| {
                                gen_action_type_error("add", "partitionValues_parsed", "struct")
                            })?
                            .clone(),
                    );
                }
                "tags" => match record.get_map(i) {
                    Ok(tags_map) => {
                        let mut tags = HashMap::new();
                        populate_hashmap_from_parquet_map(&mut tags, tags_map).map_err(|estr| {
                            ActionError::InvalidField(format!(
                                "Invalid tags for add action: {}",
                                estr,
                            ))
                        })?;
                        re.tags = Some(tags);
                    }
                    _ => {
                        re.tags = None;
                    }
                },
                "stats" => match record.get_string(i) {
                    Ok(stats) => {
                        re.stats = Some(stats.clone());
                    }
                    _ => {
                        re.stats = None;
                    }
                },
                "stats_parsed" => match record.get_group(i) {
                    Ok(stats_parsed) => {
                        re.stats_parsed = Some(stats_parsed.clone());
                    }
                    _ => {
                        re.stats_parsed = None;
                    }
                },
                _ => {
                    log::warn!(
                        "Unexpected field name `{}` for add action: {:?}",
                        name,
                        record
                    );
                }
            }
        }

        Ok(re)
    }

    /// Returns the serde_json representation of stats contained in the action if present.
    /// Since stats are defined as optional in the protocol, this may be None.
    pub fn get_stats(&self) -> Result<Option<Stats>, serde_json::error::Error> {
        self.stats
            .as_ref()
            .map_or(Ok(None), |s| serde_json::from_str(s))
    }

    /// Returns the composite HashMap representation of stats contained in the action if present.
    /// Since stats are defined as optional in the protocol, this may be None.
    pub fn get_stats_parsed(&self) -> Result<Option<StatsParsed>, parquet::errors::ParquetError> {
        self.stats_parsed.as_ref().map_or(Ok(None), |record| {
            let mut stats = StatsParsed::default();

            for (i, (name, _)) in record.get_column_iter().enumerate() {
                match name.as_str() {
                    "numRecords" => match record.get_long(i) {
                        Ok(v) => {
                            stats.numRecords = v;
                        }
                        _ => {
                            log::error!("Expect type of stats_parsed field numRecords to be long, got: {}", record);
                        }
                    }
                    "minValues" => match record.get_group(i) {
                        Ok(row) => {
                            for (name, field) in  row.get_column_iter() {
                                stats.minValues.insert(name.clone(), field.clone());
                            }
                        }
                        _ => {
                            log::error!("Expect type of stats_parsed field minRecords to be struct, got: {}", record);
                        }
                    }
                    "maxValues" => match record.get_group(i) {
                        Ok(row) => {
                            for (name, field) in  row.get_column_iter() {
                                stats.maxValues.insert(name.clone(), field.clone());
                            }
                        }
                        _ => {
                            log::error!("Expect type of stats_parsed field maxRecords to be struct, got: {}", record);
                        }
                    }
                    "nullCount" => match record.get_group(i) {
                        Ok(row) => {
                            for (i, (name, _)) in  row.get_column_iter().enumerate() {
                                match row.get_long(i) {
                                    Ok(v) => {
                                        stats.nullCount.insert(name.clone(), v);
                                    }
                                    _ => {
                                        log::error!("Expect type of stats_parsed.nullRecords value to be struct, got: {}", row);
                                    }
                                }
                            }
                        }
                        _ => {
                            log::error!("Expect type of stats_parsed field maxRecords to be struct, got: {}", record);
                        }
                    }
                    _ => {
                        log::warn!(
                            "Unexpected field name `{}` for stats_parsed: {:?}",
                            name,
                            record,
                        );
                    }

                }
            }

            Ok(Some(stats))
        })
    }
}

/// Describes the data format of files in the table.
#[derive(Serialize, Deserialize, Debug, Default, Clone)]
pub struct Format {
    /// Name of the encoding for files in this table.
    provider: String,
    /// A map containing configuration options for the format.
    options: Option<HashMap<String, String>>,
}

/// Action that describes the metadata of the table.
/// This is a top-level action in Delta log entries.
#[derive(Serialize, Deserialize, Debug, Default)]
pub struct MetaData {
    /// Unique identifier for this table
    pub id: Guid,
    /// User-provided identifier for this table
    pub name: Option<String>,
    /// User-provided description for this table
    pub description: Option<String>,
    /// Specification of the encoding for the files stored in the table
    pub format: Format,
    /// Schema of the table
    pub schemaString: String,
    /// An array containing the names of columns by which the data should be partitioned
    pub partitionColumns: Vec<String>,
<<<<<<< HEAD
    /// NOTE: this field is undocumented
    pub configuration: HashMap<String, String>,
    /// NOTE: this field is undocumented
=======
    // The time when this metadata action is created, in milliseconds since the Unix epoch
>>>>>>> e18ec7cf
    pub createdTime: DeltaDataTypeTimestamp,
    // A map containing configuration options for the metadata action
    pub configuration: HashMap<String, String>,
}

impl MetaData {
    fn from_parquet_record(record: &parquet::record::Row) -> Result<Self, ActionError> {
        let mut re = Self {
            ..Default::default()
        };

        for (i, (name, _)) in record.get_column_iter().enumerate() {
            match name.as_str() {
                "id" => {
                    re.id = record
                        .get_string(i)
                        .map_err(|_| gen_action_type_error("metaData", "id", "string"))?
                        .clone();
                }
                "name" => match record.get_string(i) {
                    Ok(s) => re.name = Some(s.clone()),
                    _ => re.name = None,
                },
                "description" => match record.get_string(i) {
                    Ok(s) => re.description = Some(s.clone()),
                    _ => re.description = None,
                },
                "partitionColumns" => {
                    let columns_list = record.get_list(i).map_err(|_| {
                        gen_action_type_error("metaData", "partitionColumns", "list")
                    })?;
                    for j in 0..columns_list.len() {
                        re.partitionColumns.push(
                            columns_list
                                .get_string(j)
                                .map_err(|_| {
                                    gen_action_type_error(
                                        "metaData",
                                        "partitionColumns.value",
                                        "string",
                                    )
                                })?
                                .clone(),
                        );
                    }
                }
                "schemaString" => {
                    re.schemaString = record
                        .get_string(i)
                        .map_err(|_| gen_action_type_error("metaData", "schemaString", "string"))?
                        .clone();
                }
                "createdTime" => {
                    re.createdTime = record
                        .get_long(i)
                        .map_err(|_| gen_action_type_error("metaData", "createdTime", "long"))?;
                }
                "configuration" => {
                    let configuration_map = record
                        .get_map(i)
                        .map_err(|_| gen_action_type_error("metaData", "configuration", "map"))?;
                    populate_hashmap_from_parquet_map(&mut re.configuration, configuration_map)
                        .map_err(|estr| {
                            ActionError::InvalidField(format!(
                                "Invalid configuration for metaData action: {}",
                                estr,
                            ))
                        })?;
                }
                "format" => {
                    let format_record = record
                        .get_group(i)
                        .map_err(|_| gen_action_type_error("metaData", "format", "struct"))?;

                    re.format.provider = format_record
                        .get_string(0)
                        .map_err(|_| {
                            gen_action_type_error("metaData", "format.provider", "string")
                        })?
                        .clone();
                    match record.get_map(1) {
                        Ok(options_map) => {
                            let mut options = HashMap::new();
                            populate_hashmap_from_parquet_map(&mut options, options_map).map_err(
                                |estr| {
                                    ActionError::InvalidField(format!(
                                        "Invalid format.options for metaData action: {}",
                                        estr,
                                    ))
                                },
                            )?;
                            re.format.options = Some(options);
                        }
                        _ => {
                            re.format.options = None;
                        }
                    }
                }
                _ => {
                    log::warn!(
                        "Unexpected field name `{}` for metaData action: {:?}",
                        name,
                        record
                    );
                }
            }
        }

        Ok(re)
    }

    /// Returns the table schema from the embedded schema string contained within the metadata
    /// action.
    pub fn get_schema(&self) -> Result<Schema, serde_json::error::Error> {
        serde_json::from_str(&self.schemaString)
    }
}

/// Represents a tombstone (deleted file) in the Delta log.
/// This is a top-level action in Delta log entries.
#[derive(Serialize, Deserialize, Clone, PartialEq, Debug, Default)]
pub struct Remove {
    /// The path of the file that is removed from the table.
    pub path: String,
    /// The timestamp when the remove was added to table state.
    pub deletionTimestamp: DeltaDataTypeTimestamp,
    /// Whether data is changed by the remove. A table optimize will report this as false for
    /// example, since it adds and removes files by combining many files into one.
    pub dataChange: bool,
    pub extendedFileMetadata: Option<bool>,
    pub partitionValues: Option<HashMap<String, String>>,
    pub size: Option<DeltaDataTypeLong>,
    pub tags: Option<HashMap<String, String>>,
}

impl Remove {
    fn from_parquet_record(record: &parquet::record::Row) -> Result<Self, ActionError> {
        let mut re = Self {
            ..Default::default()
        };

        for (i, (name, _)) in record.get_column_iter().enumerate() {
            match name.as_str() {
                "path" => {
                    re.path = record
                        .get_string(i)
                        .map_err(|_| gen_action_type_error("remove", "path", "string"))?
                        .clone();
                }
                "dataChange" => {
                    re.dataChange = record
                        .get_bool(i)
                        .map_err(|_| gen_action_type_error("remove", "dataChange", "bool"))?;
                }
                "extendedFileMetadata" => {
                    re.extendedFileMetadata = Some(record.get_bool(i).map_err(|_| {
                        gen_action_type_error("remove", "extendedFileMetadata", "bool")
                    })?);
                }
                "deletionTimestamp" => {
                    re.deletionTimestamp = record.get_long(i).map_err(|_| {
                        gen_action_type_error("remove", "deletionTimestamp", "long")
                    })?;
                }
                "partitionValues" => match record.get_map(i) {
                    Ok(_) => {
                        let parquetMap = record.get_map(i).map_err(|_| {
                            gen_action_type_error("remove", "partitionValues", "map")
                        })?;
                        let mut partitionValues = HashMap::new();
                        populate_hashmap_from_parquet_map(&mut partitionValues, parquetMap)
                            .map_err(|estr| {
                                ActionError::InvalidField(format!(
                                    "Invalid partitionValues for remove action: {}",
                                    estr,
                                ))
                            })?;
                        re.partitionValues = Some(partitionValues);
                    }
                    _ => re.partitionValues = None,
                },
                "tags" => match record.get_map(i) {
                    Ok(tags_map) => {
                        let mut tags = HashMap::new();
                        populate_hashmap_from_parquet_map(&mut tags, tags_map).map_err(|estr| {
                            ActionError::InvalidField(format!(
                                "Invalid tags for remove action: {}",
                                estr,
                            ))
                        })?;
                        re.tags = Some(tags);
                    }
                    _ => {
                        re.tags = None;
                    }
                },
                "size" => {
                    re.size = Some(
                        record
                            .get_long(i)
                            .map_err(|_| gen_action_type_error("remove", "size", "long"))?,
                    );
                }
                _ => {
                    log::warn!(
                        "Unexpected field name `{}` for remove action: {:?}",
                        name,
                        record
                    );
                }
            }
        }

        Ok(re)
    }
}

/// Action used by streaming systems to track progress using application-specific versions to
/// enable idempotency.
#[derive(Serialize, Deserialize, Debug, Default)]
pub struct Txn {
    /// A unique identifier for the application performing the transaction.
    pub appId: String,
    /// An application-specific numeric identifier for this transaction.
    pub version: DeltaDataTypeVersion,
    /// The time when this transaction action was created in milliseconds since the Unix epoch.
    pub lastUpdated: DeltaDataTypeTimestamp,
}

impl Txn {
    fn from_parquet_record(record: &parquet::record::Row) -> Result<Self, ActionError> {
        let mut re = Self {
            ..Default::default()
        };

        for (i, (name, _)) in record.get_column_iter().enumerate() {
            match name.as_str() {
                "appId" => {
                    re.appId = record
                        .get_string(i)
                        .map_err(|_| gen_action_type_error("txn", "appId", "string"))?
                        .clone();
                }
                "version" => {
                    re.version = record
                        .get_long(i)
                        .map_err(|_| gen_action_type_error("txn", "version", "long"))?;
                }
                "lastUpdated" => {
                    re.lastUpdated = record
                        .get_long(i)
                        .map_err(|_| gen_action_type_error("txn", "lastUpdated", "long"))?;
                }
                _ => {
                    log::warn!(
                        "Unexpected field name `{}` for txn action: {:?}",
                        name,
                        record
                    );
                }
            }
        }

        Ok(re)
    }
}

/// Action used to increase the version of the Delta protocol required to read or write to the
/// table.
#[derive(Serialize, Deserialize, Debug, Default)]
pub struct Protocol {
    /// Minimum version of the Delta read protocol a client must implement to correctly read the
    /// table.
    pub minReaderVersion: DeltaDataTypeInt,
    /// Minimum version of the Delta write protocol a client must implement to correctly read the
    /// table.
    pub minWriterVersion: DeltaDataTypeInt,
}

impl Protocol {
    fn from_parquet_record(record: &parquet::record::Row) -> Result<Self, ActionError> {
        let mut re = Self {
            ..Default::default()
        };

        for (i, (name, _)) in record.get_column_iter().enumerate() {
            match name.as_str() {
                "minReaderVersion" => {
                    re.minReaderVersion = record.get_int(i).map_err(|_| {
                        gen_action_type_error("protocol", "minReaderVersion", "int")
                    })?;
                }
                "minWriterVersion" => {
                    re.minWriterVersion = record.get_int(i).map_err(|_| {
                        gen_action_type_error("protocol", "minWriterVersion", "int")
                    })?;
                }
                _ => {
                    log::warn!(
                        "Unexpected field name `{}` for protocol action: {:?}",
                        name,
                        record
                    );
                }
            }
        }

        Ok(re)
    }
}

/// Represents an action in the Delta log. The Delta log is an aggregate of all actions performed
/// on the table, so the full list of actions is required to properly read a table.
#[derive(Serialize, Deserialize, Debug)]
pub enum Action {
    /// Changes the current metadata of the table. Must be present in the first version of a table.
    /// Subsequent `metaData` actions completely overwrite previous metadata.
    metaData(MetaData),
    /// Adds a file to the table state.
    add(Add),
    /// Removes a file from the table state.
    remove(Remove),
    /// Used by streaming systems to track progress externally with application specific version
    /// identifiers.
    txn(Txn),
    /// Describes the minimum reader and writer versions required to read or write to the table.
    protocol(Protocol),
    /// Describes commit provenance information for the table.
    commitInfo(Value),
}

impl Action {
    /// Returns an action from the given parquet Row. Used when deserializing delta log parquet
    /// checkpoints.
    pub fn from_parquet_record(
        schema: &parquet::schema::types::Type,
        record: &parquet::record::Row,
    ) -> Result<Self, ActionError> {
        // find column that's not none
        let (col_idx, col_data) = {
            let mut col_idx = None;
            let mut col_data = None;
            for i in 0..record.len() {
                match record.get_group(i) {
                    Ok(group) => {
                        col_idx = Some(i);
                        col_data = Some(group);
                    }
                    _ => {
                        continue;
                    }
                }
            }

            match (col_idx, col_data) {
                (Some(idx), Some(group)) => (idx, group),
                _ => {
                    return Err(ActionError::InvalidRow(
                        "Parquet action row only contains null columns".to_string(),
                    ));
                }
            }
        };

        let fields = schema.get_fields();
        let field = &fields[col_idx];

        Ok(match field.get_basic_info().name() {
            "add" => Action::add(Add::from_parquet_record(col_data)?),
            "metaData" => Action::metaData(MetaData::from_parquet_record(col_data)?),
            "remove" => Action::remove(Remove::from_parquet_record(col_data)?),
            "txn" => Action::txn(Txn::from_parquet_record(col_data)?),
            "protocol" => Action::protocol(Protocol::from_parquet_record(col_data)?),
            "commitInfo" => {
                unimplemented!("FIXME: support commitInfo");
            }
            name => {
                return Err(ActionError::InvalidField(format!(
                    "Unexpected action from checkpoint: {}",
                    name,
                )));
            }
        })
    }
}

/// Operation performed when creating a new log entry with one or more actions.
/// This is a key element of the `CommitInfo` action.
#[derive(Serialize, Deserialize, Debug)]
pub enum DeltaOperation {
    /// Represents a Delta `Write` operation.
    /// Write operations will typically only include `Add` actions.
    Write {
        /// The save mode used during the write.
        mode: SaveMode,
        /// The columns the write is partitioned by.
        partitionBy: Option<Vec<String>>,
        /// The predicate used during the write.
        predicate: Option<String>,
    },
    /// Represents a Delta `StreamingUpdate` operation.
    StreamingUpdate {
        /// The output mode the streaming writer is using.
        outputMode: OutputMode,
        /// The query id of the streaming writer.
        queryId: String,
        /// The epoch id of the written micro-batch.
        epochId: i64,
    },
    // TODO: Add more operations
}

/// The SaveMode used when performing a DeltaOperation
#[derive(Serialize, Deserialize, Debug)]
pub enum SaveMode {
    /// Files will be appended to the target location.
    Append,
    /// The target location will be overwritten.
    Overwrite,
    /// If files exist for the target, the operation must fail.
    ErrorIfExists,
    /// If files exist for the target, the operation must not proceed or change any data.
    Ignore,
}

/// The OutputMode used in streaming operations.
#[derive(Serialize, Deserialize, Debug)]
pub enum OutputMode {
    /// Only new rows will be written when new data is available.
    Append,
    /// The full output (all rows) will be written whenever new data is available.
    Complete,
    /// Only rows with updates will be written when new or changed data is available.
    Update,
}

#[cfg(test)]
mod tests {
    use super::*;
    use parquet::file::reader::{FileReader, SerializedFileReader};
    use std::fs::File;

    #[test]
    fn test_add_action_without_partition_values_and_stats() {
        let path = "./tests/data/delta-0.2.0/_delta_log/00000000000000000003.checkpoint.parquet";
        let preader = SerializedFileReader::new(File::open(path).unwrap()).unwrap();

        let mut iter = preader.get_row_iter(None).unwrap();
        let record = iter.nth(9).unwrap();
        let add_record = record.get_group(1).unwrap();
        let add_action = Add::from_parquet_record(&add_record).unwrap();

        assert_eq!(add_action.partitionValues.len(), 0);
        assert_eq!(add_action.stats, None);
    }

    #[test]
    fn test_load_table_stats() {
        let action = Add {
            stats: Some(
                serde_json::json!({
                    "numRecords": 22,
                    "minValues": {"a": 1, "nested": {"b": 2, "c": "a"}},
                    "maxValues": {"a": 10, "nested": {"b": 20, "c": "z"}},
                    "nullCount": {"a": 1, "nested": {"b": 0, "c": 1}},
                })
                .to_string(),
            ),
            ..Default::default()
        };

        let stats = action.get_stats().unwrap().unwrap();

        assert_eq!(stats.numRecords, 22);

        assert_eq!(
            stats.minValues["a"].as_value().unwrap(),
            &serde_json::json!(1)
        );
        assert_eq!(
            stats.minValues["nested"].as_column().unwrap()["b"]
                .as_value()
                .unwrap(),
            &serde_json::json!(2)
        );
        assert_eq!(
            stats.minValues["nested"].as_column().unwrap()["c"]
                .as_value()
                .unwrap(),
            &serde_json::json!("a")
        );

        assert_eq!(
            stats.maxValues["a"].as_value().unwrap(),
            &serde_json::json!(10)
        );
        assert_eq!(
            stats.maxValues["nested"].as_column().unwrap()["b"]
                .as_value()
                .unwrap(),
            &serde_json::json!(20)
        );
        assert_eq!(
            stats.maxValues["nested"].as_column().unwrap()["c"]
                .as_value()
                .unwrap(),
            &serde_json::json!("z")
        );

        assert_eq!(stats.nullCount["a"].as_value().unwrap(), 1);
        assert_eq!(
            stats.nullCount["nested"].as_column().unwrap()["b"]
                .as_value()
                .unwrap(),
            0
        );
        assert_eq!(
            stats.nullCount["nested"].as_column().unwrap()["c"]
                .as_value()
                .unwrap(),
            1
        );
    }
}<|MERGE_RESOLUTION|>--- conflicted
+++ resolved
@@ -374,15 +374,9 @@
     pub schemaString: String,
     /// An array containing the names of columns by which the data should be partitioned
     pub partitionColumns: Vec<String>,
-<<<<<<< HEAD
-    /// NOTE: this field is undocumented
-    pub configuration: HashMap<String, String>,
-    /// NOTE: this field is undocumented
-=======
     // The time when this metadata action is created, in milliseconds since the Unix epoch
->>>>>>> e18ec7cf
     pub createdTime: DeltaDataTypeTimestamp,
-    // A map containing configuration options for the metadata action
+    // A map containing configuration options for the table
     pub configuration: HashMap<String, String>,
 }
 
