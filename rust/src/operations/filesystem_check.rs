--- conflicted
+++ resolved
@@ -147,14 +147,8 @@
         }
 
         commit(
-<<<<<<< HEAD
             self.store,
-            actions,
-=======
-            store,
-            version + 1,
             &actions,
->>>>>>> 1d1a08cf
             DeltaOperation::FileSystemCheck {},
             snapshot,
             // TODO pass through metadata
