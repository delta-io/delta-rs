//! Delete records from a Delta Table that statisfy a predicate
//!
//! When a predicate is not provided then all records are deleted from the Delta
//! Table. Otherwise a scan of the Delta table is performed to mark any files
//! that contain records that satisfy the predicate. Once files are determined
//! they are rewritten without the records.
//!
//!
//! Predicates MUST be deterministic otherwise undefined behaviour may occur during the
//! scanning and rewriting phase.
//!
//! # Example
//! ```rust ignore
//! let table = open_table("../path/to/table")?;
//! let (table, metrics) = DeleteBuilder::new(table.object_store(), table.state)
//!     .with_predicate(col("col1").eq(lit(1)))
//!     .await?;
//! ````

use std::sync::Arc;
use std::time::{Instant, SystemTime, UNIX_EPOCH};

use crate::action::{Action, Add, Remove};
<<<<<<< HEAD
use arrow_cast::CastOptions;
use datafusion::execution::context::{SessionContext, SessionState};
=======
use arrow::array::StringArray;
use arrow::datatypes::DataType;
use arrow::datatypes::Field;
use arrow::datatypes::Schema as ArrowSchema;
use arrow::error::ArrowError;
use arrow::record_batch::RecordBatch;
use datafusion::datasource::file_format::{parquet::ParquetFormat, FileFormat};
use datafusion::datasource::listing::PartitionedFile;
use datafusion::datasource::MemTable;
use datafusion::execution::context::{SessionContext, SessionState, TaskContext};
>>>>>>> 8294c5f0
use datafusion::physical_expr::create_physical_expr;
use datafusion::physical_plan::filter::FilterExec;
use datafusion::physical_plan::ExecutionPlan;
use datafusion::prelude::Expr;
use datafusion_common::scalar::ScalarValue;
use datafusion_common::DFSchema;
use futures::future::BoxFuture;
use parquet::file::properties::WriterProperties;
use serde_json::Map;
use serde_json::Value;

use crate::action::DeltaOperation;
use crate::delta_datafusion::{find_files, parquet_scan_from_actions, register_store};
use crate::errors::{DeltaResult, DeltaTableError};
use crate::operations::transaction::commit;
use crate::operations::write::write_execution_plan;
use crate::storage::{DeltaObjectStore, ObjectStoreRef};
use crate::table_state::DeltaTableState;
use crate::DeltaTable;

/// Delete Records from the Delta Table.
/// See this module's documentaiton for more information
pub struct DeleteBuilder {
    /// Which records to delete
    predicate: Option<Expr>,
    /// A snapshot of the table's state
    snapshot: DeltaTableState,
    /// Delta object store for handling data files
    store: Arc<DeltaObjectStore>,
    /// Datafusion session state relevant for executing the input plan
    state: Option<SessionState>,
    /// Properties passed to underlying parquet writer for when files are rewritten
    writer_properties: Option<WriterProperties>,
    /// Additional metadata to be added to commit
    app_metadata: Option<Map<String, serde_json::Value>>,
}

#[derive(Default, Debug)]
/// Metrics for the Delete Operation
pub struct DeleteMetrics {
    /// Number of files added
    pub num_added_files: usize,
    /// Number of files removed
    pub num_removed_files: usize,
    /// Number of rows removed
    pub num_deleted_rows: Option<usize>,
    /// Number of rows copied in the process of deleting files
    pub num_copied_rows: Option<usize>,
    /// Time taken to execute the entire operation
    pub execution_time_ms: u128,
    /// Time taken to scan the file for matches
    pub scan_time_ms: u128,
    /// Time taken to rewrite the matched files
    pub rewrite_time_ms: u128,
}

<<<<<<< HEAD
=======
/// Determine which files contain a record that statisfies the predicate
async fn find_files<'a>(
    snapshot: &DeltaTableState,
    store: ObjectStoreRef,
    schema: Arc<ArrowSchema>,
    file_schema: Arc<ArrowSchema>,
    candidates: Vec<&'a Add>,
    state: &SessionState,
    expression: &Expr,
) -> DeltaResult<Vec<&'a Add>> {
    let mut files = Vec::new();
    let mut candidate_map: HashMap<String, &'a Add> = HashMap::new();

    let table_partition_cols = snapshot
        .current_metadata()
        .ok_or(DeltaTableError::NoMetadata)?
        .partition_columns
        .clone();

    let mut file_groups: HashMap<Vec<ScalarValue>, Vec<PartitionedFile>> = HashMap::new();
    for action in candidates {
        let mut part = partitioned_file_from_action(action, &schema);
        part.partition_values
            .push(ScalarValue::Utf8(Some(action.path.clone())));

        file_groups
            .entry(part.partition_values.clone())
            .or_default()
            .push(part);

        candidate_map.insert(action.path.to_owned(), action);
    }

    let mut table_partition_cols = table_partition_cols
        .iter()
        .map(|c| Ok((c.to_owned(), schema.field_with_name(c)?.data_type().clone())))
        .collect::<Result<Vec<_>, ArrowError>>()?;
    // Append a column called __delta_rs_path to track the file path
    table_partition_cols.push((PATH_COLUMN.to_owned(), DataType::Utf8));

    let input_schema = snapshot.input_schema()?;
    let input_dfschema: DFSchema = input_schema.clone().as_ref().clone().try_into()?;

    let predicate_expr = create_physical_expr(
        &Expr::IsTrue(Box::new(expression.clone())),
        &input_dfschema,
        &input_schema,
        state.execution_props(),
    )?;

    let parquet_scan = ParquetFormat::new()
        .create_physical_plan(
            state,
            FileScanConfig {
                object_store_url: store.object_store_url(),
                file_schema,
                file_groups: file_groups.into_values().collect(),
                statistics: snapshot.datafusion_table_statistics(),
                projection: None,
                limit: None,
                table_partition_cols,
                infinite_source: false,
                output_ordering: vec![],
            },
            None,
        )
        .await?;

    let filter: Arc<dyn ExecutionPlan> =
        Arc::new(FilterExec::try_new(predicate_expr, parquet_scan.clone())?);
    let limit: Arc<dyn ExecutionPlan> = Arc::new(LocalLimitExec::new(filter, 1));

    let task_ctx = Arc::new(TaskContext::from(state));
    let partitions = limit.output_partitioning().partition_count();
    let mut tasks = Vec::with_capacity(partitions);

    for i in 0..partitions {
        let stream = limit.execute(i, task_ctx.clone())?;
        tasks.push(handle_stream(stream));
    }

    for res in futures::future::join_all(tasks).await.into_iter() {
        let path = res?;
        if let Some(path) = path {
            match candidate_map.remove(&path) {
                Some(action) => files.push(action),
                None => {
                    return Err(DeltaTableError::Generic(
                        "Unable to map __delta_rs_path to action.".to_owned(),
                    ))
                }
            }
        }
    }

    Ok(files)
}

async fn handle_stream(
    mut stream: Pin<Box<dyn RecordBatchStream + Send>>,
) -> Result<Option<String>, DeltaTableError> {
    if let Some(maybe_batch) = stream.next().await {
        let batch: RecordBatch = maybe_batch?;
        if batch.num_rows() > 1 {
            return Err(DeltaTableError::Generic(
                "Find files returned multiple records for batch".to_owned(),
            ));
        }
        let array = batch
            .column_by_name(PATH_COLUMN)
            .unwrap()
            .as_any()
            .downcast_ref::<StringArray>()
            .ok_or(DeltaTableError::Generic(format!(
                "Unable to downcast column {}",
                PATH_COLUMN
            )))?;

        let path = array
            .into_iter()
            .next()
            .unwrap()
            .ok_or(DeltaTableError::Generic(format!(
                "{} cannot be null",
                PATH_COLUMN
            )))?;
        return Ok(Some(path.to_string()));
    }

    Ok(None)
}

struct ExprProperties {
    partition_columns: Vec<String>,

    partition_only: bool,
    result: DeltaResult<()>,
}

/// Ensure only expressions that make sense are accepted, check for
/// non-deterministic functions, and determine if the expression only contains
/// partition columns
impl TreeNodeVisitor for ExprProperties {
    type N = Expr;

    fn pre_visit(&mut self, expr: &Self::N) -> datafusion_common::Result<VisitRecursion> {
        // TODO: We can likely relax the volatility to STABLE. Would require further
        // research to confirm the same value is generated during the scan and
        // rewrite phases.

        match expr {
            Expr::Column(c) => {
                if !self.partition_columns.contains(&c.name) {
                    self.partition_only = false;
                }
            }
            Expr::ScalarVariable(_, _)
            | Expr::Literal(_)
            | Expr::Alias(_, _)
            | Expr::BinaryExpr(_)
            | Expr::Like(_)
            | Expr::ILike(_)
            | Expr::SimilarTo(_)
            | Expr::Not(_)
            | Expr::IsNotNull(_)
            | Expr::IsNull(_)
            | Expr::IsTrue(_)
            | Expr::IsFalse(_)
            | Expr::IsUnknown(_)
            | Expr::IsNotTrue(_)
            | Expr::IsNotFalse(_)
            | Expr::IsNotUnknown(_)
            | Expr::Negative(_)
            | Expr::InList { .. }
            | Expr::GetIndexedField(_)
            | Expr::Between(_)
            | Expr::Case(_)
            | Expr::Cast(_)
            | Expr::TryCast(_) => (),
            Expr::ScalarFunction(ScalarFunction { fun, .. }) => {
                let v = fun.volatility();
                if v > Volatility::Immutable {
                    self.result = Err(DeltaTableError::Generic(format!(
                        "Delete predicate contains nondeterministic function {}",
                        fun
                    )));
                    return Ok(VisitRecursion::Stop);
                }
            }
            Expr::ScalarUDF(ScalarUDF { fun, .. }) => {
                let v = fun.signature.volatility;
                if v > Volatility::Immutable {
                    self.result = Err(DeltaTableError::Generic(format!(
                        "Delete predicate contains nondeterministic function {}",
                        fun.name
                    )));
                    return Ok(VisitRecursion::Stop);
                }
            }
            _ => {
                self.result = Err(DeltaTableError::Generic(format!(
                    "Delete predicate contains unsupported expression {}",
                    expr
                )));
                return Ok(VisitRecursion::Stop);
            }
        }

        Ok(VisitRecursion::Continue)
    }
}

>>>>>>> 8294c5f0
impl DeleteBuilder {
    /// Create a new [`DeleteBuilder`]
    pub fn new(object_store: ObjectStoreRef, snapshot: DeltaTableState) -> Self {
        Self {
            predicate: None,
            snapshot,
            store: object_store,
            state: None,
            app_metadata: None,
            writer_properties: None,
        }
    }

    /// A predicate that determines if a record is deleted
    pub fn with_predicate(mut self, predicate: Expr) -> Self {
        self.predicate = Some(predicate);
        self
    }

    /// Parse the provided query into a Datafusion expression
    pub fn with_str_predicate(
        mut self,
        predicate: impl AsRef<str>,
    ) -> Result<Self, DeltaTableError> {
        let expr = self.snapshot.parse_predicate_expression(predicate)?;
        self.predicate = Some(expr);

        Ok(self)
    }

    /// The Datafusion session state to use
    pub fn with_session_state(mut self, state: SessionState) -> Self {
        self.state = Some(state);
        self
    }

    /// Additional metadata to be added to commit info
    pub fn with_metadata(
        mut self,
        metadata: impl IntoIterator<Item = (String, serde_json::Value)>,
    ) -> Self {
        self.app_metadata = Some(Map::from_iter(metadata));
        self
    }

    /// Writer properties passed to parquet writer for when fiiles are rewritten
    pub fn with_writer_properties(mut self, writer_properties: WriterProperties) -> Self {
        self.writer_properties = Some(writer_properties);
        self
    }
}

async fn excute_non_empty_expr(
    snapshot: &DeltaTableState,
    object_store: ObjectStoreRef,
    state: &SessionState,
    expression: &Expr,
    metrics: &mut DeleteMetrics,
    rewrite: &[Add],
    writer_properties: Option<WriterProperties>,
) -> DeltaResult<Vec<Add>> {
    // For each identified file perform a parquet scan + filter + limit (1) + count.
    // If returned count is not zero then append the file to be rewritten and removed from the log. Otherwise do nothing to the file.

    let schema = snapshot.arrow_schema()?;
    let input_schema = snapshot.input_schema()?;
    let input_dfschema: DFSchema = input_schema.clone().as_ref().clone().try_into()?;

    let table_partition_cols = snapshot
        .current_metadata()
        .ok_or(DeltaTableError::NoMetadata)?
        .partition_columns
        .clone();

    let parquet_scan = parquet_scan_from_actions(
        snapshot,
        object_store.clone(),
        rewrite,
        &schema,
        None,
        state,
        None,
        None,
    )
    .await?;

    // Apply the negation of the filter and rewrite files
    let negated_expression = Expr::Not(Box::new(Expr::IsTrue(Box::new(expression.clone()))));

    let predicate_expr = create_physical_expr(
        &negated_expression,
        &input_dfschema,
        &input_schema,
        state.execution_props(),
    )?;
    let filter: Arc<dyn ExecutionPlan> =
        Arc::new(FilterExec::try_new(predicate_expr, parquet_scan.clone())?);

    let add_actions = write_execution_plan(
        snapshot,
        state.clone(),
        filter.clone(),
        table_partition_cols.clone(),
        object_store.clone(),
        Some(snapshot.table_config().target_file_size() as usize),
        None,
        writer_properties,
        false,
    )
    .await?;

    let read_records = parquet_scan.metrics().and_then(|m| m.output_rows());
    let filter_records = filter.metrics().and_then(|m| m.output_rows());
    metrics.num_copied_rows = filter_records;
    metrics.num_deleted_rows = read_records
        .zip(filter_records)
        .map(|(read, filter)| read - filter);

    Ok(add_actions)
}

async fn execute(
    predicate: Option<Expr>,
    object_store: ObjectStoreRef,
    snapshot: &DeltaTableState,
    state: SessionState,
    writer_properties: Option<WriterProperties>,
    app_metadata: Option<Map<String, Value>>,
) -> DeltaResult<((Vec<Action>, i64), DeleteMetrics)> {
    let exec_start = Instant::now();
    let mut metrics = DeleteMetrics::default();
    let schema = snapshot.arrow_schema()?;

    let scan_start = Instant::now();
    let candidates = find_files(
        snapshot,
        object_store.clone(),
        schema.clone(),
        &state,
        predicate.clone(),
    )
    .await?;
    metrics.scan_time_ms = Instant::now().duration_since(scan_start).as_micros();

    let predicate = predicate.unwrap_or(Expr::Literal(ScalarValue::Boolean(Some(true))));

    let add = if candidates.partition_scan {
        Vec::new()
    } else {
        let write_start = Instant::now();
        let add = excute_non_empty_expr(
            snapshot,
            object_store.clone(),
            &state,
            &predicate,
            &mut metrics,
            &candidates.candidates,
            writer_properties,
        )
        .await?;
        metrics.rewrite_time_ms = Instant::now().duration_since(write_start).as_millis();
        add
    };
    let remove = candidates.candidates;

    let deletion_timestamp = SystemTime::now()
        .duration_since(UNIX_EPOCH)
        .unwrap()
        .as_millis() as i64;

    let mut actions: Vec<Action> = add.into_iter().map(Action::add).collect();
    let mut version = snapshot.version();
    metrics.num_removed_files = remove.len();
    metrics.num_added_files = actions.len();

    for action in remove {
        actions.push(Action::remove(Remove {
            path: action.path,
            deletion_timestamp: Some(deletion_timestamp),
            data_change: true,
            extended_file_metadata: Some(true),
            partition_values: Some(action.partition_values),
            size: Some(action.size),
            tags: None,
        }))
    }

    metrics.execution_time_ms = Instant::now().duration_since(exec_start).as_micros();

    // Do not make a commit when there are zero updates to the state
    if !actions.is_empty() {
        let operation = DeltaOperation::Delete {
            predicate: Some(predicate.canonical_name()),
        };
        version = commit(
            object_store.as_ref(),
            &actions,
            operation,
            snapshot,
            app_metadata,
        )
        .await?;
    }

    Ok(((actions, version), metrics))
}

impl std::future::IntoFuture for DeleteBuilder {
    type Output = DeltaResult<(DeltaTable, DeleteMetrics)>;
    type IntoFuture = BoxFuture<'static, Self::Output>;

    fn into_future(self) -> Self::IntoFuture {
        let mut this = self;

        Box::pin(async move {
            let state = this.state.unwrap_or_else(|| {
                let session = SessionContext::new();

                // If a user provides their own their DF state then they must register the store themselves
                register_store(this.store.clone(), session.runtime_env());

                session.state()
            });

            let ((actions, version), metrics) = execute(
                this.predicate,
                this.store.clone(),
                &this.snapshot,
                state,
                this.writer_properties,
                this.app_metadata,
            )
            .await?;

            this.snapshot
                .merge(DeltaTableState::from_actions(actions, version)?, true, true);
            let table = DeltaTable::new_with_state(this.store, this.snapshot);

            Ok((table, metrics))
        })
    }
}

#[cfg(test)]
mod tests {

    use crate::action::*;
    use crate::operations::DeltaOps;
    use crate::writer::test_utils::datafusion::get_data;
    use crate::writer::test_utils::{get_arrow_schema, get_delta_schema};
    use crate::DeltaTable;
    use arrow::array::Int32Array;
    use arrow::datatypes::{Field, Schema};
    use arrow::record_batch::RecordBatch;
    use datafusion::assert_batches_sorted_eq;
    use datafusion::from_slice::FromSlice;
    use datafusion::prelude::*;
    use std::sync::Arc;

    async fn setup_table(partitions: Option<Vec<&str>>) -> DeltaTable {
        let table_schema = get_delta_schema();

        let table = DeltaOps::new_in_memory()
            .create()
            .with_columns(table_schema.get_fields().clone())
            .with_partition_columns(partitions.unwrap_or_default())
            .await
            .unwrap();
        assert_eq!(table.version(), 0);
        table
    }

    #[tokio::test]
    async fn test_delete_default() {
        let schema = get_arrow_schema(&None);
        let table = setup_table(None).await;

        let batch = RecordBatch::try_new(
            Arc::clone(&schema),
            vec![
                Arc::new(arrow::array::StringArray::from_slice(["A", "B", "A", "A"])),
                Arc::new(arrow::array::Int32Array::from_slice([1, 10, 10, 100])),
                Arc::new(arrow::array::StringArray::from_slice([
                    "2021-02-02",
                    "2021-02-02",
                    "2021-02-02",
                    "2021-02-02",
                ])),
            ],
        )
        .unwrap();
        // write some data
        let table = DeltaOps(table)
            .write(vec![batch.clone()])
            .with_save_mode(SaveMode::Append)
            .await
            .unwrap();
        assert_eq!(table.version(), 1);
        assert_eq!(table.get_file_uris().count(), 1);

        let (table, metrics) = DeltaOps(table).delete().await.unwrap();

        assert_eq!(table.version(), 2);
        assert_eq!(table.get_file_uris().count(), 0);
        assert_eq!(metrics.num_added_files, 0);
        assert_eq!(metrics.num_removed_files, 1);
        assert_eq!(metrics.num_deleted_rows, None);
        assert_eq!(metrics.num_copied_rows, None);

        // rewrite is not required
        assert_eq!(metrics.rewrite_time_ms, 0);

        // Deletes with no changes to state must not commit
        let (table, metrics) = DeltaOps(table).delete().await.unwrap();
        assert_eq!(table.version(), 2);
        assert_eq!(metrics.num_added_files, 0);
        assert_eq!(metrics.num_removed_files, 0);
        assert_eq!(metrics.num_deleted_rows, None);
        assert_eq!(metrics.num_copied_rows, None);
    }

    #[tokio::test]
    async fn test_delete_on_nonpartition_column() {
        // Delete based on a nonpartition column
        // Only rewrite files that match the predicate
        // Test data designed to force a scan of the underlying data

        let schema = get_arrow_schema(&None);
        let table = setup_table(None).await;

        let batch = RecordBatch::try_new(
            Arc::clone(&schema),
            vec![
                Arc::new(arrow::array::StringArray::from_slice(["A", "B", "A", "A"])),
                Arc::new(arrow::array::Int32Array::from_slice([1, 10, 10, 100])),
                Arc::new(arrow::array::StringArray::from_slice([
                    "2021-02-02",
                    "2021-02-02",
                    "2021-02-02",
                    "2021-02-02",
                ])),
            ],
        )
        .unwrap();

        // write some data
        let table = DeltaOps(table)
            .write(vec![batch])
            .with_save_mode(SaveMode::Append)
            .await
            .unwrap();
        assert_eq!(table.version(), 1);
        assert_eq!(table.get_file_uris().count(), 1);

        let batch = RecordBatch::try_new(
            Arc::clone(&schema),
            vec![
                Arc::new(arrow::array::StringArray::from_slice(["A", "B", "A", "A"])),
                Arc::new(arrow::array::Int32Array::from_slice([0, 20, 10, 100])),
                Arc::new(arrow::array::StringArray::from_slice([
                    "2021-02-02",
                    "2021-02-02",
                    "2021-02-02",
                    "2021-02-02",
                ])),
            ],
        )
        .unwrap();

        // write some data
        let table = DeltaOps(table)
            .write(vec![batch])
            .with_save_mode(SaveMode::Append)
            .await
            .unwrap();
        assert_eq!(table.version(), 2);
        assert_eq!(table.get_file_uris().count(), 2);

        let (table, metrics) = DeltaOps(table)
            .delete()
            .with_predicate(col("value").eq(lit(1)))
            .await
            .unwrap();
        assert_eq!(table.version(), 3);
        assert_eq!(table.get_file_uris().count(), 2);

        assert_eq!(metrics.num_added_files, 1);
        assert_eq!(metrics.num_removed_files, 1);
        assert!(metrics.scan_time_ms > 0);
        assert_eq!(metrics.num_deleted_rows, Some(1));
        assert_eq!(metrics.num_copied_rows, Some(3));

        let expected = vec![
            "+----+-------+------------+",
            "| id | value | modified   |",
            "+----+-------+------------+",
            "| A  | 0     | 2021-02-02 |",
            "| A  | 10    | 2021-02-02 |",
            "| A  | 10    | 2021-02-02 |",
            "| A  | 100   | 2021-02-02 |",
            "| A  | 100   | 2021-02-02 |",
            "| B  | 10    | 2021-02-02 |",
            "| B  | 20    | 2021-02-02 |",
            "+----+-------+------------+",
        ];

        let actual = get_data(&table).await;
        assert_batches_sorted_eq!(&expected, &actual);
    }

    #[tokio::test]
    async fn test_delete_null() {
        // Demonstrate deletion of null

        async fn prepare_table() -> DeltaTable {
            let schema = Arc::new(Schema::new(vec![Field::new(
                "value",
                arrow::datatypes::DataType::Int32,
                true,
            )]));

            let batch = RecordBatch::try_new(
                Arc::clone(&schema),
                vec![Arc::new(Int32Array::from(vec![
                    Some(0),
                    None,
                    Some(2),
                    None,
                    Some(4),
                ]))],
            )
            .unwrap();

            DeltaOps::new_in_memory().write(vec![batch]).await.unwrap()
        }

        // Validate behaviour of greater than
        let table = prepare_table().await;
        let (table, _) = DeltaOps(table)
            .delete()
            .with_predicate(col("value").gt(lit(2)))
            .await
            .unwrap();

        let expected = vec![
            "+-------+",
            "| value |",
            "+-------+",
            "|       |",
            "|       |",
            "| 0     |",
            "| 2     |",
            "+-------+",
        ];
        let actual = get_data(&table).await;
        assert_batches_sorted_eq!(&expected, &actual);

        // Validate behaviour of less than
        let table = prepare_table().await;
        let (table, _) = DeltaOps(table)
            .delete()
            .with_predicate(col("value").lt(lit(2)))
            .await
            .unwrap();

        let expected = vec![
            "+-------+",
            "| value |",
            "+-------+",
            "|       |",
            "|       |",
            "| 2     |",
            "| 4     |",
            "+-------+",
        ];
        let actual = get_data(&table).await;
        assert_batches_sorted_eq!(&expected, &actual);

        // Validate behaviour of less plus not null
        let table = prepare_table().await;
        let (table, _) = DeltaOps(table)
            .delete()
            .with_predicate(col("value").lt(lit(2)).or(col("value").is_null()))
            .await
            .unwrap();

        let expected = vec![
            "+-------+",
            "| value |",
            "+-------+",
            "| 2     |",
            "| 4     |",
            "+-------+",
        ];
        let actual = get_data(&table).await;
        assert_batches_sorted_eq!(&expected, &actual);
    }

    #[tokio::test]
    async fn test_delete_on_partition_column() {
        // Perform a delete where the predicate only contains partition columns

        let schema = get_arrow_schema(&None);
        let table = setup_table(Some(["modified"].to_vec())).await;

        let batch = RecordBatch::try_new(
            Arc::clone(&schema),
            vec![
                Arc::new(arrow::array::StringArray::from_slice(["A", "B", "A", "A"])),
                Arc::new(arrow::array::Int32Array::from_slice([0, 20, 10, 100])),
                Arc::new(arrow::array::StringArray::from_slice([
                    "2021-02-02",
                    "2021-02-03",
                    "2021-02-02",
                    "2021-02-03",
                ])),
            ],
        )
        .unwrap();

        // write some data
        let table = DeltaOps(table)
            .write(vec![batch])
            .with_save_mode(SaveMode::Append)
            .await
            .unwrap();
        assert_eq!(table.version(), 1);
        assert_eq!(table.get_file_uris().count(), 2);

        let (table, metrics) = DeltaOps(table)
            .delete()
            .with_predicate(col("modified").eq(lit("2021-02-03")))
            .await
            .unwrap();
        assert_eq!(table.version(), 2);
        assert_eq!(table.get_file_uris().count(), 1);

        assert_eq!(metrics.num_added_files, 0);
        assert_eq!(metrics.num_removed_files, 1);
        assert_eq!(metrics.num_deleted_rows, None);
        assert_eq!(metrics.num_copied_rows, None);
        assert!(metrics.scan_time_ms > 0);
        assert_eq!(metrics.rewrite_time_ms, 0);

        let expected = vec![
            "+----+-------+------------+",
            "| id | value | modified   |",
            "+----+-------+------------+",
            "| A  | 0     | 2021-02-02 |",
            "| A  | 10    | 2021-02-02 |",
            "+----+-------+------------+",
        ];

        let actual = get_data(&table).await;
        assert_batches_sorted_eq!(&expected, &actual);
    }

    #[tokio::test]
    async fn test_delete_on_mixed_columns() {
        // Test predicates that contain non-partition and partition column
        let schema = get_arrow_schema(&None);
        let table = setup_table(Some(["modified"].to_vec())).await;

        let batch = RecordBatch::try_new(
            Arc::clone(&schema),
            vec![
                Arc::new(arrow::array::StringArray::from_slice(["A", "B", "A", "A"])),
                Arc::new(arrow::array::Int32Array::from_slice([0, 20, 10, 100])),
                Arc::new(arrow::array::StringArray::from_slice([
                    "2021-02-02",
                    "2021-02-03",
                    "2021-02-02",
                    "2021-02-04",
                ])),
            ],
        )
        .unwrap();

        // write some data
        let table = DeltaOps(table)
            .write(vec![batch])
            .with_save_mode(SaveMode::Append)
            .await
            .unwrap();
        assert_eq!(table.version(), 1);
        assert_eq!(table.get_file_uris().count(), 3);

        let (table, metrics) = DeltaOps(table)
            .delete()
            .with_predicate(
                col("modified")
                    .eq(lit("2021-02-04"))
                    .and(col("value").eq(lit(100))),
            )
            .await
            .unwrap();
        assert_eq!(table.version(), 2);
        assert_eq!(table.get_file_uris().count(), 2);

        assert_eq!(metrics.num_added_files, 0);
        assert_eq!(metrics.num_removed_files, 1);
        assert_eq!(metrics.num_deleted_rows, Some(1));
        assert_eq!(metrics.num_copied_rows, Some(0));
        assert!(metrics.scan_time_ms > 0);

        let expected = [
            "+----+-------+------------+",
            "| id | value | modified   |",
            "+----+-------+------------+",
            "| A  | 0     | 2021-02-02 |",
            "| A  | 10    | 2021-02-02 |",
            "| B  | 20    | 2021-02-03 |",
            "+----+-------+------------+",
        ];
        let actual = get_data(&table).await;
        assert_batches_sorted_eq!(&expected, &actual);
    }

    #[tokio::test]
    async fn test_failure_nondeterministic_query() {
        // Deletion requires a deterministic predicate

        let table = setup_table(None).await;

        let res = DeltaOps(table)
            .delete()
            .with_predicate(col("value").eq(cast(
                random() * lit(20.0),
                arrow::datatypes::DataType::Int32,
            )))
            .await;
        assert!(res.is_err());
    }
}<|MERGE_RESOLUTION|>--- conflicted
+++ resolved
@@ -21,21 +21,7 @@
 use std::time::{Instant, SystemTime, UNIX_EPOCH};
 
 use crate::action::{Action, Add, Remove};
-<<<<<<< HEAD
-use arrow_cast::CastOptions;
 use datafusion::execution::context::{SessionContext, SessionState};
-=======
-use arrow::array::StringArray;
-use arrow::datatypes::DataType;
-use arrow::datatypes::Field;
-use arrow::datatypes::Schema as ArrowSchema;
-use arrow::error::ArrowError;
-use arrow::record_batch::RecordBatch;
-use datafusion::datasource::file_format::{parquet::ParquetFormat, FileFormat};
-use datafusion::datasource::listing::PartitionedFile;
-use datafusion::datasource::MemTable;
-use datafusion::execution::context::{SessionContext, SessionState, TaskContext};
->>>>>>> 8294c5f0
 use datafusion::physical_expr::create_physical_expr;
 use datafusion::physical_plan::filter::FilterExec;
 use datafusion::physical_plan::ExecutionPlan;
@@ -92,221 +78,6 @@
     pub rewrite_time_ms: u128,
 }
 
-<<<<<<< HEAD
-=======
-/// Determine which files contain a record that statisfies the predicate
-async fn find_files<'a>(
-    snapshot: &DeltaTableState,
-    store: ObjectStoreRef,
-    schema: Arc<ArrowSchema>,
-    file_schema: Arc<ArrowSchema>,
-    candidates: Vec<&'a Add>,
-    state: &SessionState,
-    expression: &Expr,
-) -> DeltaResult<Vec<&'a Add>> {
-    let mut files = Vec::new();
-    let mut candidate_map: HashMap<String, &'a Add> = HashMap::new();
-
-    let table_partition_cols = snapshot
-        .current_metadata()
-        .ok_or(DeltaTableError::NoMetadata)?
-        .partition_columns
-        .clone();
-
-    let mut file_groups: HashMap<Vec<ScalarValue>, Vec<PartitionedFile>> = HashMap::new();
-    for action in candidates {
-        let mut part = partitioned_file_from_action(action, &schema);
-        part.partition_values
-            .push(ScalarValue::Utf8(Some(action.path.clone())));
-
-        file_groups
-            .entry(part.partition_values.clone())
-            .or_default()
-            .push(part);
-
-        candidate_map.insert(action.path.to_owned(), action);
-    }
-
-    let mut table_partition_cols = table_partition_cols
-        .iter()
-        .map(|c| Ok((c.to_owned(), schema.field_with_name(c)?.data_type().clone())))
-        .collect::<Result<Vec<_>, ArrowError>>()?;
-    // Append a column called __delta_rs_path to track the file path
-    table_partition_cols.push((PATH_COLUMN.to_owned(), DataType::Utf8));
-
-    let input_schema = snapshot.input_schema()?;
-    let input_dfschema: DFSchema = input_schema.clone().as_ref().clone().try_into()?;
-
-    let predicate_expr = create_physical_expr(
-        &Expr::IsTrue(Box::new(expression.clone())),
-        &input_dfschema,
-        &input_schema,
-        state.execution_props(),
-    )?;
-
-    let parquet_scan = ParquetFormat::new()
-        .create_physical_plan(
-            state,
-            FileScanConfig {
-                object_store_url: store.object_store_url(),
-                file_schema,
-                file_groups: file_groups.into_values().collect(),
-                statistics: snapshot.datafusion_table_statistics(),
-                projection: None,
-                limit: None,
-                table_partition_cols,
-                infinite_source: false,
-                output_ordering: vec![],
-            },
-            None,
-        )
-        .await?;
-
-    let filter: Arc<dyn ExecutionPlan> =
-        Arc::new(FilterExec::try_new(predicate_expr, parquet_scan.clone())?);
-    let limit: Arc<dyn ExecutionPlan> = Arc::new(LocalLimitExec::new(filter, 1));
-
-    let task_ctx = Arc::new(TaskContext::from(state));
-    let partitions = limit.output_partitioning().partition_count();
-    let mut tasks = Vec::with_capacity(partitions);
-
-    for i in 0..partitions {
-        let stream = limit.execute(i, task_ctx.clone())?;
-        tasks.push(handle_stream(stream));
-    }
-
-    for res in futures::future::join_all(tasks).await.into_iter() {
-        let path = res?;
-        if let Some(path) = path {
-            match candidate_map.remove(&path) {
-                Some(action) => files.push(action),
-                None => {
-                    return Err(DeltaTableError::Generic(
-                        "Unable to map __delta_rs_path to action.".to_owned(),
-                    ))
-                }
-            }
-        }
-    }
-
-    Ok(files)
-}
-
-async fn handle_stream(
-    mut stream: Pin<Box<dyn RecordBatchStream + Send>>,
-) -> Result<Option<String>, DeltaTableError> {
-    if let Some(maybe_batch) = stream.next().await {
-        let batch: RecordBatch = maybe_batch?;
-        if batch.num_rows() > 1 {
-            return Err(DeltaTableError::Generic(
-                "Find files returned multiple records for batch".to_owned(),
-            ));
-        }
-        let array = batch
-            .column_by_name(PATH_COLUMN)
-            .unwrap()
-            .as_any()
-            .downcast_ref::<StringArray>()
-            .ok_or(DeltaTableError::Generic(format!(
-                "Unable to downcast column {}",
-                PATH_COLUMN
-            )))?;
-
-        let path = array
-            .into_iter()
-            .next()
-            .unwrap()
-            .ok_or(DeltaTableError::Generic(format!(
-                "{} cannot be null",
-                PATH_COLUMN
-            )))?;
-        return Ok(Some(path.to_string()));
-    }
-
-    Ok(None)
-}
-
-struct ExprProperties {
-    partition_columns: Vec<String>,
-
-    partition_only: bool,
-    result: DeltaResult<()>,
-}
-
-/// Ensure only expressions that make sense are accepted, check for
-/// non-deterministic functions, and determine if the expression only contains
-/// partition columns
-impl TreeNodeVisitor for ExprProperties {
-    type N = Expr;
-
-    fn pre_visit(&mut self, expr: &Self::N) -> datafusion_common::Result<VisitRecursion> {
-        // TODO: We can likely relax the volatility to STABLE. Would require further
-        // research to confirm the same value is generated during the scan and
-        // rewrite phases.
-
-        match expr {
-            Expr::Column(c) => {
-                if !self.partition_columns.contains(&c.name) {
-                    self.partition_only = false;
-                }
-            }
-            Expr::ScalarVariable(_, _)
-            | Expr::Literal(_)
-            | Expr::Alias(_, _)
-            | Expr::BinaryExpr(_)
-            | Expr::Like(_)
-            | Expr::ILike(_)
-            | Expr::SimilarTo(_)
-            | Expr::Not(_)
-            | Expr::IsNotNull(_)
-            | Expr::IsNull(_)
-            | Expr::IsTrue(_)
-            | Expr::IsFalse(_)
-            | Expr::IsUnknown(_)
-            | Expr::IsNotTrue(_)
-            | Expr::IsNotFalse(_)
-            | Expr::IsNotUnknown(_)
-            | Expr::Negative(_)
-            | Expr::InList { .. }
-            | Expr::GetIndexedField(_)
-            | Expr::Between(_)
-            | Expr::Case(_)
-            | Expr::Cast(_)
-            | Expr::TryCast(_) => (),
-            Expr::ScalarFunction(ScalarFunction { fun, .. }) => {
-                let v = fun.volatility();
-                if v > Volatility::Immutable {
-                    self.result = Err(DeltaTableError::Generic(format!(
-                        "Delete predicate contains nondeterministic function {}",
-                        fun
-                    )));
-                    return Ok(VisitRecursion::Stop);
-                }
-            }
-            Expr::ScalarUDF(ScalarUDF { fun, .. }) => {
-                let v = fun.signature.volatility;
-                if v > Volatility::Immutable {
-                    self.result = Err(DeltaTableError::Generic(format!(
-                        "Delete predicate contains nondeterministic function {}",
-                        fun.name
-                    )));
-                    return Ok(VisitRecursion::Stop);
-                }
-            }
-            _ => {
-                self.result = Err(DeltaTableError::Generic(format!(
-                    "Delete predicate contains unsupported expression {}",
-                    expr
-                )));
-                return Ok(VisitRecursion::Stop);
-            }
-        }
-
-        Ok(VisitRecursion::Continue)
-    }
-}
-
->>>>>>> 8294c5f0
 impl DeleteBuilder {
     /// Create a new [`DeleteBuilder`]
     pub fn new(object_store: ObjectStoreRef, snapshot: DeltaTableState) -> Self {
