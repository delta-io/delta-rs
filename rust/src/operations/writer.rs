--- conflicted
+++ resolved
@@ -1,16 +1,6 @@
 //! Abstractions and implementations for writing data to delta tables
 
 use std::collections::HashMap;
-
-use crate::action::Add;
-use crate::storage::ObjectStoreRef;
-use crate::writer::record_batch::{divide_by_partition_values, PartitionResult};
-use crate::writer::stats::create_add;
-use crate::writer::utils::{
-    self, arrow_schema_without_partitions, record_batch_without_partitions, PartitionPath,
-    ShareableBuffer,
-};
-use crate::{crate_version, DeltaResult, DeltaTableError};
 
 use arrow::datatypes::SchemaRef as ArrowSchemaRef;
 use arrow::error::ArrowError;
@@ -21,7 +11,6 @@
 use parquet::basic::Compression;
 use parquet::file::properties::WriterProperties;
 
-<<<<<<< HEAD
 use crate::crate_version;
 use crate::errors::{DeltaResult, DeltaTableError};
 use crate::protocol::Add;
@@ -29,12 +18,10 @@
 use crate::writer::record_batch::{divide_by_partition_values, PartitionResult};
 use crate::writer::stats::create_add;
 use crate::writer::utils::{
-    arrow_schema_without_partitions, record_batch_without_partitions, PartitionPath,
-    ShareableBuffer,
+    arrow_schema_without_partitions, next_data_path, record_batch_without_partitions,
+    PartitionPath, ShareableBuffer,
 };
 
-=======
->>>>>>> 5dc89b38
 // TODO databricks often suggests a file size of 100mb, should we set this default?
 const DEFAULT_TARGET_FILE_SIZE: usize = 104_857_600;
 const DEFAULT_WRITE_BATCH_SIZE: usize = 1024;
@@ -312,7 +299,7 @@
     fn next_data_path(&mut self) -> Path {
         self.part_counter += 1;
 
-        utils::next_data_path(
+        next_data_path(
             &self.config.prefix,
             self.part_counter,
             &self.writer_id,
