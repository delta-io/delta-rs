--- conflicted
+++ resolved
@@ -77,11 +77,7 @@
 
         Box::pin(async move {
             let object_store = this.object_store.unwrap();
-<<<<<<< HEAD
-            let url = ensure_table_uri(&object_store.root_uri())?;
-=======
             let url = ensure_table_uri(object_store.root_uri())?;
->>>>>>> 7821ea2a
             let store = object_store.storage_backend().clone();
             let mut table = DeltaTable::new(object_store, Default::default());
             table.load().await?;
