//! Delta transactions
use chrono::Utc;
use conflict_checker::ConflictChecker;
use object_store::path::Path;
use object_store::{Error as ObjectStoreError, ObjectStore};
use serde_json::{Map, Value};

use crate::crate_version;
use crate::errors::{DeltaResult, DeltaTableError};
use crate::protocol::{Action, CommitInfo, DeltaOperation};
use crate::storage::commit_uri_from_version;
use crate::table::state::DeltaTableState;

mod conflict_checker;
#[cfg(feature = "datafusion")]
mod state;
#[cfg(test)]
pub(crate) mod test_utils;

use self::conflict_checker::{CommitConflictError, TransactionInfo, WinningCommitSummary};

const DELTA_LOG_FOLDER: &str = "_delta_log";

/// Error raised while commititng transaction
#[derive(thiserror::Error, Debug)]
pub enum TransactionError {
    /// Version already exists
    #[error("Tried committing existing table version: {0}")]
    VersionAlreadyExists(i64),

    /// Error returned when reading the delta log object failed.
    #[error("Error serializing commit log to json: {json_err}")]
    SerializeLogJson {
        /// Commit log record JSON serialization error.
        json_err: serde_json::error::Error,
    },

    /// Error returned when reading the delta log object failed.
    #[error("Log storage error: {}", .source)]
    ObjectStore {
        /// Storage error details when reading the delta log object failed.
        #[from]
        source: ObjectStoreError,
    },
    /// Error returned when a commit conflict ocurred
    #[error("Failed to commit transaction: {0}")]
    CommitConflict(#[from] CommitConflictError),
    /// Error returned when maximum number of commit trioals is exceeded
    #[error("Failed to commit transaction: {0}")]
    MaxCommitAttempts(i32),
}

impl From<TransactionError> for DeltaTableError {
    fn from(err: TransactionError) -> Self {
        match err {
            TransactionError::VersionAlreadyExists(version) => {
                DeltaTableError::VersionAlreadyExists(version)
            }
            TransactionError::SerializeLogJson { json_err } => {
                DeltaTableError::SerializeLogJson { json_err }
            }
            TransactionError::ObjectStore { source } => DeltaTableError::ObjectStore { source },
            other => DeltaTableError::Transaction { source: other },
        }
    }
}

// Convert actions to their json representation
fn log_entry_from_actions<'a>(
    actions: impl IntoIterator<Item = &'a Action>,
) -> Result<String, TransactionError> {
    let mut jsons = Vec::<String>::new();
    for action in actions {
        let json = serde_json::to_string(action)
            .map_err(|e| TransactionError::SerializeLogJson { json_err: e })?;
        jsons.push(json);
    }
    Ok(jsons.join("\n"))
}

pub(crate) fn get_commit_bytes(
    operation: &DeltaOperation,
    actions: &Vec<Action>,
    app_metadata: Option<Map<String, Value>>,
) -> Result<bytes::Bytes, TransactionError> {
    if !actions.iter().any(|a| matches!(a, Action::commitInfo(..))) {
        let mut extra_info = Map::<String, Value>::new();
        let mut commit_info = operation.get_commit_info();
        commit_info.timestamp = Some(Utc::now().timestamp_millis());
        extra_info.insert(
            "clientVersion".to_string(),
            Value::String(format!("delta-rs.{}", crate_version())),
        );
        if let Some(mut meta) = app_metadata {
            extra_info.append(&mut meta)
        }
        commit_info.info = extra_info;
        Ok(bytes::Bytes::from(log_entry_from_actions(
            actions
                .iter()
                .chain(std::iter::once(&Action::commitInfo(commit_info))),
        )?))
    } else {
        Ok(bytes::Bytes::from(log_entry_from_actions(actions)?))
    }
}

/// Low-level transaction API. Creates a temporary commit file. Once created,
/// the transaction object could be dropped and the actual commit could be executed
/// with `DeltaTable.try_commit_transaction`.
pub(crate) async fn prepare_commit<'a>(
    storage: &dyn ObjectStore,
    operation: &DeltaOperation,
    actions: &Vec<Action>,
    app_metadata: Option<Map<String, Value>>,
) -> Result<Path, TransactionError> {
    // Serialize all actions that are part of this log entry.
    let log_entry = get_commit_bytes(operation, actions, app_metadata)?;

    // Write delta log entry as temporary file to storage. For the actual commit,
    // the temporary file is moved (atomic rename) to the delta log folder within `commit` function.
    let token = uuid::Uuid::new_v4().to_string();
    let file_name = format!("_commit_{token}.json.tmp");
    let path = Path::from_iter([DELTA_LOG_FOLDER, &file_name]);
    storage.put(&path, log_entry).await?;

    Ok(path)
}

/// Tries to commit a prepared commit file. Returns [DeltaTableError::VersionAlreadyExists]
/// if the given `version` already exists. The caller should handle the retry logic itself.
/// This is low-level transaction API. If user does not want to maintain the commit loop then
/// the `DeltaTransaction.commit` is desired to be used as it handles `try_commit_transaction`
/// with retry logic.
pub(crate) async fn try_commit_transaction(
    storage: &dyn ObjectStore,
    tmp_commit: &Path,
    version: i64,
) -> Result<i64, TransactionError> {
    // move temporary commit file to delta log directory
    // rely on storage to fail if the file already exists -
    storage
        .rename_if_not_exists(tmp_commit, &commit_uri_from_version(version))
        .await
        .map_err(|err| match err {
            ObjectStoreError::AlreadyExists { .. } => {
                TransactionError::VersionAlreadyExists(version)
            }
            _ => TransactionError::from(err),
        })?;
    Ok(version)
}

/// Commit a transaction, with up to 5 retries. This is low-level transaction API.
///
/// Will error early if the a concurrent transaction has already been committed
/// and conflicts with this transaction.
pub async fn commit(
    storage: &dyn ObjectStore,
    actions: &Vec<Action>,
    operation: DeltaOperation,
    read_snapshot: &DeltaTableState,
    app_metadata: Option<Map<String, Value>>,
) -> DeltaResult<i64> {
    let tmp_commit = prepare_commit(storage, &operation, actions, app_metadata).await?;

<<<<<<< HEAD
    // TODO make max attempts configurable
    let max_attempts = 25;
=======
    let max_attempts = 15;
>>>>>>> da101273
    let mut attempt_number = 1;

    while attempt_number <= max_attempts {
        let version = read_snapshot.version() + attempt_number;
        match try_commit_transaction(storage, &tmp_commit, version).await {
            Ok(version) => return Ok(version),
            Err(TransactionError::VersionAlreadyExists(version)) => {
                let summary = WinningCommitSummary::try_new(storage, version - 1, version).await?;
                let transaction_info = TransactionInfo::try_new(
                    read_snapshot,
                    operation.read_predicate(),
                    actions,
                    // TODO allow tainting whole table
                    false,
                )?;
                let conflict_checker =
                    ConflictChecker::new(transaction_info, summary, Some(&operation));
                match conflict_checker.check_conflicts() {
                    Ok(_) => {
                        attempt_number += 1;
                    }
                    Err(err) => {
                        storage.delete(&tmp_commit).await?;
                        return Err(TransactionError::CommitConflict(err).into());
                    }
                };
            }
            Err(err) => {
                storage.delete(&tmp_commit).await?;
                return Err(err.into());
            }
        }
    }

    Err(TransactionError::MaxCommitAttempts(max_attempts as i32).into())
}

#[cfg(all(test, feature = "parquet"))]
mod tests {
    use self::test_utils::init_table_actions;
    use super::*;
    use object_store::memory::InMemory;

    #[test]
    fn test_commit_uri_from_version() {
        let version = commit_uri_from_version(0);
        assert_eq!(version, Path::from("_delta_log/00000000000000000000.json"));
        let version = commit_uri_from_version(123);
        assert_eq!(version, Path::from("_delta_log/00000000000000000123.json"))
    }

    #[test]
    fn test_log_entry_from_actions() {
        let actions = init_table_actions();
        let entry = log_entry_from_actions(&actions).unwrap();
        let lines: Vec<_> = entry.lines().collect();
        // writes every action to a line
        assert_eq!(actions.len(), lines.len())
    }

    #[tokio::test]
    async fn test_try_commit_transaction() {
        let store = InMemory::new();
        let tmp_path = Path::from("_delta_log/tmp");
        let version_path = Path::from("_delta_log/00000000000000000000.json");
        store.put(&tmp_path, bytes::Bytes::new()).await.unwrap();
        store.put(&version_path, bytes::Bytes::new()).await.unwrap();

        // fails if file version already exists
        let res = try_commit_transaction(&store, &tmp_path, 0).await;
        assert!(res.is_err());

        // succeeds for next version
        let res = try_commit_transaction(&store, &tmp_path, 1).await.unwrap();
        assert_eq!(res, 1);
    }
}<|MERGE_RESOLUTION|>--- conflicted
+++ resolved
@@ -164,12 +164,7 @@
 ) -> DeltaResult<i64> {
     let tmp_commit = prepare_commit(storage, &operation, actions, app_metadata).await?;
 
-<<<<<<< HEAD
-    // TODO make max attempts configurable
-    let max_attempts = 25;
-=======
     let max_attempts = 15;
->>>>>>> da101273
     let mut attempt_number = 1;
 
     while attempt_number <= max_attempts {
