--- conflicted
+++ resolved
@@ -82,7 +82,7 @@
     let mut jsons = Vec::<String>::new();
     for action in actions {
         if append_only {
-            if let Action::remove(remove) = action {
+            if let Action::Remove(remove) = action {
                 if remove.data_change {
                     return Err(TransactionError::DeltaTableAppendOnly);
                 }
@@ -98,12 +98,8 @@
 pub(crate) fn get_commit_bytes(
     operation: &DeltaOperation,
     actions: &Vec<Action>,
-<<<<<<< HEAD
+    read_snapshot: &DeltaTableState,
     app_metadata: Option<HashMap<String, Value>>,
-=======
-    read_snapshot: &DeltaTableState,
-    app_metadata: Option<Map<String, Value>>,
->>>>>>> 2cbf938a
 ) -> Result<bytes::Bytes, TransactionError> {
     if !actions.iter().any(|a| matches!(a, Action::CommitInfo(..))) {
         let mut extra_info = HashMap::<String, Value>::new();
@@ -120,12 +116,8 @@
         Ok(bytes::Bytes::from(log_entry_from_actions(
             actions
                 .iter()
-<<<<<<< HEAD
                 .chain(std::iter::once(&Action::CommitInfo(commit_info))),
-=======
-                .chain(std::iter::once(&Action::commitInfo(commit_info))),
             read_snapshot,
->>>>>>> 2cbf938a
         )?))
     } else {
         Ok(bytes::Bytes::from(log_entry_from_actions(
@@ -142,12 +134,8 @@
     storage: &dyn ObjectStore,
     operation: &DeltaOperation,
     actions: &Vec<Action>,
-<<<<<<< HEAD
+    read_snapshot: &DeltaTableState,
     app_metadata: Option<HashMap<String, Value>>,
-=======
-    read_snapshot: &DeltaTableState,
-    app_metadata: Option<Map<String, Value>>,
->>>>>>> 2cbf938a
 ) -> Result<Path, TransactionError> {
     // Serialize all actions that are part of this log entry.
     let log_entry = get_commit_bytes(operation, actions, read_snapshot, app_metadata)?;
