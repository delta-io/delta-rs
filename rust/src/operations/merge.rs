--- conflicted
+++ resolved
@@ -64,14 +64,8 @@
 
 use super::datafusion_utils::{into_expr, maybe_into_expr, Expression};
 use super::transaction::commit;
-<<<<<<< HEAD
-use crate::delta_datafusion::DeltaScanBuilder;
 use crate::delta_datafusion::expr::{fmt_expr_to_sql, parse_predicate_expression};
-use crate::delta_datafusion::register_store;
-=======
-use crate::delta_datafusion::expr::{fmt_expr_to_sql, parse_predicate_expression};
-use crate::delta_datafusion::{parquet_scan_from_actions, register_store};
->>>>>>> 04576f4e
+use crate::delta_datafusion::{register_store, DeltaScanBuilder};
 use crate::operations::datafusion_utils::MetricObserverExec;
 use crate::{
     operations::write::write_execution_plan,
@@ -498,11 +492,7 @@
                                 }
                             } else {
                                 return Err(DeltaTableError::Generic(
-<<<<<<< HEAD
-                                    "Column must reference column in Delta table".into(),
-=======
                                     format!("Table alias '{table}' in column reference '{table}.{name}' unknown. Hint: You must reference the Delta Table with alias '{alias}'.")
->>>>>>> 04576f4e
                                 ));
                             }
                         }
@@ -590,11 +580,6 @@
         .current_metadata()
         .ok_or(DeltaTableError::NoMetadata)?;
 
-<<<<<<< HEAD
-=======
-    let schema = snapshot.input_schema()?;
-
->>>>>>> 04576f4e
     // TODO: Given the join predicate, remove any expression that involve the
     // source table and keep expressions that only involve the target table.
     // This would allow us to perform statistics/partition pruning E.G
