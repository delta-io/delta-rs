//! Used to write [RecordBatch]es into a delta table.
//!
//! New Table Semantics
//!  - The schema of the [RecordBatch] is used to initialize the table.
//!  - The partition columns will be used to partition the table.
//!
//! Existing Table Semantics
//!  - The save mode will control how existing data is handled (i.e. overwrite, append, etc)
//!  - (NOT YET IMPLEMENTED) The schema of the RecordBatch will be checked and if there are new columns present
//!    they will be added to the tables schema. Conflicting columns (i.e. a INT, and a STRING)
//!    will result in an exception.
//!  - The partition columns, if present, are validated against the existing metadata. If not
//!    present, then the partitioning of the table is respected.
//!
//! In combination with `Overwrite`, a `replaceWhere` option can be used to transactionally
//! replace data that matches a predicate.

// https://github.com/delta-io/delta/blob/master/core/src/main/scala/org/apache/spark/sql/delta/commands/WriteIntoDelta.scala

use std::collections::HashMap;
use std::sync::Arc;
use std::time::{SystemTime, UNIX_EPOCH};

use super::writer::{DeltaWriter, WriterConfig};
use super::MAX_SUPPORTED_WRITER_VERSION;
use super::{transaction::commit, CreateBuilder};
use crate::action::{Action, Add, DeltaOperation, Remove, SaveMode};
use crate::builder::DeltaTableBuilder;
use crate::delta::{DeltaResult, DeltaTable, DeltaTableError};
use crate::delta_datafusion::DeltaDataChecker;
use crate::schema::Schema;
use crate::storage::DeltaObjectStore;
use crate::writer::record_batch::divide_by_partition_values;
use crate::writer::utils::PartitionPath;

use arrow::datatypes::{DataType, SchemaRef as ArrowSchemaRef};
use arrow::record_batch::RecordBatch;
use datafusion::execution::context::{SessionContext, TaskContext};
use datafusion::physical_plan::{memory::MemoryExec, ExecutionPlan};
use futures::future::BoxFuture;
use futures::StreamExt;

#[derive(thiserror::Error, Debug)]
enum WriteError {
    #[error("No data source supplied to write command.")]
    MissingData,

    #[error("Failed to execute write task: {source}")]
    WriteTask { source: tokio::task::JoinError },

    #[error("Delta-rs does not support writer version requirement: {0}")]
    UnsupportedWriterVersion(i32),

    #[error("A table already exists at: {0}")]
    AlreadyExists(String),

    #[error(
        "Specified table partitioning does not match table partitioning: expected: {:?}, got: {:?}",
        expected,
        got
    )]
    PartitionColumnMismatch {
        expected: Vec<String>,
        got: Vec<String>,
    },
}

impl From<WriteError> for DeltaTableError {
    fn from(err: WriteError) -> Self {
        DeltaTableError::GenericError {
            source: Box::new(err),
        }
    }
}

/// Write data into a DeltaTable
#[derive(Debug, Clone)]
pub struct WriteBuilder {
    /// The input plan
    input: Option<Arc<dyn ExecutionPlan>>,
    /// Location where the table is stored
    location: Option<String>,
    /// SaveMode defines how to treat data already written to table location
    mode: SaveMode,
    /// Column names for table partitioning
    partition_columns: Option<Vec<String>>,
    /// When using `Overwrite` mode, replace data that matches a predicate
    predicate: Option<String>,
    /// Size above which we will write a buffered parquet file to disk.
    target_file_size: Option<usize>,
    /// Number of records to be written in single batch to underlying writer
    write_batch_size: Option<usize>,
    /// An object store to be used as backend for delta table
    object_store: Option<Arc<DeltaObjectStore>>,
    /// Storage options used to create a new storage backend
    storage_options: Option<HashMap<String, String>>,
    /// RecordBatches to be written into the table
    batches: Option<Vec<RecordBatch>>,
}

impl Default for WriteBuilder {
    fn default() -> Self {
        Self::new()
    }
}

impl WriteBuilder {
    /// Create a new [`WriteBuilder`]
    pub fn new() -> Self {
        Self {
            input: None,
            location: None,
            mode: SaveMode::Append,
            partition_columns: None,
            predicate: None,
            storage_options: None,
            target_file_size: None,
            write_batch_size: None,
            object_store: None,
            batches: None,
        }
    }

    /// Specify the path to the location where table data is stored,
    /// which could be a path on distributed storage.
    pub fn with_location(mut self, location: impl Into<String>) -> Self {
        self.location = Some(location.into());
        self
    }

    /// Specify the behavior when a table exists at location
    pub fn with_save_mode(mut self, save_mode: SaveMode) -> Self {
        self.mode = save_mode;
        self
    }

    /// When using `Overwrite` mode, replace data that matches a predicate
    pub fn with_replace_where(mut self, predicate: impl Into<String>) -> Self {
        self.predicate = Some(predicate.into());
        self
    }

    /// (Optional) Specify table partitioning. If specified, the partitioning is validated,
    /// if the table already exists. In case a new table is created, the partitioning is applied.
    pub fn with_partition_columns(
        mut self,
        partition_columns: impl IntoIterator<Item = impl Into<String>>,
    ) -> Self {
        self.partition_columns = Some(partition_columns.into_iter().map(|s| s.into()).collect());
        self
    }

    /// Execution plan that produces the data to be written to the delta table
    pub fn with_input_execution_plan(mut self, plan: Arc<dyn ExecutionPlan>) -> Self {
        self.input = Some(plan);
        self
    }

    /// Execution plan that produces the data to be written to the delta table
    pub fn with_input_batches(mut self, batches: impl IntoIterator<Item = RecordBatch>) -> Self {
        self.batches = Some(batches.into_iter().collect());
        self
    }

    /// Set options used to initialize storage backend
    ///
    /// Options may be passed in the HashMap or set as environment variables.
    pub fn with_storage_options(mut self, storage_options: HashMap<String, String>) -> Self {
        self.storage_options = Some(storage_options);
        self
    }

    /// Provide a [`DeltaObjectStore`] instance, that points at table location
    pub fn with_object_store(mut self, object_store: Arc<DeltaObjectStore>) -> Self {
        self.object_store = Some(object_store);
        self
    }

    /// Specify the target file size for data files written to the delta table.
    pub fn with_target_file_size(mut self, target_file_size: usize) -> Self {
        self.target_file_size = Some(target_file_size);
        self
    }

    /// Specify the target batch size for row groups written to parquet files.
    pub fn with_write_batch_size(mut self, write_batch_size: usize) -> Self {
        self.write_batch_size = Some(write_batch_size);
        self
    }
}

impl std::future::IntoFuture for WriteBuilder {
    type Output = DeltaResult<DeltaTable>;
    type IntoFuture = BoxFuture<'static, Self::Output>;

    fn into_future(self) -> Self::IntoFuture {
        let this = self;

        fn schema_to_vec_name_type(schema: ArrowSchemaRef) -> Vec<(String, DataType)> {
            schema
                .fields()
                .iter()
                .map(|f| (f.name().to_owned(), f.data_type().clone()))
                .collect::<Vec<_>>()
        }

        fn schema_eq(l: ArrowSchemaRef, r: ArrowSchemaRef) -> bool {
            schema_to_vec_name_type(l) == schema_to_vec_name_type(r)
        }

        Box::pin(async move {
            let object_store = if let Some(store) = this.object_store {
                Ok(store)
            } else {
                DeltaTableBuilder::from_uri(this.location.unwrap())
                    .with_storage_options(this.storage_options.unwrap_or_default())
                    .build_storage()
            }?;

            // TODO we can find a more optimized config. Of course we want to pass in the state anyhow..
            let mut table = DeltaTable::new(object_store.clone(), Default::default());
            let mut actions = match table.load().await {
                Err(DeltaTableError::NotATable(_)) => {
                    let schema: Schema = if let Some(plan) = &this.input {
                        Ok(plan.schema().try_into()?)
                    } else if let Some(batches) = &this.batches {
                        if batches.is_empty() {
                            return Err(WriteError::MissingData.into());
                        }
                        Ok(batches[0].schema().try_into()?)
                    } else {
                        Err(WriteError::MissingData)
                    }?;
                    let mut builder = CreateBuilder::new()
                        .with_object_store(table.object_store())
                        .with_columns(schema.get_fields().clone());
                    if let Some(partition_columns) = this.partition_columns.as_ref() {
                        builder = builder.with_partition_columns(partition_columns.clone())
                    }
                    let (_, actions, _) = builder.into_table_and_actions()?;
                    Ok(actions)
                }
                Ok(_) => {
                    if table.get_min_writer_version() > MAX_SUPPORTED_WRITER_VERSION {
                        Err(
                            WriteError::UnsupportedWriterVersion(table.get_min_writer_version())
                                .into(),
                        )
                    } else {
                        match this.mode {
                            SaveMode::ErrorIfExists => {
                                Err(WriteError::AlreadyExists(table.table_uri()).into())
                            }
                            _ => Ok(vec![]),
                        }
                    }
                }
                Err(err) => Err(err),
            }?;

            // validate partition columns
            let partition_columns = if let Ok(meta) = table.get_metadata() {
                if let Some(ref partition_columns) = this.partition_columns {
                    if &meta.partition_columns != partition_columns {
                        Err(WriteError::PartitionColumnMismatch {
                            expected: table.get_metadata()?.partition_columns.clone(),
                            got: partition_columns.to_vec(),
                        })
                    } else {
                        Ok(partition_columns.clone())
                    }
                } else {
                    Ok(meta.partition_columns.clone())
                }
            } else {
                Ok(this.partition_columns.unwrap_or_default())
            }?;

            let plan = if let Some(plan) = this.input {
                Ok(plan)
            } else if let Some(batches) = this.batches {
                if batches.is_empty() {
                    Err(WriteError::MissingData)
                } else {
                    let schema = batches[0].schema();

                    if let Ok(meta) = table.get_metadata() {
                        // NOTE the schema generated from the delta schema will have the delta field metadata included,
                        // so we need to compare the field names and datatypes instead.
                        // TODO update comparison logic, once we have column mappings supported.
                        let curr_schema: ArrowSchemaRef = Arc::new((&meta.schema).try_into()?);
<<<<<<< HEAD
                        let curr_fields = curr_schema
                            .fields()
                            .iter()
                            .map(|f| (f.name(), f.data_type()))
                            .collect::<Vec<_>>();
                        let new_fields = schema
                            .fields()
                            .iter()
                            .map(|f| (f.name(), f.data_type()))
                            .collect::<Vec<_>>();
                        if new_fields != curr_fields {
=======

                        if !schema_eq(curr_schema, schema.clone()) {
>>>>>>> bd8db746
                            return Err(DeltaTableError::Generic(
                                "Updating table schema not yet implemented".to_string(),
                            ));
                        }
                    };

                    let data = if !partition_columns.is_empty() {
                        // TODO partitioning should probably happen in its own plan ...
                        let mut partitions: HashMap<String, Vec<RecordBatch>> = HashMap::new();
                        for batch in batches {
                            let divided = divide_by_partition_values(
                                schema.clone(),
                                partition_columns.clone(),
                                &batch,
                            )
                            .unwrap();
                            for part in divided {
                                let key = PartitionPath::from_hashmap(
                                    &partition_columns,
                                    &part.partition_values,
                                )
                                .map_err(DeltaTableError::from)?
                                .into();
                                match partitions.get_mut(&key) {
                                    Some(part_batches) => {
                                        part_batches.push(part.record_batch);
                                    }
                                    None => {
                                        partitions.insert(key, vec![part.record_batch]);
                                    }
                                }
                            }
                        }
                        partitions.into_values().collect::<Vec<_>>()
                    } else {
                        vec![batches]
                    };

                    Ok(Arc::new(MemoryExec::try_new(&data, schema, None)?)
                        as Arc<dyn ExecutionPlan>)
                }
            } else {
                Err(WriteError::MissingData)
            }?;

            let invariants = table
                .get_metadata()
                .and_then(|meta| meta.schema.get_invariants())
                .unwrap_or_default();
            let checker = DeltaDataChecker::new(invariants);

            // Write data to disk
            let mut tasks = vec![];
            for i in 0..plan.output_partitioning().partition_count() {
                let inner_plan = plan.clone();
                let state = SessionContext::new();
                let task_ctx = Arc::new(TaskContext::from(&state));
                let config = WriterConfig::new(
                    inner_plan.schema(),
                    partition_columns.clone(),
                    None,
                    this.target_file_size,
                    this.write_batch_size,
                );
                let mut writer = DeltaWriter::new(object_store.clone(), config);
                let checker_stream = checker.clone();
                let mut stream = inner_plan.execute(i, task_ctx)?;
                let handle: tokio::task::JoinHandle<DeltaResult<Vec<Add>>> =
                    tokio::task::spawn(async move {
                        while let Some(maybe_batch) = stream.next().await {
                            let batch = maybe_batch?;
                            checker_stream.check_batch(&batch).await?;
                            writer.write(&batch).await?;
                        }
                        writer.close().await
                    });

                tasks.push(handle);
            }

            // Collect add actions to add to commit
            let add_actions = futures::future::join_all(tasks)
                .await
                .into_iter()
                .collect::<Result<Vec<_>, _>>()
                .map_err(|err| WriteError::WriteTask { source: err })?
                .into_iter()
                .collect::<Result<Vec<_>, _>>()?
                .concat()
                .into_iter()
                .map(Action::add)
                .collect::<Vec<_>>();
            actions.extend(add_actions);

            // Collect remove actions if we are overwriting the table
            if matches!(this.mode, SaveMode::Overwrite) {
                // This should never error, since now() will always be larger than UNIX_EPOCH
                let deletion_timestamp = SystemTime::now()
                    .duration_since(UNIX_EPOCH)
                    .unwrap()
                    .as_millis() as i64;

                let to_remove_action = |add: &Add| {
                    Action::remove(Remove {
                        path: add.path.clone(),
                        deletion_timestamp: Some(deletion_timestamp),
                        data_change: true,
                        extended_file_metadata: Some(false),
                        partition_values: Some(add.partition_values.clone()),
                        size: Some(add.size),
                        // TODO add file metadata to remove action (tags missing)
                        tags: None,
                    })
                };

                match this.predicate {
                    Some(_pred) => {
                        todo!("Overwriting data based on predicate is not yet implemented")
                    }
                    _ => {
                        let remove_actions = table
                            .get_state()
                            .files()
                            .iter()
                            .map(to_remove_action)
                            .collect::<Vec<_>>();
                        actions.extend(remove_actions);
                    }
                }
            };

            // Finally, commit ...
            let operation = DeltaOperation::Write {
                mode: this.mode,
                partition_by: if !partition_columns.is_empty() {
                    Some(partition_columns)
                } else {
                    None
                },
                predicate: this.predicate,
            };
            let _version = commit(
                &table.storage,
                table.version() + 1,
                actions,
                operation,
                None,
            )
            .await?;
            table.update().await?;

            // TODO should we build checkpoints based on config?

            Ok(table)
        })
    }
}

#[cfg(test)]
mod tests {
    use super::*;
    use crate::operations::DeltaOps;
    use crate::writer::test_utils::{get_delta_schema, get_record_batch};
    use serde_json::json;

    #[tokio::test]
    async fn test_create_write() {
        let table_schema = get_delta_schema();
        let batch = get_record_batch(None, false);

        let table = DeltaOps::new_in_memory()
            .create()
            .with_columns(table_schema.get_fields().clone())
            .await
            .unwrap();
        assert_eq!(table.version(), 0);

        // write some data
        let table = DeltaOps(table)
            .write(vec![batch.clone()])
            .with_save_mode(SaveMode::Append)
            .await
            .unwrap();
        assert_eq!(table.version(), 1);
        assert_eq!(table.get_file_uris().count(), 1);

        // append some data
        let table = DeltaOps(table)
            .write(vec![batch.clone()])
            .with_save_mode(SaveMode::Append)
            .await
            .unwrap();
        assert_eq!(table.version(), 2);
        assert_eq!(table.get_file_uris().count(), 2);

        // overwrite table
        let table = DeltaOps(table)
            .write(vec![batch])
            .with_save_mode(SaveMode::Overwrite)
            .await
            .unwrap();
        assert_eq!(table.version(), 3);
        assert_eq!(table.get_file_uris().count(), 1)
    }

    #[tokio::test]
    async fn test_write_nonexistent() {
        let batch = get_record_batch(None, false);
        let table = DeltaOps::new_in_memory()
            .write(vec![batch])
            .with_save_mode(SaveMode::ErrorIfExists)
            .await
            .unwrap();
        assert_eq!(table.version(), 0);
        assert_eq!(table.get_file_uris().count(), 1)
    }

    #[tokio::test]
    async fn test_write_partitioned() {
        let batch = get_record_batch(None, false);
        let table = DeltaOps::new_in_memory()
            .write(vec![batch.clone()])
            .with_save_mode(SaveMode::ErrorIfExists)
            .with_partition_columns(["modified"])
            .await
            .unwrap();
        assert_eq!(table.version(), 0);
        assert_eq!(table.get_file_uris().count(), 2);

        let table = DeltaOps::new_in_memory()
            .write(vec![batch])
            .with_save_mode(SaveMode::ErrorIfExists)
            .with_partition_columns(["modified", "id"])
            .await
            .unwrap();
        assert_eq!(table.version(), 0);
        assert_eq!(table.get_file_uris().count(), 4)
    }

    #[tokio::test]
    async fn test_check_invariants() {
        let batch = get_record_batch(None, false);
        let schema: Schema = serde_json::from_value(json!({
            "type": "struct",
            "fields": [
                {"name": "id", "type": "string", "nullable": true, "metadata": {}},
                {"name": "value", "type": "integer", "nullable": true, "metadata": {
                    "delta.invariants": "{\"expression\": { \"expression\": \"value < 12\"} }"
                }},
                {"name": "modified", "type": "string", "nullable": true, "metadata": {}},
            ]
        }))
        .unwrap();
        let table = DeltaOps::new_in_memory()
            .create()
            .with_save_mode(SaveMode::ErrorIfExists)
            .with_columns(schema.get_fields().clone())
            .await
            .unwrap();
        assert_eq!(table.version(), 0);

        let table = DeltaOps(table).write(vec![batch.clone()]).await.unwrap();
        assert_eq!(table.version(), 1);

        let schema: Schema = serde_json::from_value(json!({
            "type": "struct",
            "fields": [
                {"name": "id", "type": "string", "nullable": true, "metadata": {}},
                {"name": "value", "type": "integer", "nullable": true, "metadata": {
                    "delta.invariants": "{\"expression\": { \"expression\": \"value < 6\"} }"
                }},
                {"name": "modified", "type": "string", "nullable": true, "metadata": {}},
            ]
        }))
        .unwrap();
        let table = DeltaOps::new_in_memory()
            .create()
            .with_save_mode(SaveMode::ErrorIfExists)
            .with_columns(schema.get_fields().clone())
            .await
            .unwrap();
        assert_eq!(table.version(), 0);

        let table = DeltaOps(table).write(vec![batch.clone()]).await;
        assert!(table.is_err())
    }
}<|MERGE_RESOLUTION|>--- conflicted
+++ resolved
@@ -289,22 +289,8 @@
                         // so we need to compare the field names and datatypes instead.
                         // TODO update comparison logic, once we have column mappings supported.
                         let curr_schema: ArrowSchemaRef = Arc::new((&meta.schema).try_into()?);
-<<<<<<< HEAD
-                        let curr_fields = curr_schema
-                            .fields()
-                            .iter()
-                            .map(|f| (f.name(), f.data_type()))
-                            .collect::<Vec<_>>();
-                        let new_fields = schema
-                            .fields()
-                            .iter()
-                            .map(|f| (f.name(), f.data_type()))
-                            .collect::<Vec<_>>();
-                        if new_fields != curr_fields {
-=======
 
                         if !schema_eq(curr_schema, schema.clone()) {
->>>>>>> bd8db746
                             return Err(DeltaTableError::Generic(
                                 "Updating table schema not yet implemented".to_string(),
                             ));
