--- conflicted
+++ resolved
@@ -26,11 +26,7 @@
 use crate::delta::{DeltaResult, DeltaTable, DeltaTableError};
 use crate::delta_datafusion::DeltaDataChecker;
 use crate::schema::Schema;
-<<<<<<< HEAD
 use crate::storage::{DeltaObjectStore, ObjectStoreRef};
-=======
-use crate::storage::DeltaObjectStore;
->>>>>>> 005b8743
 use crate::table_state::DeltaTableState;
 use crate::writer::record_batch::divide_by_partition_values;
 use crate::writer::utils::PartitionPath;
@@ -223,8 +219,7 @@
 ) -> DeltaResult<Vec<Add>> {
     let invariants = snapshot
         .current_metadata()
-        .ok_or(DeltaTableError::NoMetadata)
-        .and_then(|meta| meta.schema.get_invariants())
+        .and_then(|meta| meta.schema.get_invariants().ok())
         .unwrap_or_default();
     let checker = DeltaDataChecker::new(invariants);
 
@@ -242,13 +237,15 @@
         );
         let mut writer = DeltaWriter::new(object_store.clone(), config);
         let checker_stream = checker.clone();
+        let schema = inner_plan.schema().clone();
         let mut stream = inner_plan.execute(i, task_ctx)?;
         let handle: tokio::task::JoinHandle<DeltaResult<Vec<Add>>> =
             tokio::task::spawn(async move {
                 while let Some(maybe_batch) = stream.next().await {
                     let batch = maybe_batch?;
                     checker_stream.check_batch(&batch).await?;
-                    writer.write(&batch).await?;
+                    let arr = cast_record_batch(&batch, schema.clone())?;
+                    writer.write(&arr).await?;
                 }
                 writer.close().await
             });
@@ -361,7 +358,6 @@
                 Err(WriteError::MissingData)
             }?;
 
-<<<<<<< HEAD
             let state = match this.state {
                 Some(state) => state,
                 None => {
@@ -371,75 +367,17 @@
             };
 
             let add_actions = write_execution_plan(
-                &table.state,
+                &this.snapshot,
                 state,
                 plan,
                 partition_columns.clone(),
-                object_store.clone(),
+                this.store.clone(),
                 this.target_file_size,
                 this.write_batch_size,
                 None,
             )
             .await?;
             actions.extend(add_actions.into_iter().map(Action::add));
-=======
-            let invariants = this
-                .snapshot
-                .current_metadata()
-                .and_then(|meta| meta.schema.get_invariants().ok())
-                .unwrap_or_default();
-            let checker = DeltaDataChecker::new(invariants);
-
-            // Write data to disk
-            let mut tasks = vec![];
-            for i in 0..plan.output_partitioning().partition_count() {
-                let inner_plan = plan.clone();
-                let task_ctx = Arc::from(if let Some(state) = this.state.clone() {
-                    TaskContext::from(&state)
-                } else {
-                    let ctx = SessionContext::new();
-                    TaskContext::from(&ctx)
-                });
-                let config = WriterConfig::new(
-                    inner_plan.schema(),
-                    partition_columns.clone(),
-                    None,
-                    this.target_file_size,
-                    this.write_batch_size,
-                );
-                let mut writer = DeltaWriter::new(this.store.clone(), config);
-                let checker_stream = checker.clone();
-                let schema = inner_plan.schema().clone();
-                let mut stream = inner_plan.execute(i, task_ctx)?;
-                let handle: tokio::task::JoinHandle<DeltaResult<Vec<Add>>> =
-                    tokio::task::spawn(async move {
-                        while let Some(maybe_batch) = stream.next().await {
-                            let batch = maybe_batch?;
-                            checker_stream.check_batch(&batch).await?;
-                            let arr = cast_record_batch(&batch, schema.clone())?;
-                            writer.write(&arr).await?;
-                        }
-                        writer.close().await
-                    });
-
-                tasks.push(handle);
-            }
-
-            // Collect add actions to add to commit
-            let add_actions = futures::future::join_all(tasks)
-                .await
-                .into_iter()
-                .collect::<Result<Vec<_>, _>>()
-                .map_err(|err| WriteError::WriteTask { source: err })?
-                .into_iter()
-                .collect::<Result<Vec<_>, _>>()?
-                .concat()
-                .into_iter()
-                .map(Action::add)
-                .collect::<Vec<_>>();
-
-            actions.extend(add_actions);
->>>>>>> 005b8743
 
             // Collect remove actions if we are overwriting the table
             if matches!(this.mode, SaveMode::Overwrite) {
