--- conflicted
+++ resolved
@@ -251,11 +251,7 @@
                 min_reader_version: MAX_SUPPORTED_READER_VERSION,
                 min_writer_version: MAX_SUPPORTED_WRITER_VERSION,
                 writer_features: None,
-<<<<<<< HEAD
-                reader_features: None
-=======
                 reader_features: None,
->>>>>>> 53096947
             });
 
         let metadata = DeltaTableMetaData::new(
@@ -406,11 +402,7 @@
             min_reader_version: 0,
             min_writer_version: 0,
             writer_features: None,
-<<<<<<< HEAD
-            reader_features: None
-=======
             reader_features: None,
->>>>>>> 53096947
         };
         let table = CreateBuilder::new()
             .with_location("memory://")
