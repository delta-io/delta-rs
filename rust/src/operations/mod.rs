--- conflicted
+++ resolved
@@ -157,7 +157,12 @@
         UpdateBuilder::new(self.0.object_store(), self.0.state)
     }
 
-<<<<<<< HEAD
+    /// Restore delta table to a specified version or datetime
+    #[must_use]
+    pub fn restore(self) -> RestoreBuilder {
+        RestoreBuilder::new(self.0.object_store(), self.0.state)
+    }
+
     /// Update data from Delta table
     #[cfg(feature = "datafusion")]
     #[must_use]
@@ -172,12 +177,6 @@
             predicate.into(),
             source,
         )
-=======
-    /// Restore delta table to a specified version or datetime
-    #[must_use]
-    pub fn restore(self) -> RestoreBuilder {
-        RestoreBuilder::new(self.0.object_store(), self.0.state)
->>>>>>> 155be623
     }
 }
 
