--- conflicted
+++ resolved
@@ -4,16 +4,12 @@
     record_batch::RecordBatch,
 };
 use deltalake::operations::collect_sendable_stream;
-<<<<<<< HEAD
-use deltalake::{protocol::SaveMode, DeltaOps, SchemaDataType, SchemaField};
-=======
 use deltalake::{action::SaveMode, DeltaOps, SchemaDataType, SchemaField};
 use parquet::{
     basic::{Compression, ZstdLevel},
     file::properties::WriterProperties,
 };
 
->>>>>>> da101273
 use std::sync::Arc;
 
 fn get_table_columns() -> Vec<SchemaField> {
