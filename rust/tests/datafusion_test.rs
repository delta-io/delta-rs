--- conflicted
+++ resolved
@@ -87,11 +87,7 @@
 #[tokio::test]
 async fn test_datafusion_sql_registration() -> Result<()> {
     let mut table_factories: HashMap<String, Arc<dyn TableProviderFactory>> = HashMap::new();
-<<<<<<< HEAD
-    table_factories.insert("DELTA".to_string(), Arc::new(DeltaTableFactory {}));
-=======
     table_factories.insert("DELTATABLE".to_string(), Arc::new(DeltaTableFactory {}));
->>>>>>> bd8db746
     let cfg = RuntimeConfig::new().with_table_factories(table_factories);
     let env = RuntimeEnv::new(cfg).unwrap();
     let ses = SessionConfig::new();
