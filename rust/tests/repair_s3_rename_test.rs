--- conflicted
+++ resolved
@@ -6,11 +6,7 @@
 mod s3 {
 
     use crate::s3_common;
-<<<<<<< HEAD
-    use deltalake::storage::s3::S3StorageBackend;
-=======
-    use deltalake::storage::s3::{dynamodb_lock, S3StorageBackend, S3StorageOptions};
->>>>>>> c850cc8a
+    use deltalake::storage::s3::{S3StorageBackend, S3StorageOptions};
     use deltalake::{StorageBackend, StorageError};
     use rusoto_core::credential::ChainProvider;
     use rusoto_core::request::DispatchSignedRequestFuture;
