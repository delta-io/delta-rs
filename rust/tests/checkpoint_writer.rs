--- conflicted
+++ resolved
@@ -439,10 +439,6 @@
             .map(Action::remove)
             .chain(std::iter::once(Action::add(add.clone())))
             .collect();
-<<<<<<< HEAD
-=======
-
->>>>>>> da101273
         let operation = DeltaOperation::Optimize {
             predicate: None,
             target_size: 1000000,
