use std::sync::Arc;

#[tokio::main]
async fn main() -> Result<(), Box<dyn std::error::Error>> {
    // --8<-- [start:replace_where]
    // Assuming there is already a table in this location with some records where `id = '1'` which we want to overwrite
    use arrow_array::RecordBatch;
    use arrow_schema::{DataType, Field, Schema as ArrowSchema};
    use deltalake::datafusion::logical_expr::{col, lit};
    use deltalake::protocol::SaveMode;
    use deltalake::DeltaOps;

    let schema = ArrowSchema::new(vec![
        Field::new("id", DataType::Utf8, true),
        Field::new("value", DataType::Int32, true),
    ]);

    let data = RecordBatch::try_new(
        schema.into(),
        vec![
            Arc::new(arrow::array::StringArray::from(vec!["1", "1"])),
            Arc::new(arrow::array::Int32Array::from(vec![11, 12])),
        ],
    )
    .unwrap();

    let table = deltalake::open_table("/tmp/my_table").await.unwrap();
<<<<<<< HEAD
    let table = DeltaOps(table)
        .write(data.into())
=======
    let _table = DeltaOps(table)
        .write(vec![data])
>>>>>>> b001186d
        .with_save_mode(SaveMode::Overwrite)
        .with_replace_where(col("id").eq(lit("1")))
        .await
        .unwrap();
    // --8<-- [end:replace_where]

    Ok(())
}<|MERGE_RESOLUTION|>--- conflicted
+++ resolved
@@ -25,13 +25,8 @@
     .unwrap();
 
     let table = deltalake::open_table("/tmp/my_table").await.unwrap();
-<<<<<<< HEAD
-    let table = DeltaOps(table)
+    let _table = DeltaOps(table)
         .write(data.into())
-=======
-    let _table = DeltaOps(table)
-        .write(vec![data])
->>>>>>> b001186d
         .with_save_mode(SaveMode::Overwrite)
         .with_replace_where(col("id").eq(lit("1")))
         .await
