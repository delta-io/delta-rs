[package]
name = "deltalake-test"
version = "0.13.0"
edition = "2021"
publish = false

[dependencies]
deltalake-core = { version = "0.30.0", path = "../core", features = [
    "integration_test",
] }

arrow-array = { workspace = true, features = ["chrono-tz"] }
arrow-cast = { workspace = true }
arrow-ord = { workspace = true }
arrow-schema = { workspace = true, features = ["serde"] }
arrow-select = { workspace = true }
parquet = { workspace = true, features = ["async", "object_store"] }

bytes = { workspace = true }
chrono = { workspace = true, default-features = false, features = ["clock"] }
delta_kernel = { workspace = true }
object_store = { workspace = true }
serde = { workspace = true, features = ["derive"] }
serde_json = { workspace = true }
tempfile = { workspace = true }
thiserror = { workspace = true }
url = { workspace = true }

dotenvy = "0"
fs_extra = "1.3.0"
futures = { version = "0.3" }
pretty_assertions = "1.2.1"
<<<<<<< HEAD
tempfile = { workspace = true }
=======
>>>>>>> a0b39a70
tokio = { version = "1", features = ["macros", "rt-multi-thread"] }

[features]
default = []<|MERGE_RESOLUTION|>--- conflicted
+++ resolved
@@ -30,10 +30,6 @@
 fs_extra = "1.3.0"
 futures = { version = "0.3" }
 pretty_assertions = "1.2.1"
-<<<<<<< HEAD
-tempfile = { workspace = true }
-=======
->>>>>>> a0b39a70
 tokio = { version = "1", features = ["macros", "rt-multi-thread"] }
 
 [features]
