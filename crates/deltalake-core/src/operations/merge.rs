//! Merge data from a source dataset with the target Delta Table based on a join
//! predicate.  A full outer join is performed which results in source and
//! target records that match, source records that do not match, or target
//! records that do not match.
//!
//! Users can specify update, delete, and insert operations for these categories
//! and specify additional predicates for finer control. The order of operations
//! specified matter.  See [`MergeBuilder`] for more information
//!
//! *WARNING* The current implementation rewrites the entire delta table so only
//! use on small to medium sized tables.
//! Enhancements tracked at #850
//!
//! # Example
//! ```rust ignore
//! let table = open_table("../path/to/table")?;
//! let (table, metrics) = DeltaOps(table)
//!     .merge(source, col("target.id").eq(col("source.id")))
//!     .with_source_alias("source")
//!     .with_target_alias("target")
//!     .when_matched_update(|update| {
//!         update
//!             .update("value", col("source.value") + lit(1))
//!             .update("modified", col("source.modified"))
//!     })?
//!     .when_not_matched_insert(|insert| {
//!         insert
//!             .set("id", col("source.id"))
//!             .set("value", col("source.value"))
//!             .set("modified", col("source.modified"))
//!     })?
//!     .await?
//! ````

use std::collections::HashMap;
use std::sync::{Arc, Mutex};
use std::time::{Instant, SystemTime, UNIX_EPOCH};

use arrow_schema::Schema as ArrowSchema;
use async_trait::async_trait;
use datafusion::datasource::provider_as_source;
use datafusion::error::Result as DataFusionResult;
use datafusion::execution::context::{QueryPlanner, SessionConfig};
use datafusion::logical_expr::build_join_schema;
use datafusion::physical_planner::{DefaultPhysicalPlanner, ExtensionPlanner, PhysicalPlanner};
use datafusion::{
    execution::context::SessionState,
    physical_plan::{
        metrics::{MetricBuilder, MetricsSet},
        ExecutionPlan,
    },
    prelude::{DataFrame, SessionContext},
};
use datafusion_common::{Column, DFSchema, ScalarValue, TableReference};
use datafusion_expr::{col, conditional_expressions::CaseBuilder, lit, when, Expr, JoinType};
use datafusion_expr::{
    Extension, LogicalPlan, LogicalPlanBuilder, UserDefinedLogicalNode, UNNAMED_TABLE,
};
use futures::future::BoxFuture;
use parquet::file::properties::WriterProperties;
use serde::Serialize;
use serde_json::Value;

use super::datafusion_utils::{into_expr, maybe_into_expr, Expression};
use super::transaction::{commit, PROTOCOL};
use crate::delta_datafusion::barrier::{MergeBarrier, MergeBarrierExec};
use crate::delta_datafusion::expr::{fmt_expr_to_sql, parse_predicate_expression};
use crate::delta_datafusion::logical::MetricObserver;
<<<<<<< HEAD
use crate::delta_datafusion::physical::{find_metric_node, MetricObserverExec, find_barrier_node};
use crate::delta_datafusion::{register_store, DeltaScanConfigBuilder, DeltaTableProvider};
=======
use crate::delta_datafusion::physical::{find_metric_node, MetricObserverExec};
use crate::delta_datafusion::{
    register_store, DeltaColumn, DeltaScanConfig, DeltaSessionConfig, DeltaTableProvider,
};
>>>>>>> b4c055d0
use crate::kernel::{Action, Remove};
use crate::logstore::LogStoreRef;
use crate::operations::write::write_execution_plan;
use crate::protocol::{DeltaOperation, MergePredicate};
use crate::table::state::DeltaTableState;
use crate::{DeltaResult, DeltaTable, DeltaTableError};

const SOURCE_COLUMN: &str = "__delta_rs_source";
const TARGET_COLUMN: &str = "__delta_rs_target";

const OPERATION_COLUMN: &str = "__delta_rs_operation";
pub(crate) const DELETE_COLUMN: &str = "__delta_rs_delete";
pub(crate) const TARGET_INSERT_COLUMN: &str = "__delta_rs_target_insert";
pub(crate) const TARGET_UPDATE_COLUMN: &str = "__delta_rs_target_update";
pub(crate) const TARGET_DELETE_COLUMN: &str = "__delta_rs_target_delete";
pub(crate) const TARGET_COPY_COLUMN: &str = "__delta_rs_target_copy";

const SOURCE_COUNT_METRIC: &str = "num_source_rows";
const TARGET_COUNT_METRIC: &str = "num_target_rows";
const TARGET_COPY_METRIC: &str = "num_copied_rows";
const TARGET_INSERTED_METRIC: &str = "num_target_inserted_rows";
const TARGET_UPDATED_METRIC: &str = "num_target_updated_rows";
const TARGET_DELETED_METRIC: &str = "num_target_deleted_rows";

const SOURCE_COUNT_ID: &str = "merge_source_count";
const TARGET_COUNT_ID: &str = "merge_target_count";
const OUTPUT_COUNT_ID: &str = "merge_output_count";

/// Merge records into a Delta Table.
pub struct MergeBuilder {
    /// The join predicate
    predicate: Expression,
    /// Operations to perform when a source record and target record match
    match_operations: Vec<MergeOperationConfig>,
    /// Operations to perform on source records when they do not pair with a target record
    not_match_operations: Vec<MergeOperationConfig>,
    /// Operations to perform on target records when they do not pair with a source record
    not_match_source_operations: Vec<MergeOperationConfig>,
    ///Prefix the source columns with a user provided prefix
    source_alias: Option<String>,
    ///Prefix target columns with a user provided prefix
    target_alias: Option<String>,
    /// A snapshot of the table's state. AKA the target table in the operation
    snapshot: DeltaTableState,
    /// The source data
    source: DataFrame,
    /// Delta object store for handling data files
    log_store: LogStoreRef,
    /// Datafusion session state relevant for executing the input plan
    state: Option<SessionState>,
    /// Properties passed to underlying parquet writer for when files are rewritten
    writer_properties: Option<WriterProperties>,
    /// Additional metadata to be added to commit
    app_metadata: Option<HashMap<String, serde_json::Value>>,
    /// safe_cast determines how data types that do not match the underlying table are handled
    /// By default an error is returned
    safe_cast: bool,
}

impl MergeBuilder {
    /// Create a new [`MergeBuilder`]
    pub fn new<E: Into<Expression>>(
        log_store: LogStoreRef,
        snapshot: DeltaTableState,
        predicate: E,
        source: DataFrame,
    ) -> Self {
        let predicate = predicate.into();
        Self {
            predicate,
            source,
            snapshot,
            log_store,
            source_alias: None,
            target_alias: None,
            state: None,
            app_metadata: None,
            writer_properties: None,
            match_operations: Vec::new(),
            not_match_operations: Vec::new(),
            not_match_source_operations: Vec::new(),
            safe_cast: false,
        }
    }

    /// Update a target record when it matches with a source record
    ///
    /// The update expressions can specify both source and target columns.
    ///
    /// Multiple match clasues can be specified and their predicates are
    /// evaluated to determine if the corresponding operation are performed.
    /// Only the first clause that results in an satisfy predicate is executed.
    /// Ther order of match clauses matter.
    ///
    /// #Example
    /// ```rust ignore
    /// let table = open_table("../path/to/table")?;
    /// let (table, metrics) = DeltaOps(table)
    ///     .merge(source, col("target.id").eq(col("source.id")))
    ///     .with_source_alias("source")
    ///     .with_target_alias("target")
    ///     .when_matched_update(|update| {
    ///         update
    ///             .predicate(col("source.value").lt(lit(0)))
    ///             .update("value", lit(0))
    ///             .update("modified", col("source.modified"))
    ///     })?
    ///     .when_matched_update(|update| {
    ///         update
    ///             .update("value", col("source.value") + lit(1))
    ///             .update("modified", col("source.modified"))
    ///     })?
    ///     .await?
    /// ```
    pub fn when_matched_update<F>(mut self, builder: F) -> DeltaResult<MergeBuilder>
    where
        F: FnOnce(UpdateBuilder) -> UpdateBuilder,
    {
        let builder = builder(UpdateBuilder::default());
        let op =
            MergeOperationConfig::new(builder.predicate, builder.updates, OperationType::Update)?;
        self.match_operations.push(op);
        Ok(self)
    }

    /// Delete a target record when it matches with a source record
    ///
    /// Multiple match clasues can be specified and their predicates are
    /// evaluated to determine if the corresponding operation are performed.
    /// Only the first clause that results in an satisfy predicate is executed.
    /// Ther order of match clauses matter.
    ///
    /// #Example
    /// ```rust ignore
    /// let table = open_table("../path/to/table")?;
    /// let (table, metrics) = DeltaOps(table)
    ///     .merge(source, col("target.id").eq(col("source.id")))
    ///     .with_source_alias("source")
    ///     .with_target_alias("target")
    ///     .when_matched_delete(|delete| {
    ///         delete.predicate(col("source.delete"))
    ///     })?
    ///     .await?
    /// ```
    pub fn when_matched_delete<F>(mut self, builder: F) -> DeltaResult<MergeBuilder>
    where
        F: FnOnce(DeleteBuilder) -> DeleteBuilder,
    {
        let builder = builder(DeleteBuilder::default());
        let op = MergeOperationConfig::new(
            builder.predicate,
            HashMap::default(),
            OperationType::Delete,
        )?;
        self.match_operations.push(op);
        Ok(self)
    }

    /// Insert a source record when it does not match with a target record
    ///
    /// Multiple not match clasues can be specified and their predicates are
    /// evaluated to determine if the corresponding operation are performed.
    /// Only the first clause that results in an satisfy predicate is executed.
    /// Ther order of not match clauses matter.
    ///
    /// #Example
    /// ```rust ignore
    /// let table = open_table("../path/to/table")?;
    /// let (table, metrics) = DeltaOps(table)
    ///     .merge(source, col("target.id").eq(col("source.id")))
    ///     .with_source_alias("source")
    ///     .with_target_alias("target")
    ///     .when_not_matched_insert(|insert| {
    ///         insert
    ///             .set("id", col("source.id"))
    ///             .set("value", col("source.value"))
    ///             .set("modified", col("source.modified"))
    ///     })?
    ///     .await?
    /// ```
    pub fn when_not_matched_insert<F>(mut self, builder: F) -> DeltaResult<MergeBuilder>
    where
        F: FnOnce(InsertBuilder) -> InsertBuilder,
    {
        let builder = builder(InsertBuilder::default());
        let op = MergeOperationConfig::new(builder.predicate, builder.set, OperationType::Insert)?;
        self.not_match_operations.push(op);
        Ok(self)
    }

    /// Update a target record when it does not match with a
    /// source record
    ///
    /// The update expressions can specify only target columns.
    ///
    /// Multiple source not match clasues can be specified and their predicates
    /// are evaluated to determine if the corresponding operation are performed.
    /// Only the first clause that results in an satisfy predicate is executed.
    /// Ther order of source not match clauses matter.
    ///
    /// #Example
    /// ```rust ignore
    /// let table = open_table("../path/to/table")?;
    /// let (table, metrics) = DeltaOps(table)
    ///     .merge(source, col("target.id").eq(col("source.id")))
    ///     .with_source_alias("source")
    ///     .with_target_alias("target")
    ///     .when_not_matched_by_source_update(|update| {
    ///         update
    ///             .update("active", lit(false))
    ///             .update("to_dt", lit("2023-07-11"))
    ///     })?
    ///     .await?
    /// ```
    pub fn when_not_matched_by_source_update<F>(mut self, builder: F) -> DeltaResult<MergeBuilder>
    where
        F: FnOnce(UpdateBuilder) -> UpdateBuilder,
    {
        let builder = builder(UpdateBuilder::default());
        let op =
            MergeOperationConfig::new(builder.predicate, builder.updates, OperationType::Update)?;
        self.not_match_source_operations.push(op);
        Ok(self)
    }

    /// Delete a target record when it does not match with a source record
    ///
    /// Multiple source not match clasues can be specified and their predicates
    /// are evaluated to determine if the corresponding operation are performed.
    /// Only the first clause that results in an satisfy predicate is executed.
    /// Ther order of source not match clauses matter.
    ///
    /// #Example
    /// ```rust ignore
    /// let table = open_table("../path/to/table")?;
    /// let (table, metrics) = DeltaOps(table)
    ///     .merge(source, col("target.id").eq(col("source.id")))
    ///     .with_source_alias("source")
    ///     .with_target_alias("target")
    ///     .when_not_matched_by_source_delete(|delete| {
    ///         delete
    ///     })?
    ///     .await?
    /// ```
    pub fn when_not_matched_by_source_delete<F>(mut self, builder: F) -> DeltaResult<MergeBuilder>
    where
        F: FnOnce(DeleteBuilder) -> DeleteBuilder,
    {
        let builder = builder(DeleteBuilder::default());
        let op = MergeOperationConfig::new(
            builder.predicate,
            HashMap::default(),
            OperationType::Delete,
        )?;
        self.not_match_source_operations.push(op);
        Ok(self)
    }

    /// Rename columns in the source dataset to have a prefix of `alias`.`original column name`
    pub fn with_source_alias<S: ToString>(mut self, alias: S) -> Self {
        self.source_alias = Some(alias.to_string());
        self
    }

    /// Rename columns in the target dataset to have a prefix of `alias`.`original column name`
    pub fn with_target_alias<S: ToString>(mut self, alias: S) -> Self {
        self.target_alias = Some(alias.to_string());
        self
    }

    /// The Datafusion session state to use
    pub fn with_session_state(mut self, state: SessionState) -> Self {
        self.state = Some(state);
        self
    }

    /// Additional metadata to be added to commit info
    pub fn with_metadata(
        mut self,
        metadata: impl IntoIterator<Item = (String, serde_json::Value)>,
    ) -> Self {
        self.app_metadata = Some(HashMap::from_iter(metadata));
        self
    }

    /// Writer properties passed to parquet writer for when fiiles are rewritten
    pub fn with_writer_properties(mut self, writer_properties: WriterProperties) -> Self {
        self.writer_properties = Some(writer_properties);
        self
    }

    /// Specify the cast options to use when casting columns that do not match
    /// the table's schema.  When `cast_options.safe` is set true then any
    /// failures to cast a datatype will use null instead of returning an error
    /// to the user.
    ///
    /// Example (column's type is int):
    /// Input               Output
    /// 123         ->      123
    /// Test123     ->      null
    pub fn with_safe_cast(mut self, safe_cast: bool) -> Self {
        self.safe_cast = safe_cast;
        self
    }
}

#[derive(Default)]
/// Builder for update clauses
pub struct UpdateBuilder {
    /// Only update records that match the predicate
    predicate: Option<Expression>,
    /// How to update columns in the target table
    updates: HashMap<Column, Expression>,
}

impl UpdateBuilder {
    /// Perform the update operation when the predicate is satisfied
    pub fn predicate<E: Into<Expression>>(mut self, predicate: E) -> Self {
        self.predicate = Some(predicate.into());
        self
    }

    /// How a column from the target table should be updated.
    /// In the match case the expression may contain both source and target columns.
    /// In the source not match case the expression may only contain target columns
    pub fn update<C: Into<DeltaColumn>, E: Into<Expression>>(
        mut self,
        column: C,
        expression: E,
    ) -> Self {
        self.updates.insert(column.into().into(), expression.into());
        self
    }
}

/// Builder for insert clauses
#[derive(Default)]
pub struct InsertBuilder {
    /// Only insert records that match the predicate
    predicate: Option<Expression>,
    /// What value each column is inserted with
    set: HashMap<Column, Expression>,
}

impl InsertBuilder {
    /// Perform the insert operation when the predicate is satisfied
    pub fn predicate<E: Into<Expression>>(mut self, predicate: E) -> Self {
        self.predicate = Some(predicate.into());
        self
    }

    /// Which values to insert into the target tables. If a target column is not
    /// specified then null is inserted.
    pub fn set<C: Into<DeltaColumn>, E: Into<Expression>>(
        mut self,
        column: C,
        expression: E,
    ) -> Self {
        self.set.insert(column.into().into(), expression.into());
        self
    }
}

/// Builder for delete clauses
#[derive(Default)]
pub struct DeleteBuilder {
    predicate: Option<Expression>,
}

impl DeleteBuilder {
    /// Delete a record when the predicate is satisfied
    pub fn predicate<E: Into<Expression>>(mut self, predicate: E) -> Self {
        self.predicate = Some(predicate.into());
        self
    }
}

#[derive(Debug, Copy, Clone)]
enum OperationType {
    Update,
    Delete,
    SourceDelete,
    Insert,
    Copy,
}

//Encapsute the User's Merge configuration for later processing
struct MergeOperationConfig {
    /// Which records to update
    predicate: Option<Expression>,
    /// How to update columns in a record that match the predicate
    operations: HashMap<Column, Expression>,
    r#type: OperationType,
}

struct MergeOperation {
    /// Which records to update
    predicate: Option<Expr>,
    /// How to update columns in a record that match the predicate
    operations: HashMap<Column, Expr>,
    r#type: OperationType,
}

impl MergeOperation {
    fn try_from(
        config: MergeOperationConfig,
        schema: &DFSchema,
        state: &SessionState,
        target_alias: &Option<String>,
    ) -> DeltaResult<MergeOperation> {
        let mut ops = HashMap::with_capacity(config.operations.capacity());

        for (column, expression) in config.operations.into_iter() {
            // Normalize the column name to contain the target alias. If a table reference was provided ensure it's the target.
            let column = match target_alias {
                Some(alias) => {
                    let r = TableReference::bare(alias.to_owned());
                    match column {
                        Column {
                            relation: None,
                            name,
                        } => Column {
                            relation: Some(r),
                            name,
                        },
                        Column {
                            relation: Some(TableReference::Bare { table }),
                            name,
                        } => {
                            if table.eq(alias) {
                                Column {
                                    relation: Some(r),
                                    name,
                                }
                            } else {
                                return Err(DeltaTableError::Generic(
                                    format!("Table alias '{table}' in column reference '{table}.{name}' unknown. Hint: You must reference the Delta Table with alias '{alias}'.")
                                ));
                            }
                        }
                        _ => {
                            return Err(DeltaTableError::Generic(
                                "Column must reference column in Delta table".into(),
                            ))
                        }
                    }
                }
                None => column,
            };
            ops.insert(column, into_expr(expression, schema, state)?);
        }

        Ok(MergeOperation {
            predicate: maybe_into_expr(config.predicate, schema, state)?,
            operations: ops,
            r#type: config.r#type,
        })
    }
}

impl MergeOperationConfig {
    pub fn new(
        predicate: Option<Expression>,
        operations: HashMap<Column, Expression>,
        r#type: OperationType,
    ) -> DeltaResult<Self> {
        Ok(MergeOperationConfig {
            predicate,
            operations,
            r#type,
        })
    }
}

#[derive(Default, Serialize, Debug)]
/// Metrics for the Merge Operation
pub struct MergeMetrics {
    /// Number of rows in the source data
    pub num_source_rows: usize,
    /// Number of rows inserted into the target table
    pub num_target_rows_inserted: usize,
    /// Number of rows updated in the target table
    pub num_target_rows_updated: usize,
    /// Number of rows deleted in the target table
    pub num_target_rows_deleted: usize,
    /// Number of target rows copied
    pub num_target_rows_copied: usize,
    /// Total number of rows written out
    pub num_output_rows: usize,
    /// Number of files added to the sink(target)
    pub num_target_files_added: usize,
    /// Number of files removed from the sink(target)
    pub num_target_files_removed: usize,
    /// Time taken to execute the entire operation
    pub execution_time_ms: u64,
    /// Time taken to scan the files for matches
    pub scan_time_ms: u64,
    /// Time taken to rewrite the matched files
    pub rewrite_time_ms: u64,
}

struct MergeMetricExtensionPlanner {}

#[async_trait]
impl ExtensionPlanner for MergeMetricExtensionPlanner {
    async fn plan_extension(
        &self,
        planner: &dyn PhysicalPlanner,
        node: &dyn UserDefinedLogicalNode,
        _logical_inputs: &[&LogicalPlan],
        physical_inputs: &[Arc<dyn ExecutionPlan>],
        session_state: &SessionState,
    ) -> DataFusionResult<Option<Arc<dyn ExecutionPlan>>> {
        if let Some(metric_observer) = node.as_any().downcast_ref::<MetricObserver>() {
            if metric_observer.id.eq(SOURCE_COUNT_ID) {
                return Ok(Some(MetricObserverExec::try_new(
                    SOURCE_COUNT_ID.into(),
                    physical_inputs,
                    |batch, metrics| {
                        MetricBuilder::new(metrics)
                            .global_counter(SOURCE_COUNT_METRIC)
                            .add(batch.num_rows());
                    },
                )?));
            }

            if metric_observer.id.eq(TARGET_COUNT_ID) {
                return Ok(Some(MetricObserverExec::try_new(
                    TARGET_COUNT_ID.into(),
                    physical_inputs,
                    |batch, metrics| {
                        MetricBuilder::new(metrics)
                            .global_counter(TARGET_COUNT_METRIC)
                            .add(batch.num_rows());
                    },
                )?));
            }

            if metric_observer.id.eq(OUTPUT_COUNT_ID) {
                return Ok(Some(MetricObserverExec::try_new(
                    OUTPUT_COUNT_ID.into(),
                    physical_inputs,
                    |batch, metrics| {
                        MetricBuilder::new(metrics)
                            .global_counter(TARGET_INSERTED_METRIC)
                            .add(
                                batch
                                    .column_by_name(TARGET_INSERT_COLUMN)
                                    .unwrap()
                                    .null_count(),
                            );
                        MetricBuilder::new(metrics)
                            .global_counter(TARGET_UPDATED_METRIC)
                            .add(
                                batch
                                    .column_by_name(TARGET_UPDATE_COLUMN)
                                    .unwrap()
                                    .null_count(),
                            );
                        MetricBuilder::new(metrics)
                            .global_counter(TARGET_DELETED_METRIC)
                            .add(
                                batch
                                    .column_by_name(TARGET_DELETE_COLUMN)
                                    .unwrap()
                                    .null_count(),
                            );
                        MetricBuilder::new(metrics)
                            .global_counter(TARGET_COPY_METRIC)
                            .add(
                                batch
                                    .column_by_name(TARGET_COPY_COLUMN)
                                    .unwrap()
                                    .null_count(),
                            );
                    },
                )?));
            }
        }

        if let Some(barrier) = node.as_any().downcast_ref::<MergeBarrier>() {
            let schema = barrier.input.schema();
            let exec_schema: ArrowSchema = schema.as_ref().to_owned().into();
            let survivors = Arc::new(Mutex::new(Vec::new()));
            return Ok(Some(Arc::new(MergeBarrierExec::new(
                physical_inputs.get(0).unwrap().clone(),
                barrier.file_column.clone(),
                planner.create_physical_expr(&barrier.expr, schema, &exec_schema, session_state)?,
                survivors,
            ))));
        }

        Ok(None)
    }
}

#[allow(clippy::too_many_arguments)]
async fn execute(
    predicate: Expression,
    source: DataFrame,
    log_store: LogStoreRef,
    snapshot: &DeltaTableState,
    state: SessionState,
    writer_properties: Option<WriterProperties>,
    app_metadata: Option<HashMap<String, Value>>,
    safe_cast: bool,
    source_alias: Option<String>,
    target_alias: Option<String>,
    match_operations: Vec<MergeOperationConfig>,
    not_match_target_operations: Vec<MergeOperationConfig>,
    not_match_source_operations: Vec<MergeOperationConfig>,
) -> DeltaResult<((Vec<Action>, i64), MergeMetrics)> {
    let mut metrics = MergeMetrics::default();
    let exec_start = Instant::now();

    let current_metadata = snapshot.metadata().ok_or(DeltaTableError::NoMetadata)?;

    // TODO: Given the join predicate, remove any expression that involve the
    // source table and keep expressions that only involve the target table.
    // This would allow us to perform statistics/partition pruning E.G
    // Expression source.id = id and to_dt = '9999-12-31' -Becomes-> to_dt =
    // '9999-12-31'
    //
    // If the user specified any not_source_match operations then those
    // predicates also need to be considered when pruning

    let source_name = match &source_alias {
        Some(alias) => TableReference::bare(alias.to_string()),
        None => TableReference::bare(UNNAMED_TABLE),
    };

    let target_name = match &target_alias {
        Some(alias) => TableReference::bare(alias.to_string()),
        None => TableReference::bare(UNNAMED_TABLE),
    };

    // This is only done to provide the source columns with a correct table reference. Just renaming the columns does not work
    let source =
        LogicalPlanBuilder::scan(source_name, provider_as_source(source.into_view()), None)?
            .build()?;

    let source = LogicalPlan::Extension(Extension {
        node: Arc::new(MetricObserver {
            id: SOURCE_COUNT_ID.into(),
            input: source,
            enable_pushdown: false,
        }),
    });

    let source = DataFrame::new(state.clone(), source);
    let source = source.with_column(SOURCE_COLUMN, lit(true))?;

    let scan_config = DeltaScanConfigBuilder::default()
        .with_file_column(true)
        .build(snapshot)?;

    let file_column = Arc::new(scan_config.file_column_name.clone().unwrap());

    let target_provider = Arc::new(DeltaTableProvider::try_new(
        snapshot.clone(),
        log_store.clone(),
        scan_config,
    )?);
    let target_provider = provider_as_source(target_provider);

    let target = LogicalPlanBuilder::scan(target_name, target_provider, None)?.build()?;

    // TODO: This is here to prevent predicate pushdowns. In the future we can replace this node to allow pushdowns depending on which operations are being used.
    let target = LogicalPlan::Extension(Extension {
        node: Arc::new(MetricObserver {
            id: TARGET_COUNT_ID.into(),
            input: target,
            enable_pushdown: false,
        }),
    });
    let target = DataFrame::new(state.clone(), target);
    let target = target.with_column(TARGET_COLUMN, lit(true))?;

    let source_schema = source.schema();
    let target_schema = target.schema();
    let join_schema_df = build_join_schema(source_schema, target_schema, &JoinType::Full)?;
    let predicate = match predicate {
        Expression::DataFusion(expr) => expr,
        Expression::String(s) => parse_predicate_expression(&join_schema_df, s, &state)?,
    };

    let join = source.join(target, JoinType::Full, &[], &[], Some(predicate.clone()))?;
    let join_schema_df = join.schema().to_owned();

    let match_operations: Vec<MergeOperation> = match_operations
        .into_iter()
        .map(|op| MergeOperation::try_from(op, &join_schema_df, &state, &target_alias))
        .collect::<Result<Vec<MergeOperation>, DeltaTableError>>()?;

    let not_match_target_operations: Vec<MergeOperation> = not_match_target_operations
        .into_iter()
        .map(|op| MergeOperation::try_from(op, &join_schema_df, &state, &target_alias))
        .collect::<Result<Vec<MergeOperation>, DeltaTableError>>()?;

    let not_match_source_operations: Vec<MergeOperation> = not_match_source_operations
        .into_iter()
        .map(|op| MergeOperation::try_from(op, &join_schema_df, &state, &target_alias))
        .collect::<Result<Vec<MergeOperation>, DeltaTableError>>()?;

    let matched = col(SOURCE_COLUMN)
        .is_true()
        .and(col(TARGET_COLUMN).is_true());
    let not_matched_target = col(SOURCE_COLUMN)
        .is_true()
        .and(col(TARGET_COLUMN).is_null());
    let not_matched_source = col(SOURCE_COLUMN)
        .is_null()
        .and(col(TARGET_COLUMN))
        .is_true();

    // Plus 3 for the default operations for each match category
    let operations_size = match_operations.len()
        + not_match_source_operations.len()
        + not_match_target_operations.len()
        + 3;

    let mut when_expr = Vec::with_capacity(operations_size);
    let mut then_expr = Vec::with_capacity(operations_size);
    let mut ops = Vec::with_capacity(operations_size);

    fn update_case(
        operations: Vec<MergeOperation>,
        ops: &mut Vec<(HashMap<Column, Expr>, OperationType)>,
        when_expr: &mut Vec<Expr>,
        then_expr: &mut Vec<Expr>,
        base_expr: &Expr,
    ) -> DeltaResult<Vec<MergePredicate>> {
        let mut predicates = Vec::with_capacity(operations.len());

        for op in operations {
            let predicate = match &op.predicate {
                Some(predicate) => base_expr.clone().and(predicate.to_owned()),
                None => base_expr.clone(),
            };

            when_expr.push(predicate);
            then_expr.push(lit(ops.len() as i32));

            ops.push((op.operations, op.r#type));

            let action_type = match op.r#type {
                OperationType::Update => "update",
                OperationType::Delete => "delete",
                OperationType::Insert => "insert",
                OperationType::SourceDelete => {
                    return Err(DeltaTableError::Generic("Invalid action type".to_string()))
                }
                OperationType::Copy => {
                    return Err(DeltaTableError::Generic("Invalid action type".to_string()))
                }
            };

            let action_type = action_type.to_string();
            let predicate = op
                .predicate
                .map(|expr| fmt_expr_to_sql(&expr))
                .transpose()?;

            predicates.push(MergePredicate {
                action_type,
                predicate,
            });
        }
        Ok(predicates)
    }

    let match_operations = update_case(
        match_operations,
        &mut ops,
        &mut when_expr,
        &mut then_expr,
        &matched,
    )?;

    let not_match_target_operations = update_case(
        not_match_target_operations,
        &mut ops,
        &mut when_expr,
        &mut then_expr,
        &not_matched_target,
    )?;

    let not_match_source_operations = update_case(
        not_match_source_operations,
        &mut ops,
        &mut when_expr,
        &mut then_expr,
        &not_matched_source,
    )?;

    when_expr.push(matched);
    then_expr.push(lit(ops.len() as i32));
    ops.push((HashMap::new(), OperationType::Copy));

    when_expr.push(not_matched_target);
    then_expr.push(lit(ops.len() as i32));
    ops.push((HashMap::new(), OperationType::SourceDelete));

    when_expr.push(not_matched_source);
    then_expr.push(lit(ops.len() as i32));
    ops.push((HashMap::new(), OperationType::Copy));

    let case = CaseBuilder::new(None, when_expr, then_expr, None).end()?;

    let projection = join.with_column(OPERATION_COLUMN, case)?;

    let mut new_columns = projection;
    let mut write_projection = Vec::new();

    for delta_field in snapshot.schema().unwrap().fields() {
        let mut when_expr = Vec::with_capacity(operations_size);
        let mut then_expr = Vec::with_capacity(operations_size);

        let qualifier = match &target_alias {
            Some(alias) => Some(TableReference::Bare {
                table: alias.to_owned().into(),
            }),
            None => TableReference::none(),
        };
        let name = delta_field.name();
        let column = Column::new(qualifier.clone(), name);

        for (idx, (operations, _)) in ops.iter().enumerate() {
            let op = operations
                .get(&column)
                .map(|expr| expr.to_owned())
                .unwrap_or_else(|| col(column.clone()));

            when_expr.push(lit(idx as i32));
            then_expr.push(op);
        }

        let case = CaseBuilder::new(
            Some(Box::new(col(OPERATION_COLUMN))),
            when_expr,
            then_expr,
            None,
        )
        .end()?;

        let name = "__delta_rs_c_".to_owned() + delta_field.name();
        write_projection.push(
            Expr::Column(Column::from_qualified_name_ignore_case(name.clone()))
                .alias(delta_field.name()),
        );
        new_columns = new_columns.with_column(&name, case)?;
    }

    let mut insert_when = Vec::with_capacity(ops.len());
    let mut insert_then = Vec::with_capacity(ops.len());

    let mut update_when = Vec::with_capacity(ops.len());
    let mut update_then = Vec::with_capacity(ops.len());

    let mut target_delete_when = Vec::with_capacity(ops.len());
    let mut target_delete_then = Vec::with_capacity(ops.len());

    let mut delete_when = Vec::with_capacity(ops.len());
    let mut delete_then = Vec::with_capacity(ops.len());

    let mut copy_when = Vec::with_capacity(ops.len());
    let mut copy_then = Vec::with_capacity(ops.len());

    for (idx, (_operations, r#type)) in ops.iter().enumerate() {
        let op = idx as i32;

        // Used to indicate the record should be dropped prior to write
        delete_when.push(lit(op));
        delete_then.push(lit(matches!(
            r#type,
            OperationType::Delete | OperationType::SourceDelete
        )));

        // Use the null count on these arrays to determine how many records satisfy the predicate
        insert_when.push(lit(op));
        insert_then.push(
            when(
                lit(matches!(r#type, OperationType::Insert)),
                lit(ScalarValue::Boolean(None)),
            )
            .otherwise(lit(false))?,
        );

        update_when.push(lit(op));
        update_then.push(
            when(
                lit(matches!(r#type, OperationType::Update)),
                lit(ScalarValue::Boolean(None)),
            )
            .otherwise(lit(false))?,
        );

        target_delete_when.push(lit(op));
        target_delete_then.push(
            when(
                lit(matches!(r#type, OperationType::Delete)),
                lit(ScalarValue::Boolean(None)),
            )
            .otherwise(lit(false))?,
        );

        copy_when.push(lit(op));
        copy_then.push(
            when(
                lit(matches!(r#type, OperationType::Copy)),
                lit(ScalarValue::Boolean(None)),
            )
            .otherwise(lit(false))?,
        );
    }

    fn build_case(when: Vec<Expr>, then: Vec<Expr>) -> DataFusionResult<Expr> {
        CaseBuilder::new(
            Some(Box::new(col(OPERATION_COLUMN))),
            when,
            then,
            Some(Box::new(lit(false))),
        )
        .end()
    }

    new_columns = new_columns.with_column(DELETE_COLUMN, build_case(delete_when, delete_then)?)?;
    new_columns =
        new_columns.with_column(TARGET_INSERT_COLUMN, build_case(insert_when, insert_then)?)?;
    new_columns =
        new_columns.with_column(TARGET_UPDATE_COLUMN, build_case(update_when, update_then)?)?;
    new_columns = new_columns.with_column(
        TARGET_DELETE_COLUMN,
        build_case(target_delete_when, target_delete_then)?,
    )?;
    new_columns = new_columns.with_column(TARGET_COPY_COLUMN, build_case(copy_when, copy_then)?)?;

    let new_columns = new_columns.into_unoptimized_plan();

    let distrbute_expr = col(file_column.as_str());

    let merge_barrier = LogicalPlan::Extension(Extension {
        node: Arc::new(MergeBarrier {
            input: new_columns,
            expr: distrbute_expr,
            file_column,
        }),
    });

    let operation_count = LogicalPlan::Extension(Extension {
        node: Arc::new(MetricObserver {
            id: OUTPUT_COUNT_ID.into(),
            input: merge_barrier,
            enable_pushdown: false,
        }),
    });

    let operation_count = DataFrame::new(state.clone(), operation_count);
    let filtered = operation_count.filter(col(DELETE_COLUMN).is_false())?;

    let project = filtered.select(write_projection)?;
    let merge_final = &project.into_unoptimized_plan();

    let state = state.with_query_planner(Arc::new(MergePlanner {}));
    let write = state.create_physical_plan(merge_final).await?;

    let err = || DeltaTableError::Generic("Unable to locate expected metric node".into());
    let source_count = find_metric_node(SOURCE_COUNT_ID, &write).ok_or_else(err)?;
    let op_count = find_metric_node(OUTPUT_COUNT_ID, &write).ok_or_else(err)?;
    let barrier = find_barrier_node(&write).ok_or_else(err)?;

    // write projected records
    let table_partition_cols = current_metadata.partition_columns.clone();

    let rewrite_start = Instant::now();
    let add_actions = write_execution_plan(
        snapshot,
        state.clone(),
        write,
        table_partition_cols.clone(),
        log_store.object_store(),
        Some(snapshot.table_config().target_file_size() as usize),
        None,
        writer_properties,
        safe_cast,
        false,
    )
    .await?;

    metrics.rewrite_time_ms = Instant::now().duration_since(rewrite_start).as_millis() as u64;

    let deletion_timestamp = SystemTime::now()
        .duration_since(UNIX_EPOCH)
        .unwrap()
        .as_millis() as i64;

    let mut actions: Vec<Action> = add_actions.into_iter().map(Action::Add).collect();
    metrics.num_target_files_added = actions.len();

    let survivors = barrier.as_any().downcast_ref::<MergeBarrierExec>().unwrap().survivors();

    {
        let lock = survivors.lock().unwrap();
        dbg!("{:?}", &lock);
        for action in snapshot.files() {
            if lock.contains(&action.path) {
                dbg!("contained");
                metrics.num_target_files_removed += 1;
                actions.push(Action::Remove(Remove {
                    path: action.path.clone(),
                    deletion_timestamp: Some(deletion_timestamp),
                    data_change: true,
                    extended_file_metadata: Some(true),
                    partition_values: Some(action.partition_values.clone()),
                    deletion_vector: action.deletion_vector.clone(),
                    size: Some(action.size),
                    tags: None,
                    base_row_id: action.base_row_id,
                    default_row_commit_version: action.default_row_commit_version,
                }))
            }

        }
    }

    let mut version = snapshot.version();

    let source_count_metrics = source_count.metrics().unwrap();
    let target_count_metrics = op_count.metrics().unwrap();
    fn get_metric(metrics: &MetricsSet, name: &str) -> usize {
        metrics.sum_by_name(name).map(|m| m.as_usize()).unwrap_or(0)
    }

    metrics.num_source_rows = get_metric(&source_count_metrics, SOURCE_COUNT_METRIC);
    metrics.num_target_rows_inserted = get_metric(&target_count_metrics, TARGET_INSERTED_METRIC);
    metrics.num_target_rows_updated = get_metric(&target_count_metrics, TARGET_UPDATED_METRIC);
    metrics.num_target_rows_deleted = get_metric(&target_count_metrics, TARGET_DELETED_METRIC);
    metrics.num_target_rows_copied = get_metric(&target_count_metrics, TARGET_COPY_METRIC);
    metrics.num_output_rows = metrics.num_target_rows_inserted
        + metrics.num_target_rows_updated
        + metrics.num_target_rows_copied;

    metrics.execution_time_ms = Instant::now().duration_since(exec_start).as_millis() as u64;

    // Do not make a commit when there are zero updates to the state
    if !actions.is_empty() {
        let operation = DeltaOperation::Merge {
            predicate: Some(fmt_expr_to_sql(&predicate)?),
            matched_predicates: match_operations,
            not_matched_predicates: not_match_target_operations,
            not_matched_by_source_predicates: not_match_source_operations,
        };
        version = commit(
            log_store.as_ref(),
            &actions,
            operation,
            snapshot,
            app_metadata,
        )
        .await?;
    }

    Ok(((actions, version), metrics))
}

// TODO: Abstract MergePlanner into DeltaPlanner to support other delta operations in the future.
struct MergePlanner {}

#[async_trait]
impl QueryPlanner for MergePlanner {
    async fn create_physical_plan(
        &self,
        logical_plan: &LogicalPlan,
        session_state: &SessionState,
    ) -> DataFusionResult<Arc<dyn ExecutionPlan>> {
        let planner = Arc::new(Box::new(DefaultPhysicalPlanner::with_extension_planners(
            vec![Arc::new(MergeMetricExtensionPlanner {})],
        )));
        planner
            .create_physical_plan(logical_plan, session_state)
            .await
    }
}

impl std::future::IntoFuture for MergeBuilder {
    type Output = DeltaResult<(DeltaTable, MergeMetrics)>;
    type IntoFuture = BoxFuture<'static, Self::Output>;

    fn into_future(self) -> Self::IntoFuture {
        let mut this = self;

        Box::pin(async move {
            PROTOCOL.can_write_to(&this.snapshot)?;

            let state = this.state.unwrap_or_else(|| {
                //TODO: Datafusion's Hashjoin has some memory issues. Running with all cores results in a OoM. Can be removed when upstream improvemetns are made.
<<<<<<< HEAD
                let config = SessionConfig::new()
                    .with_target_partitions(2)
                    //TODO: Datafusion physical optimizer has a bug that inserts a coalesece in a bad spot
                    .with_coalesce_batches(false);
=======
                let config: SessionConfig = DeltaSessionConfig::default().into();
                let config = config.with_target_partitions(1);
>>>>>>> b4c055d0
                let session = SessionContext::new_with_config(config);

                // If a user provides their own their DF state then they must register the store themselves
                register_store(this.log_store.clone(), session.runtime_env());

                session.state()
            });

            let ((actions, version), metrics) = execute(
                this.predicate,
                this.source,
                this.log_store.clone(),
                &this.snapshot,
                state,
                this.writer_properties,
                this.app_metadata,
                this.safe_cast,
                this.source_alias,
                this.target_alias,
                this.match_operations,
                this.not_match_operations,
                this.not_match_source_operations,
            )
            .await?;

            this.snapshot
                .merge(DeltaTableState::from_actions(actions, version)?, true, true);
            let table = DeltaTable::new_with_state(this.log_store, this.snapshot);

            Ok((table, metrics))
        })
    }
}

#[cfg(test)]
mod tests {
    use crate::kernel::DataType;
    use crate::kernel::PrimitiveType;
    use crate::kernel::StructField;
    use crate::operations::DeltaOps;
    use crate::protocol::*;
    use crate::writer::test_utils::datafusion::get_data;
    use crate::writer::test_utils::get_arrow_schema;
    use crate::writer::test_utils::get_delta_schema;
    use crate::writer::test_utils::setup_table_with_configuration;
    use crate::DeltaConfigKey;
    use crate::DeltaTable;
    use arrow::datatypes::Schema as ArrowSchema;
    use arrow::record_batch::RecordBatch;
    use arrow_schema::DataType as ArrowDataType;
    use arrow_schema::Field;
    use datafusion::assert_batches_sorted_eq;
    use datafusion::prelude::DataFrame;
    use datafusion::prelude::SessionContext;
    use datafusion_expr::col;
    use datafusion_expr::lit;
    use serde_json::json;
    use std::sync::Arc;

    use super::MergeMetrics;

    async fn setup_table(partitions: Option<Vec<&str>>) -> DeltaTable {
        let table_schema = get_delta_schema();

        let table = DeltaOps::new_in_memory()
            .create()
            .with_columns(table_schema.fields().clone())
            .with_partition_columns(partitions.unwrap_or_default())
            .await
            .unwrap();
        assert_eq!(table.version(), 0);
        table
    }

    #[tokio::test]
    async fn test_merge_when_delta_table_is_append_only() {
        let schema = get_arrow_schema(&None);
        let table = setup_table_with_configuration(DeltaConfigKey::AppendOnly, Some("true")).await;
        // append some data
        let _table = write_data(table, &schema).await;
        // merge
        /*
        let _err = DeltaOps(table)
            .merge(merge_source(schema), col("target.id").eq(col("source.id")))
            .with_source_alias("source")
            .with_target_alias("target")
            .await
            .expect_err("Remove action is included when Delta table is append-only. Should error");
        */
    }

    async fn write_data(table: DeltaTable, schema: &Arc<ArrowSchema>) -> DeltaTable {
        let batch = RecordBatch::try_new(
            Arc::clone(schema),
            vec![
                Arc::new(arrow::array::StringArray::from(vec!["A", "B", "C", "D"])),
                Arc::new(arrow::array::Int32Array::from(vec![1, 10, 10, 100])),
                Arc::new(arrow::array::StringArray::from(vec![
                    "2021-02-01",
                    "2021-02-01",
                    "2021-02-02",
                    "2021-02-02",
                ])),
            ],
        )
        .unwrap();
        // write some data
        DeltaOps(table)
            .write(vec![batch.clone()])
            .with_save_mode(SaveMode::Append)
            .await
            .unwrap()
    }

    fn merge_source(schema: Arc<ArrowSchema>) -> DataFrame {
        let ctx = SessionContext::new();
        let batch = RecordBatch::try_new(
            Arc::clone(&schema),
            vec![
                Arc::new(arrow::array::StringArray::from(vec!["B", "C", "X"])),
                Arc::new(arrow::array::Int32Array::from(vec![10, 20, 30])),
                Arc::new(arrow::array::StringArray::from(vec![
                    "2021-02-02",
                    "2023-07-04",
                    "2023-07-04",
                ])),
            ],
        )
        .unwrap();
        ctx.read_batch(batch).unwrap()
    }

    async fn setup() -> (DeltaTable, DataFrame) {
        let schema = get_arrow_schema(&None);
        let table = setup_table(None).await;

        let table = write_data(table, &schema).await;
        assert_eq!(table.version(), 1);
        assert_eq!(table.get_file_uris().count(), 1);

        (table, merge_source(schema))
    }

    async fn assert_merge(table: DeltaTable, metrics: MergeMetrics) {
        assert_eq!(table.version(), 2);
        assert!(table.get_file_uris().count() >= 1);
        assert!(metrics.num_target_files_added >= 1);
        assert_eq!(metrics.num_target_files_removed, 1);
        assert_eq!(metrics.num_target_rows_copied, 1);
        assert_eq!(metrics.num_target_rows_updated, 3);
        assert_eq!(metrics.num_target_rows_inserted, 1);
        assert_eq!(metrics.num_target_rows_deleted, 0);
        assert_eq!(metrics.num_output_rows, 5);
        assert_eq!(metrics.num_source_rows, 3);

        let expected = vec![
            "+----+-------+------------+",
            "| id | value | modified   |",
            "+----+-------+------------+",
            "| A  | 2     | 2021-02-01 |",
            "| B  | 10    | 2021-02-02 |",
            "| C  | 20    | 2023-07-04 |",
            "| D  | 100   | 2021-02-02 |",
            "| X  | 30    | 2023-07-04 |",
            "+----+-------+------------+",
        ];
        let actual = get_data(&table).await;
        assert_batches_sorted_eq!(&expected, &actual);
    }

    #[tokio::test]
    async fn test_merge() {
        let (table, source) = setup().await;

        let (mut table, metrics) = DeltaOps(table)
            .merge(source, col("target.id").eq(col("source.id")))
            .with_source_alias("source")
            .with_target_alias("target")
            .when_matched_update(|update| {
                update
                    .update("value", col("source.value"))
                    .update("modified", col("source.modified"))
            })
            .unwrap()
            .when_not_matched_by_source_update(|update| {
                update
                    .predicate(col("target.value").eq(lit(1)))
                    .update("value", col("target.value") + lit(1))
            })
            .unwrap()
            .when_not_matched_insert(|insert| {
                insert
                    .set("id", col("source.id"))
                    .set("value", col("source.value"))
                    .set("modified", col("source.modified"))
            })
            .unwrap()
            .await
            .unwrap();

        let commit_info = table.history(None).await.unwrap();
        let last_commit = &commit_info[commit_info.len() - 1];
        let parameters = last_commit.operation_parameters.clone().unwrap();
        assert_eq!(parameters["predicate"], json!("target.id = source.id"));
        assert_eq!(
            parameters["matchedPredicates"],
            json!(r#"[{"actionType":"update"}]"#)
        );
        assert_eq!(
            parameters["notMatchedPredicates"],
            json!(r#"[{"actionType":"insert"}]"#)
        );
        assert_eq!(
            parameters["notMatchedBySourcePredicates"],
            json!(r#"[{"actionType":"update","predicate":"target.value = 1"}]"#)
        );

        assert_merge(table, metrics).await;
    }

    #[tokio::test]
    async fn test_merge_str() {
        // Validate that users can use string predicates
        // Also validates that update and set operations can contain the target alias
        let (table, source) = setup().await;

        let (mut table, metrics) = DeltaOps(table)
            .merge(source, "target.id = source.id")
            .with_source_alias("source")
            .with_target_alias("target")
            .when_matched_update(|update| {
                update
                    .update("target.value", "source.value")
                    .update("modified", "source.modified")
            })
            .unwrap()
            .when_not_matched_by_source_update(|update| {
                update
                    .predicate("target.value = 1")
                    .update("value", "target.value + cast(1 as int)")
            })
            .unwrap()
            .when_not_matched_insert(|insert| {
                insert
                    .set("target.id", "source.id")
                    .set("value", "source.value")
                    .set("modified", "source.modified")
            })
            .unwrap()
            .await
            .unwrap();

        let commit_info = table.history(None).await.unwrap();
        let last_commit = &commit_info[commit_info.len() - 1];
        let parameters = last_commit.operation_parameters.clone().unwrap();
        assert_eq!(parameters["predicate"], json!("target.id = source.id"));
        assert_eq!(
            parameters["matchedPredicates"],
            json!(r#"[{"actionType":"update"}]"#)
        );
        assert_eq!(
            parameters["notMatchedPredicates"],
            json!(r#"[{"actionType":"insert"}]"#)
        );
        assert_eq!(
            parameters["notMatchedBySourcePredicates"],
            json!(r#"[{"actionType":"update","predicate":"target.value = 1"}]"#)
        );

        assert_merge(table, metrics).await;
    }

    #[tokio::test]
    async fn test_merge_no_alias() {
        // Validate merge can be used without specifying an alias
        let (table, source) = setup().await;

        let source = source
            .with_column_renamed("id", "source_id")
            .unwrap()
            .with_column_renamed("value", "source_value")
            .unwrap()
            .with_column_renamed("modified", "source_modified")
            .unwrap();

        let (table, metrics) = DeltaOps(table)
            .merge(source, "id = source_id")
            .when_matched_update(|update| {
                update
                    .update("value", "source_value")
                    .update("modified", "source_modified")
            })
            .unwrap()
            .when_not_matched_by_source_update(|update| {
                update.predicate("value = 1").update("value", "value + 1")
            })
            .unwrap()
            .when_not_matched_insert(|insert| {
                insert
                    .set("id", "source_id")
                    .set("value", "source_value")
                    .set("modified", "source_modified")
            })
            .unwrap()
            .await
            .unwrap();

        assert_merge(table, metrics).await;
    }

    #[tokio::test]
    async fn test_merge_with_alias_mix() {
        // Validate merge can be used with an alias and unambiguous column references
        // I.E users should be able to specify an alias and still reference columns without using that alias when there is no ambiguity
        let (table, source) = setup().await;

        let source = source
            .with_column_renamed("id", "source_id")
            .unwrap()
            .with_column_renamed("value", "source_value")
            .unwrap()
            .with_column_renamed("modified", "source_modified")
            .unwrap();

        let (table, metrics) = DeltaOps(table)
            .merge(source, "id = source_id")
            .with_target_alias("target")
            .when_matched_update(|update| {
                update
                    .update("value", "source_value")
                    .update("modified", "source_modified")
            })
            .unwrap()
            .when_not_matched_by_source_update(|update| {
                update
                    .predicate("value = 1")
                    .update("value", "target.value + 1")
            })
            .unwrap()
            .when_not_matched_insert(|insert| {
                insert
                    .set("id", "source_id")
                    .set("target.value", "source_value")
                    .set("modified", "source_modified")
            })
            .unwrap()
            .await
            .unwrap();

        assert_merge(table, metrics).await;
    }

    #[tokio::test]
    async fn test_merge_failures() {
        // Validate target columns cannot be from the source
        let (table, source) = setup().await;
        let res = DeltaOps(table)
            .merge(source, col("target.id").eq(col("source.id")))
            .with_source_alias("source")
            .with_target_alias("target")
            .when_matched_update(|update| {
                update
                    .update("source.value", "source.value")
                    .update("modified", "source.modified")
            })
            .unwrap()
            .await;
        assert!(res.is_err());

        // Validate failure when aliases are the same
        let (table, source) = setup().await;
        let res = DeltaOps(table)
            .merge(source, col("target.id").eq(col("source.id")))
            .with_source_alias("source")
            .with_target_alias("source")
            .when_matched_update(|update| {
                update
                    .update("target.value", "source.value")
                    .update("modified", "source.modified")
            })
            .unwrap()
            .await;
        assert!(res.is_err())
    }

    #[tokio::test]
    async fn test_merge_partitions() {
        /* Validate the join predicate works with partition columns */
        let schema = get_arrow_schema(&None);
        let table = setup_table(Some(vec!["modified"])).await;

        let table = write_data(table, &schema).await;
        assert_eq!(table.version(), 1);
        assert_eq!(table.get_file_uris().count(), 2);

        let ctx = SessionContext::new();
        let batch = RecordBatch::try_new(
            Arc::clone(&schema),
            vec![
                Arc::new(arrow::array::StringArray::from(vec!["B", "C", "X"])),
                Arc::new(arrow::array::Int32Array::from(vec![10, 20, 30])),
                Arc::new(arrow::array::StringArray::from(vec![
                    "2021-02-02",
                    "2023-07-04",
                    "2023-07-04",
                ])),
            ],
        )
        .unwrap();
        let source = ctx.read_batch(batch).unwrap();

        let (table, metrics) = DeltaOps(table)
            .merge(
                source,
                col("target.id")
                    .eq(col("source.id"))
                    .and(col("target.modified").eq(lit("2021-02-02"))),
            )
            .with_source_alias("source")
            .with_target_alias("target")
            .when_matched_update(|update| {
                update
                    .update("value", col("source.value"))
                    .update("modified", col("source.modified"))
            })
            .unwrap()
            .when_not_matched_by_source_update(|update| {
                update
                    .predicate(col("target.value").eq(lit(1)))
                    .update("value", col("target.value") + lit(1))
            })
            .unwrap()
            .when_not_matched_by_source_update(|update| {
                update
                    .predicate(col("target.modified").eq(lit("2021-02-01")))
                    .update("value", col("target.value") - lit(1))
            })
            .unwrap()
            .when_not_matched_insert(|insert| {
                insert
                    .set("id", col("source.id"))
                    .set("value", col("source.value"))
                    .set("modified", col("source.modified"))
            })
            .unwrap()
            .await
            .unwrap();

        assert_eq!(table.version(), 2);
        assert!(table.get_file_uris().count() >= 3);
        assert!(metrics.num_target_files_added >= 3);
        //assert_eq!(metrics.num_target_files_removed, 2);
        //assert_eq!(metrics.num_target_rows_copied, 1);
        //assert_eq!(metrics.num_target_rows_updated, 3);
        //assert_eq!(metrics.num_target_rows_inserted, 2);
        //assert_eq!(metrics.num_target_rows_deleted, 0);
        //assert_eq!(metrics.num_output_rows, 6);
        //assert_eq!(metrics.num_source_rows, 3);

        let expected = vec![
            "+----+-------+------------+",
            "| id | value | modified   |",
            "+----+-------+------------+",
            "| A  | 2     | 2021-02-01 |",
            "| B  | 9     | 2021-02-01 |",
            "| B  | 10    | 2021-02-02 |",
            "| C  | 20    | 2023-07-04 |",
            "| D  | 100   | 2021-02-02 |",
            "| X  | 30    | 2023-07-04 |",
            "+----+-------+------------+",
        ];
        let actual = get_data(&table).await;
        assert_batches_sorted_eq!(&expected, &actual);
    }

    #[tokio::test]
    async fn test_merge_delete_matched() {
        // Validate behaviours of match delete

        let schema = get_arrow_schema(&None);
        let table = setup_table(Some(vec!["modified"])).await;

        let table = write_data(table, &schema).await;
        assert_eq!(table.version(), 1);
        assert_eq!(table.get_file_uris().count(), 2);

        let ctx = SessionContext::new();
        let batch = RecordBatch::try_new(
            Arc::clone(&schema),
            vec![
                Arc::new(arrow::array::StringArray::from(vec!["B", "C", "X"])),
                Arc::new(arrow::array::Int32Array::from(vec![10, 20, 30])),
                Arc::new(arrow::array::StringArray::from(vec![
                    "2021-02-02",
                    "2023-07-04",
                    "2023-07-04",
                ])),
            ],
        )
        .unwrap();
        let source = ctx.read_batch(batch).unwrap();

        let (mut table, _metrics) = DeltaOps(table)
            .merge(source, col("target.id").eq(col("source.id")))
            .with_source_alias("source")
            .with_target_alias("target")
            .when_matched_delete(|delete| delete)
            .unwrap()
            .await
            .unwrap();

        //assert_eq!(table.version(), 2);
        //assert!(table.get_file_uris().count() >= 2);
        //assert!(metrics.num_target_files_added >= 2);
        //assert_eq!(metrics.num_target_files_removed, 2);
        //assert_eq!(metrics.num_target_rows_copied, 2);
        //assert_eq!(metrics.num_target_rows_updated, 0);
        //assert_eq!(metrics.num_target_rows_inserted, 0);
        //assert_eq!(metrics.num_target_rows_deleted, 2);
        //assert_eq!(metrics.num_output_rows, 2);
        //assert_eq!(metrics.num_source_rows, 3);

        let commit_info = table.history(None).await.unwrap();
        let last_commit = &commit_info[commit_info.len() - 1];
        let parameters = last_commit.operation_parameters.clone().unwrap();
        assert_eq!(parameters["predicate"], json!("target.id = source.id"));
        assert_eq!(
            parameters["matchedPredicates"],
            json!(r#"[{"actionType":"delete"}]"#)
        );

        let expected = vec![
            "+----+-------+------------+",
            "| id | value | modified   |",
            "+----+-------+------------+",
            "| A  | 1     | 2021-02-01 |",
            "| D  | 100   | 2021-02-02 |",
            "+----+-------+------------+",
        ];
        let actual = get_data(&table).await;
        assert_batches_sorted_eq!(&expected, &actual);

        // Test match delete again but with a predicate
        let schema = get_arrow_schema(&None);
        let table = setup_table(Some(vec!["modified"])).await;

        let table = write_data(table, &schema).await;
        assert_eq!(table.version(), 1);
        assert_eq!(table.get_file_uris().count(), 2);

        let ctx = SessionContext::new();
        let batch = RecordBatch::try_new(
            Arc::clone(&schema),
            vec![
                Arc::new(arrow::array::StringArray::from(vec!["B", "C", "X"])),
                Arc::new(arrow::array::Int32Array::from(vec![10, 20, 30])),
                Arc::new(arrow::array::StringArray::from(vec![
                    "2021-02-02",
                    "2023-07-04",
                    "2023-07-04",
                ])),
            ],
        )
        .unwrap();
        let source = ctx.read_batch(batch).unwrap();

        let (mut table, _metrics) = DeltaOps(table)
            .merge(source, col("target.id").eq(col("source.id")))
            .with_source_alias("source")
            .with_target_alias("target")
            .when_matched_delete(|delete| delete.predicate(col("source.value").lt_eq(lit(10))))
            .unwrap()
            .await
            .unwrap();

        //assert_eq!(table.version(), 2);
        //assert!(table.get_file_uris().count() >= 2);
        //assert!(metrics.num_target_files_added >= 2);
        //assert_eq!(metrics.num_target_files_removed, 2);
        //assert_eq!(metrics.num_target_rows_copied, 3);
        //assert_eq!(metrics.num_target_rows_updated, 0);
        //assert_eq!(metrics.num_target_rows_inserted, 0);
        //assert_eq!(metrics.num_target_rows_deleted, 1);
        //assert_eq!(metrics.num_output_rows, 3);
        //assert_eq!(metrics.num_source_rows, 3);

        let commit_info = table.history(None).await.unwrap();
        let last_commit = &commit_info[commit_info.len() - 1];
        let parameters = last_commit.operation_parameters.clone().unwrap();
        assert_eq!(parameters["predicate"], json!("target.id = source.id"));
        assert_eq!(
            parameters["matchedPredicates"],
            json!(r#"[{"actionType":"delete","predicate":"source.value <= 10"}]"#)
        );

        let expected = vec![
            "+----+-------+------------+",
            "| id | value | modified   |",
            "+----+-------+------------+",
            "| A  | 1     | 2021-02-01 |",
            "| C  | 10    | 2021-02-02 |",
            "| D  | 100   | 2021-02-02 |",
            "+----+-------+------------+",
        ];
        let actual = get_data(&table).await;
        assert_batches_sorted_eq!(&expected, &actual);
    }

    #[tokio::test]
    async fn test_merge_delete_not_matched() {
        // Validate behaviours of not match delete

        let schema = get_arrow_schema(&None);
        let table = setup_table(Some(vec!["modified"])).await;

        let table = write_data(table, &schema).await;
        assert_eq!(table.version(), 1);
        assert_eq!(table.get_file_uris().count(), 2);

        let ctx = SessionContext::new();
        let batch = RecordBatch::try_new(
            Arc::clone(&schema),
            vec![
                Arc::new(arrow::array::StringArray::from(vec!["B", "C", "X"])),
                Arc::new(arrow::array::Int32Array::from(vec![10, 20, 30])),
                Arc::new(arrow::array::StringArray::from(vec![
                    "2021-02-02",
                    "2023-07-04",
                    "2023-07-04",
                ])),
            ],
        )
        .unwrap();
        let source = ctx.read_batch(batch).unwrap();

        let (mut table, metrics) = DeltaOps(table)
            .merge(source, col("target.id").eq(col("source.id")))
            .with_source_alias("source")
            .with_target_alias("target")
            .when_not_matched_by_source_delete(|delete| delete)
            .unwrap()
            .await
            .unwrap();

        assert_eq!(table.version(), 2);
        assert_eq!(table.get_file_uris().count(), 2);
        assert_eq!(metrics.num_target_files_added, 2);
        assert_eq!(metrics.num_target_files_removed, 2);
        assert_eq!(metrics.num_target_rows_copied, 2);
        assert_eq!(metrics.num_target_rows_updated, 0);
        assert_eq!(metrics.num_target_rows_inserted, 0);
        assert_eq!(metrics.num_target_rows_deleted, 2);
        assert_eq!(metrics.num_output_rows, 2);
        assert_eq!(metrics.num_source_rows, 3);

        let commit_info = table.history(None).await.unwrap();
        let last_commit = &commit_info[commit_info.len() - 1];
        let parameters = last_commit.operation_parameters.clone().unwrap();
        assert_eq!(parameters["predicate"], json!("target.id = source.id"));
        assert_eq!(
            parameters["notMatchedBySourcePredicates"],
            json!(r#"[{"actionType":"delete"}]"#)
        );

        let expected = vec![
            "+----+-------+------------+",
            "| id | value | modified   |",
            "+----+-------+------------+",
            "| B  | 10    | 2021-02-01 |",
            "| C  | 10    | 2021-02-02 |",
            "+----+-------+------------+",
        ];
        let actual = get_data(&table).await;
        assert_batches_sorted_eq!(&expected, &actual);

        let schema = get_arrow_schema(&None);
        let table = setup_table(Some(vec!["modified"])).await;

        let table = write_data(table, &schema).await;
        assert_eq!(table.version(), 1);
        assert_eq!(table.get_file_uris().count(), 2);

        let ctx = SessionContext::new();
        let batch = RecordBatch::try_new(
            Arc::clone(&schema),
            vec![
                Arc::new(arrow::array::StringArray::from(vec!["B", "C", "X"])),
                Arc::new(arrow::array::Int32Array::from(vec![10, 20, 30])),
                Arc::new(arrow::array::StringArray::from(vec![
                    "2021-02-02",
                    "2023-07-04",
                    "2023-07-04",
                ])),
            ],
        )
        .unwrap();
        let source = ctx.read_batch(batch).unwrap();

        let (mut table, _metrics) = DeltaOps(table)
            .merge(source, col("target.id").eq(col("source.id")))
            .with_source_alias("source")
            .with_target_alias("target")
            .when_not_matched_by_source_delete(|delete| {
                delete.predicate(col("target.modified").gt(lit("2021-02-01")))
            })
            .unwrap()
            .await
            .unwrap();

        assert_eq!(table.version(), 2);
        //assert!(metrics.num_target_files_added >= 2);
        //assert_eq!(metrics.num_target_files_removed, 2);
        //assert_eq!(metrics.num_target_rows_copied, 3);
        //assert_eq!(metrics.num_target_rows_updated, 0);
        //assert_eq!(metrics.num_target_rows_inserted, 0);
        //assert_eq!(metrics.num_target_rows_deleted, 1);
        //assert_eq!(metrics.num_output_rows, 3);
        //assert_eq!(metrics.num_source_rows, 3);

        let commit_info = table.history(None).await.unwrap();
        let last_commit = &commit_info[commit_info.len() - 1];
        let parameters = last_commit.operation_parameters.clone().unwrap();
        assert_eq!(parameters["predicate"], json!("target.id = source.id"));
        assert_eq!(
            parameters["notMatchedBySourcePredicates"],
            json!(r#"[{"actionType":"delete","predicate":"target.modified > '2021-02-01'"}]"#)
        );

        let expected = vec![
            "+----+-------+------------+",
            "| id | value | modified   |",
            "+----+-------+------------+",
            "| A  | 1     | 2021-02-01 |",
            "| B  | 10    | 2021-02-01 |",
            "| C  | 10    | 2021-02-02 |",
            "+----+-------+------------+",
        ];
        let actual = get_data(&table).await;
        assert_batches_sorted_eq!(&expected, &actual);
    }

    #[tokio::test]
    async fn test_merge_empty_table() {
        let schema = get_arrow_schema(&None);
        let table = setup_table(Some(vec!["modified"])).await;

        assert_eq!(table.version(), 0);
        assert_eq!(table.get_file_uris().count(), 0);

        let ctx = SessionContext::new();
        let batch = RecordBatch::try_new(
            Arc::clone(&schema),
            vec![
                Arc::new(arrow::array::StringArray::from(vec!["B", "C", "X"])),
                Arc::new(arrow::array::Int32Array::from(vec![10, 20, 30])),
                Arc::new(arrow::array::StringArray::from(vec![
                    "2021-02-02",
                    "2023-07-04",
                    "2023-07-04",
                ])),
            ],
        )
        .unwrap();
        let source = ctx.read_batch(batch).unwrap();

        let (table, metrics) = DeltaOps(table)
            .merge(
                source,
                col("target.id")
                    .eq(col("source.id"))
                    .and(col("target.modified").eq(lit("2021-02-02"))),
            )
            .with_source_alias("source")
            .with_target_alias("target")
            .when_matched_update(|update| {
                update
                    .update("value", col("source.value"))
                    .update("modified", col("source.modified"))
            })
            .unwrap()
            .when_not_matched_insert(|insert| {
                insert
                    .set("id", col("source.id"))
                    .set("value", col("source.value"))
                    .set("modified", col("source.modified"))
            })
            .unwrap()
            .await
            .unwrap();

        assert_eq!(table.version(), 1);
        assert!(table.get_file_uris().count() >= 2);
        assert!(metrics.num_target_files_added >= 2);
        assert_eq!(metrics.num_target_files_removed, 0);
        assert_eq!(metrics.num_target_rows_copied, 0);
        assert_eq!(metrics.num_target_rows_updated, 0);
        assert_eq!(metrics.num_target_rows_inserted, 3);
        assert_eq!(metrics.num_target_rows_deleted, 0);
        assert_eq!(metrics.num_output_rows, 3);
        assert_eq!(metrics.num_source_rows, 3);

        let expected = vec![
            "+----+-------+------------+",
            "| id | value | modified   |",
            "+----+-------+------------+",
            "| B  | 10    | 2021-02-02 |",
            "| C  | 20    | 2023-07-04 |",
            "| X  | 30    | 2023-07-04 |",
            "+----+-------+------------+",
        ];
        let actual = get_data(&table).await;
        assert_batches_sorted_eq!(&expected, &actual);
    }

    #[tokio::test]
    async fn test_merge_case_sensitive() {
        let schema = vec![
            StructField::new(
                "Id".to_string(),
                DataType::Primitive(PrimitiveType::String),
                true,
            ),
            StructField::new(
                "vAlue".to_string(),
                DataType::Primitive(PrimitiveType::Integer),
                true,
            ),
            StructField::new(
                "mOdifieD".to_string(),
                DataType::Primitive(PrimitiveType::String),
                true,
            ),
        ];

        let arrow_schema = Arc::new(ArrowSchema::new(vec![
            Field::new("Id", ArrowDataType::Utf8, true),
            Field::new("vAlue", ArrowDataType::Int32, true),
            Field::new("mOdifieD", ArrowDataType::Utf8, true),
        ]));

        let table = DeltaOps::new_in_memory()
            .create()
            .with_columns(schema)
            .await
            .unwrap();

        let ctx = SessionContext::new();
        let batch = RecordBatch::try_new(
            Arc::clone(&arrow_schema.clone()),
            vec![
                Arc::new(arrow::array::StringArray::from(vec!["B", "C", "X"])),
                Arc::new(arrow::array::Int32Array::from(vec![10, 20, 30])),
                Arc::new(arrow::array::StringArray::from(vec![
                    "2021-02-02",
                    "2023-07-04",
                    "2023-07-04",
                ])),
            ],
        )
        .unwrap();
        let source = ctx.read_batch(batch).unwrap();

        let table = write_data(table, &arrow_schema).await;
        assert_eq!(table.version(), 1);
        assert_eq!(table.get_file_uris().count(), 1);

        let (table, _metrics) = DeltaOps(table)
            .merge(source, "target.Id = source.Id")
            .with_source_alias("source")
            .with_target_alias("target")
            .when_not_matched_insert(|insert| {
                insert
                    .set("Id", "source.Id")
                    .set("vAlue", "source.vAlue + 1")
                    .set("mOdifieD", "source.mOdifieD")
            })
            .unwrap()
            .await
            .unwrap();

        let expected = vec![
            "+----+-------+------------+",
            "| Id | vAlue | mOdifieD   |",
            "+----+-------+------------+",
            "| A  | 1     | 2021-02-01 |",
            "| B  | 10    | 2021-02-01 |",
            "| C  | 10    | 2021-02-02 |",
            "| D  | 100   | 2021-02-02 |",
            "| X  | 31    | 2023-07-04 |",
            "+----+-------+------------+",
        ];
        let actual = get_data(&table).await;
        assert_batches_sorted_eq!(&expected, &actual);
    }
}<|MERGE_RESOLUTION|>--- conflicted
+++ resolved
@@ -66,15 +66,10 @@
 use crate::delta_datafusion::barrier::{MergeBarrier, MergeBarrierExec};
 use crate::delta_datafusion::expr::{fmt_expr_to_sql, parse_predicate_expression};
 use crate::delta_datafusion::logical::MetricObserver;
-<<<<<<< HEAD
 use crate::delta_datafusion::physical::{find_metric_node, MetricObserverExec, find_barrier_node};
-use crate::delta_datafusion::{register_store, DeltaScanConfigBuilder, DeltaTableProvider};
-=======
-use crate::delta_datafusion::physical::{find_metric_node, MetricObserverExec};
 use crate::delta_datafusion::{
-    register_store, DeltaColumn, DeltaScanConfig, DeltaSessionConfig, DeltaTableProvider,
+    register_store, DeltaColumn, DeltaScanConfigBuilder, DeltaSessionConfig, DeltaTableProvider,
 };
->>>>>>> b4c055d0
 use crate::kernel::{Action, Remove};
 use crate::logstore::LogStoreRef;
 use crate::operations::write::write_execution_plan;
@@ -1171,15 +1166,10 @@
 
             let state = this.state.unwrap_or_else(|| {
                 //TODO: Datafusion's Hashjoin has some memory issues. Running with all cores results in a OoM. Can be removed when upstream improvemetns are made.
-<<<<<<< HEAD
-                let config = SessionConfig::new()
-                    .with_target_partitions(2)
+                let config: SessionConfig = DeltaSessionConfig::default().into();
+                let config = config.with_target_partitions(1)
                     //TODO: Datafusion physical optimizer has a bug that inserts a coalesece in a bad spot
                     .with_coalesce_batches(false);
-=======
-                let config: SessionConfig = DeltaSessionConfig::default().into();
-                let config = config.with_target_partitions(1);
->>>>>>> b4c055d0
                 let session = SessionContext::new_with_config(config);
 
                 // If a user provides their own their DF state then they must register the store themselves
