--- conflicted
+++ resolved
@@ -70,11 +70,7 @@
 use crate::delta_datafusion::logical::MetricObserver;
 use crate::delta_datafusion::physical::{find_metric_node, MetricObserverExec};
 use crate::delta_datafusion::{
-<<<<<<< HEAD
-    execute_plan_to_batch, register_store, DeltaScanConfig, DeltaTableProvider,
-=======
     register_store, DeltaColumn, DeltaScanConfig, DeltaSessionConfig, DeltaTableProvider,
->>>>>>> 2d65e728
 };
 use crate::kernel::{Action, Remove};
 use crate::logstore::LogStoreRef;
@@ -1443,14 +1439,11 @@
 
 #[cfg(test)]
 mod tests {
-<<<<<<< HEAD
-    use crate::operations::merge::generalize_filter;
-    use crate::operations::merge::try_construct_early_filter;
-=======
     use crate::kernel::DataType;
     use crate::kernel::PrimitiveType;
     use crate::kernel::StructField;
->>>>>>> 2d65e728
+    use crate::operations::merge::generalize_filter;
+    use crate::operations::merge::try_construct_early_filter;
     use crate::operations::DeltaOps;
     use crate::protocol::*;
     use crate::writer::test_utils::datafusion::get_data;
@@ -2306,144 +2299,6 @@
     }
 
     #[tokio::test]
-<<<<<<< HEAD
-    async fn test_generalize_filter_with_partitions() {
-        let source = TableReference::parse_str("source");
-        let target = TableReference::parse_str("target");
-
-        let parsed_filter = col(Column::new(source.clone().into(), "id"))
-            .eq(col(Column::new(target.clone().into(), "id")));
-
-        let mut placeholders = HashMap::default();
-
-        let generalized = generalize_filter(
-            parsed_filter,
-            &vec!["id".to_owned()],
-            &source,
-            &target,
-            &mut placeholders,
-        )
-        .unwrap();
-
-        let expected_filter = Expr::Placeholder(Placeholder {
-            id: "id_0".to_owned(),
-            data_type: None,
-        })
-        .eq(col(Column::new(target.clone().into(), "id")));
-
-        assert_eq!(generalized, expected_filter);
-    }
-
-    #[tokio::test]
-    async fn test_generalize_filter_with_partitions_captures_expression() {
-        // Check that when generalizing the filter, the placeholder map captures the expression needed to make the statement the same
-        // when the distinct values are substitiuted in
-        let source = TableReference::parse_str("source");
-        let target = TableReference::parse_str("target");
-
-        let parsed_filter = col(Column::new(source.clone().into(), "id"))
-            .neg()
-            .eq(col(Column::new(target.clone().into(), "id")));
-
-        let mut placeholders = HashMap::default();
-
-        let generalized = generalize_filter(
-            parsed_filter,
-            &vec!["id".to_owned()],
-            &source,
-            &target,
-            &mut placeholders,
-        )
-        .unwrap();
-
-        let expected_filter = Expr::Placeholder(Placeholder {
-            id: "id_0".to_owned(),
-            data_type: None,
-        })
-        .eq(col(Column::new(target.clone().into(), "id")));
-
-        assert_eq!(generalized, expected_filter);
-
-        assert_eq!(placeholders.len(), 1);
-
-        let placeholder_expr = &placeholders["id_0"];
-
-        let expected_placeholder = col(Column::new(source.clone().into(), "id")).neg();
-
-        assert_eq!(placeholder_expr, &expected_placeholder);
-    }
-
-    #[tokio::test]
-    async fn test_generalize_filter_keeps_static_target_references() {
-        let source = TableReference::parse_str("source");
-        let target = TableReference::parse_str("target");
-
-        let parsed_filter = col(Column::new(source.clone().into(), "id"))
-            .eq(col(Column::new(target.clone().into(), "id")))
-            .and(col(Column::new(target.clone().into(), "id")).eq(lit("C")));
-
-        let mut placeholders = HashMap::default();
-
-        let generalized = generalize_filter(
-            parsed_filter,
-            &vec!["id".to_owned()],
-            &source,
-            &target,
-            &mut placeholders,
-        )
-        .unwrap();
-
-        let expected_filter = Expr::Placeholder(Placeholder {
-            id: "id_0".to_owned(),
-            data_type: None,
-        })
-        .eq(col(Column::new(target.clone().into(), "id")))
-        .and(col(Column::new(target.clone().into(), "id")).eq(lit("C")));
-
-        assert_eq!(generalized, expected_filter);
-    }
-
-    #[tokio::test]
-    async fn test_generalize_filter_removes_source_references() {
-        let source = TableReference::parse_str("source");
-        let target = TableReference::parse_str("target");
-
-        let parsed_filter = col(Column::new(source.clone().into(), "id"))
-            .eq(col(Column::new(target.clone().into(), "id")))
-            .and(col(Column::new(source.clone().into(), "id")).eq(lit("C")));
-
-        let mut placeholders = HashMap::default();
-
-        let generalized = generalize_filter(
-            parsed_filter,
-            &vec!["id".to_owned()],
-            &source,
-            &target,
-            &mut placeholders,
-        )
-        .unwrap();
-
-        let expected_filter = Expr::Placeholder(Placeholder {
-            id: "id_0".to_owned(),
-            data_type: None,
-        })
-        .eq(col(Column::new(target.clone().into(), "id")));
-
-        assert_eq!(generalized, expected_filter);
-    }
-
-    #[tokio::test]
-    async fn test_try_construct_early_filter_with_partitions_expands() {
-        let schema = get_arrow_schema(&None);
-        let table = setup_table(Some(vec!["id"])).await;
-
-        assert_eq!(table.version(), 0);
-        assert_eq!(table.get_file_uris().count(), 0);
-
-        let ctx = SessionContext::new();
-        let batch = RecordBatch::try_new(
-            Arc::clone(&schema),
-=======
     async fn test_merge_case_sensitive() {
         let schema = vec![
             StructField::new(
@@ -2478,7 +2333,6 @@
         let ctx = SessionContext::new();
         let batch = RecordBatch::try_new(
             Arc::clone(&arrow_schema.clone()),
->>>>>>> 2d65e728
             vec![
                 Arc::new(arrow::array::StringArray::from(vec!["B", "C", "X"])),
                 Arc::new(arrow::array::Int32Array::from(vec![10, 20, 30])),
@@ -2492,53 +2346,6 @@
         .unwrap();
         let source = ctx.read_batch(batch).unwrap();
 
-<<<<<<< HEAD
-        let source_name = TableReference::parse_str("source");
-        let target_name = TableReference::parse_str("target");
-
-        let source = LogicalPlanBuilder::scan(
-            source_name.clone(),
-            provider_as_source(source.into_view()),
-            None,
-        )
-        .unwrap()
-        .build()
-        .unwrap();
-
-        let join_predicate = col(Column {
-            relation: Some(source_name.clone()),
-            name: "id".to_owned(),
-        })
-        .eq(col(Column {
-            relation: Some(target_name.clone()),
-            name: "id".to_owned(),
-        }));
-
-        let pred = try_construct_early_filter(
-            join_predicate,
-            &table.state,
-            &ctx.state(),
-            &source,
-            &source_name,
-            &target_name,
-        )
-        .await;
-
-        assert!(pred.is_some());
-
-        let expected_pred = ["C", "X", "B"]
-            .into_iter()
-            .map(|id| {
-                lit(ScalarValue::Utf8(id.to_owned().into())).eq(col(Column {
-                    relation: Some(target_name.clone()),
-                    name: "id".to_owned(),
-                }))
-            })
-            .reduce(Expr::or)
-            .unwrap();
-
-        assert_eq!(pred.unwrap(), expected_pred);
-=======
         let table = write_data(table, &arrow_schema).await;
         assert_eq!(table.version(), 1);
         assert_eq!(table.get_file_uris().count(), 1);
@@ -2570,6 +2377,202 @@
         ];
         let actual = get_data(&table).await;
         assert_batches_sorted_eq!(&expected, &actual);
->>>>>>> 2d65e728
+    }
+
+    #[tokio::test]
+    async fn test_generalize_filter_with_partitions() {
+        let source = TableReference::parse_str("source");
+        let target = TableReference::parse_str("target");
+
+        let parsed_filter = col(Column::new(source.clone().into(), "id"))
+            .eq(col(Column::new(target.clone().into(), "id")));
+
+        let mut placeholders = HashMap::default();
+
+        let generalized = generalize_filter(
+            parsed_filter,
+            &vec!["id".to_owned()],
+            &source,
+            &target,
+            &mut placeholders,
+        )
+        .unwrap();
+
+        let expected_filter = Expr::Placeholder(Placeholder {
+            id: "id_0".to_owned(),
+            data_type: None,
+        })
+        .eq(col(Column::new(target.clone().into(), "id")));
+
+        assert_eq!(generalized, expected_filter);
+    }
+
+    #[tokio::test]
+    async fn test_generalize_filter_with_partitions_captures_expression() {
+        // Check that when generalizing the filter, the placeholder map captures the expression needed to make the statement the same
+        // when the distinct values are substitiuted in
+        let source = TableReference::parse_str("source");
+        let target = TableReference::parse_str("target");
+
+        let parsed_filter = col(Column::new(source.clone().into(), "id"))
+            .neg()
+            .eq(col(Column::new(target.clone().into(), "id")));
+
+        let mut placeholders = HashMap::default();
+
+        let generalized = generalize_filter(
+            parsed_filter,
+            &vec!["id".to_owned()],
+            &source,
+            &target,
+            &mut placeholders,
+        )
+        .unwrap();
+
+        let expected_filter = Expr::Placeholder(Placeholder {
+            id: "id_0".to_owned(),
+            data_type: None,
+        })
+        .eq(col(Column::new(target.clone().into(), "id")));
+
+        assert_eq!(generalized, expected_filter);
+
+        assert_eq!(placeholders.len(), 1);
+
+        let placeholder_expr = &placeholders["id_0"];
+
+        let expected_placeholder = col(Column::new(source.clone().into(), "id")).neg();
+
+        assert_eq!(placeholder_expr, &expected_placeholder);
+    }
+
+    #[tokio::test]
+    async fn test_generalize_filter_keeps_static_target_references() {
+        let source = TableReference::parse_str("source");
+        let target = TableReference::parse_str("target");
+
+        let parsed_filter = col(Column::new(source.clone().into(), "id"))
+            .eq(col(Column::new(target.clone().into(), "id")))
+            .and(col(Column::new(target.clone().into(), "id")).eq(lit("C")));
+
+        let mut placeholders = HashMap::default();
+
+        let generalized = generalize_filter(
+            parsed_filter,
+            &vec!["id".to_owned()],
+            &source,
+            &target,
+            &mut placeholders,
+        )
+        .unwrap();
+
+        let expected_filter = Expr::Placeholder(Placeholder {
+            id: "id_0".to_owned(),
+            data_type: None,
+        })
+        .eq(col(Column::new(target.clone().into(), "id")))
+        .and(col(Column::new(target.clone().into(), "id")).eq(lit("C")));
+
+        assert_eq!(generalized, expected_filter);
+    }
+
+    #[tokio::test]
+    async fn test_generalize_filter_removes_source_references() {
+        let source = TableReference::parse_str("source");
+        let target = TableReference::parse_str("target");
+
+        let parsed_filter = col(Column::new(source.clone().into(), "id"))
+            .eq(col(Column::new(target.clone().into(), "id")))
+            .and(col(Column::new(source.clone().into(), "id")).eq(lit("C")));
+
+        let mut placeholders = HashMap::default();
+
+        let generalized = generalize_filter(
+            parsed_filter,
+            &vec!["id".to_owned()],
+            &source,
+            &target,
+            &mut placeholders,
+        )
+        .unwrap();
+
+        let expected_filter = Expr::Placeholder(Placeholder {
+            id: "id_0".to_owned(),
+            data_type: None,
+        })
+        .eq(col(Column::new(target.clone().into(), "id")));
+
+        assert_eq!(generalized, expected_filter);
+    }
+
+    #[tokio::test]
+    async fn test_try_construct_early_filter_with_partitions_expands() {
+        let schema = get_arrow_schema(&None);
+        let table = setup_table(Some(vec!["id"])).await;
+
+        assert_eq!(table.version(), 0);
+        assert_eq!(table.get_file_uris().count(), 0);
+
+        let ctx = SessionContext::new();
+        let batch = RecordBatch::try_new(
+            Arc::clone(&schema),
+            vec![
+                Arc::new(arrow::array::StringArray::from(vec!["B", "C", "X"])),
+                Arc::new(arrow::array::Int32Array::from(vec![10, 20, 30])),
+                Arc::new(arrow::array::StringArray::from(vec![
+                    "2021-02-02",
+                    "2023-07-04",
+                    "2023-07-04",
+                ])),
+            ],
+        )
+        .unwrap();
+        let source = ctx.read_batch(batch).unwrap();
+
+        let source_name = TableReference::parse_str("source");
+        let target_name = TableReference::parse_str("target");
+
+        let source = LogicalPlanBuilder::scan(
+            source_name.clone(),
+            provider_as_source(source.into_view()),
+            None,
+        )
+        .unwrap()
+        .build()
+        .unwrap();
+
+        let join_predicate = col(Column {
+            relation: Some(source_name.clone()),
+            name: "id".to_owned(),
+        })
+        .eq(col(Column {
+            relation: Some(target_name.clone()),
+            name: "id".to_owned(),
+        }));
+
+        let pred = try_construct_early_filter(
+            join_predicate,
+            &table.state,
+            &ctx.state(),
+            &source,
+            &source_name,
+            &target_name,
+        )
+        .await;
+
+        assert!(pred.is_some());
+
+        let expected_pred = ["C", "X", "B"]
+            .into_iter()
+            .map(|id| {
+                lit(ScalarValue::Utf8(id.to_owned().into())).eq(col(Column {
+                    relation: Some(target_name.clone()),
+                    name: "id".to_owned(),
+                }))
+            })
+            .reduce(Expr::or)
+            .unwrap();
+
+        assert_eq!(pred.unwrap(), expected_pred);
     }
 }