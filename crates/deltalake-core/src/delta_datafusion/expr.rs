--- conflicted
+++ resolved
@@ -31,12 +31,7 @@
 use datafusion_common::Result as DFResult;
 use datafusion_common::{config::ConfigOptions, DFSchema, Result, ScalarValue, TableReference};
 use datafusion_expr::{
-<<<<<<< HEAD
-    expr::{InList, ScalarUDF},
-    AggregateUDF, Between, BinaryExpr, Cast, Expr, GetIndexedField, Like, TableSource,
-=======
-    expr::InList, AggregateUDF, Between, BinaryExpr, Cast, Expr, Like, TableSource,
->>>>>>> 9264edea
+    expr::InList, AggregateUDF, Between, BinaryExpr, Cast, Expr, GetIndexedField, Like, TableSource,
 };
 use datafusion_sql::planner::{ContextProvider, SqlToRel};
 use sqlparser::ast::escape_quoted_string;
