//! Create or load DeltaTables

use std::collections::HashMap;
use std::path::PathBuf;
use std::sync::Arc;

use chrono::{DateTime, FixedOffset, Utc};
use deltalake_derive::DeltaConfig;
use object_store::DynObjectStore;
use serde::{Deserialize, Serialize};
use tracing::debug;
use url::Url;

use crate::logstore::storage::IORuntime;
use crate::logstore::{object_store_factories, LogStoreRef, StorageConfig};
use crate::table::file_format_options::FileFormatRef;
use crate::{DeltaResult, DeltaTable, DeltaTableError};

/// possible version specifications for loading a delta table
#[derive(Debug, Copy, Clone, PartialEq, Eq, Default)]
pub enum DeltaVersion {
    /// load the newest version
    #[default]
    Newest,
    /// specify the version to load
    Version(i64),
    /// specify the timestamp in UTC
    Timestamp(DateTime<Utc>),
}

/// Configuration options for delta table
#[derive(Debug, Serialize, Deserialize, Clone, DeltaConfig)]
#[serde(rename_all = "camelCase")]
pub struct DeltaTableConfig {
    /// Indicates whether DeltaTable should track files.
    /// This defaults to `true`
    ///
    /// Some append-only applications might have no need of tracking any files.
    /// Hence, DeltaTable will be loaded with significant memory reduction.
    pub require_files: bool,

    /// Controls how many files to buffer from the commit log when updating the table.
    /// This defaults to 4 * number of cpus
    ///
    /// Setting a value greater than 1 results in concurrent calls to the storage api.
    /// This can decrease latency if there are many files in the log since the
    /// last checkpoint, but will also increase memory usage. Possible rate limits of the storage backend should
    /// also be considered for optimal performance.
    pub log_buffer_size: usize,

    /// Control the number of records to read / process from the commit / checkpoint files
    /// when processing record batches.
    pub log_batch_size: usize,

    #[serde(skip_serializing, skip_deserializing)]
    #[delta(skip)]
    /// Options to apply when operating on the table files
    pub file_format_options: Option<FileFormatRef>,

    #[serde(skip_serializing, skip_deserializing)]
    #[delta(skip)]
    /// When a runtime handler is provided, all IO tasks are spawn in that handle
    pub io_runtime: Option<IORuntime>,
}

impl Default for DeltaTableConfig {
    fn default() -> Self {
        Self {
            require_files: true,
            log_buffer_size: num_cpus::get() * 4,
            log_batch_size: 1024,
            file_format_options: None,
            io_runtime: None,
        }
    }
}

impl PartialEq for DeltaTableConfig {
    fn eq(&self, other: &Self) -> bool {
        self.require_files == other.require_files
            && self.log_buffer_size == other.log_buffer_size
            && self.log_batch_size == other.log_batch_size
    }
}

/// builder for configuring a delta table load.
#[derive(Debug)]
pub struct DeltaTableBuilder {
    /// table root uri
    table_uri: String,
    /// backend to access storage system
    storage_backend: Option<(Arc<DynObjectStore>, Url)>,
    /// specify the version we are going to load: a time stamp, a version, or just the newest
    /// available version
    version: DeltaVersion,
    storage_options: Option<HashMap<String, String>>,
    #[allow(unused_variables)]
    allow_http: Option<bool>,
    table_config: DeltaTableConfig,
}

impl DeltaTableBuilder {
    /// Creates `DeltaTableBuilder` from table URL
    ///
    /// ```rust
    /// # use deltalake_core::table::builder::*;
    /// # use url::Url;
    /// let url = Url::parse("memory:///test").unwrap();
    /// let builder = DeltaTableBuilder::from_uri(url);
    /// ```
    pub fn from_uri(table_uri: Url) -> DeltaResult<Self> {
        if table_uri.scheme() == "file" {
            let path = table_uri.to_file_path().map_err(|_| {
                DeltaTableError::InvalidTableLocation(table_uri.as_str().to_string())
            })?;
            ensure_file_location_exists(path)?;
        }

        debug!("creating table builder with {table_uri}");

        Ok(Self {
            table_uri: table_uri.into(),
            storage_backend: None,
            version: DeltaVersion::default(),
            storage_options: None,
            allow_http: None,
            table_config: DeltaTableConfig::default(),
        })
    }

<<<<<<< HEAD
    /// Creates `DeltaTableBuilder` from table uri string (deprecated)
    ///
    /// Can panic on an invalid URI
    ///
    /// ```rust
    /// # use deltalake_core::table::builder::*;
    /// let builder = DeltaTableBuilder::from_uri_str("../test/tests/data/delta-0.8.0");
    /// assert!(true);
    /// ```
    #[deprecated(note = "Use from_uri with url::Url instead")]
    pub fn from_uri_str(table_uri: impl AsRef<str>) -> Self {
        let url = ensure_table_uri(&table_uri).expect("The specified table_uri is not valid");
        DeltaTableBuilder::from_uri(url).expect("Failed to create valid builder")
    }

    /// Creates `DeltaTableBuilder` from verified table uri string (deprecated).
    ///
    /// ```rust
    /// # use deltalake_core::table::builder::*;
    /// let builder = DeltaTableBuilder::from_valid_uri("memory:///");
    /// assert!(builder.is_ok(), "Builder failed with {builder:?}");
    /// ```
    #[deprecated(note = "Use from_uri with url::Url instead")]
    pub fn from_valid_uri(table_uri: impl AsRef<str>) -> DeltaResult<Self> {
        if let Ok(url) = Url::parse(table_uri.as_ref()) {
            if url.scheme() == "file" {
                let path = url.to_file_path().map_err(|_| {
                    DeltaTableError::InvalidTableLocation(table_uri.as_ref().to_string())
                })?;
                ensure_file_location_exists(path)?;
            }
        } else {
            let expanded_path = expand_tilde_path(table_uri.as_ref())?;
            ensure_file_location_exists(expanded_path)?;
        }

        let url = ensure_table_uri(&table_uri)?;
        debug!("creating table builder with {url}");

        Ok(Self {
            table_uri: url.into(),
            storage_backend: None,
            version: DeltaVersion::default(),
            storage_options: None,
            allow_http: None,
            table_config: DeltaTableConfig::default(),
        })
    }

    /// Sets the overall table configuration
    pub fn with_table_config(mut self, table_config: DeltaTableConfig) -> Self {
        self.table_config = table_config;
        self
    }
=======
>>>>>>> 5ac0629e
    /// Sets `require_files=false` to the builder
    pub fn without_files(mut self) -> Self {
        self.table_config.require_files = false;
        self
    }

    /// Sets `version` to the builder
    pub fn with_version(mut self, version: i64) -> Self {
        self.version = DeltaVersion::Version(version);
        self
    }

    /// Sets `log_buffer_size` to the builder
    pub fn with_log_buffer_size(mut self, log_buffer_size: usize) -> DeltaResult<Self> {
        if log_buffer_size == 0 {
            return Err(DeltaTableError::Generic(String::from(
                "Log buffer size should be positive",
            )));
        }
        self.table_config.log_buffer_size = log_buffer_size;
        Ok(self)
    }

    /// specify the timestamp given as ISO-8601/RFC-3339 timestamp
    pub fn with_datestring(self, date_string: impl AsRef<str>) -> DeltaResult<Self> {
        let datetime = DateTime::<Utc>::from(DateTime::<FixedOffset>::parse_from_rfc3339(
            date_string.as_ref(),
        )?);
        Ok(self.with_timestamp(datetime))
    }

    /// specify a timestamp
    pub fn with_timestamp(mut self, timestamp: DateTime<Utc>) -> Self {
        self.version = DeltaVersion::Timestamp(timestamp);
        self
    }

    /// Set the storage backend.
    ///
    /// If a backend is not provided then it is derived from `table_uri`.
    ///
    /// # Arguments
    ///
    /// * `root_storage` - A shared reference to an [`ObjectStore`](object_store::ObjectStore) with
    ///   "/" pointing at the root of the object store.
    /// * `location` - A url corresponding to the storage location of the delta table.
    pub fn with_storage_backend(
        mut self,
        root_storage: Arc<DynObjectStore>,
        location: Url,
    ) -> Self {
        self.storage_backend = Some((root_storage, location));
        self
    }

    /// Set options used to initialize storage backend
    ///
    /// Options may be passed in the HashMap or set as environment variables. See documentation of
    /// underlying object store implementation for details. Trailing slash will be trimmed in
    /// the option's value to avoid failures. Trimming will only be done if one or more of below
    /// conditions are met:
    /// - key ends with `_URL` (e.g., `ENDPOINT_URL`, `S3_URL`, `JDBC_URL`, etc.)
    /// - value starts with `http://`` or `https://` (e.g., `http://localhost:8000/`)
    ///
    /// - [Azure options](https://docs.rs/object_store/latest/object_store/azure/enum.AzureConfigKey.html#variants)
    /// - [S3 options](https://docs.rs/object_store/latest/object_store/aws/enum.AmazonS3ConfigKey.html#variants)
    /// - [Google options](https://docs.rs/object_store/latest/object_store/gcp/enum.GoogleConfigKey.html#variants)
    pub fn with_storage_options(mut self, storage_options: HashMap<String, String>) -> Self {
        self.storage_options = Some(
            storage_options
                .clone()
                .into_iter()
                .map(|(k, v)| {
                    let needs_trim = v.starts_with("http://")
                        || v.starts_with("https://")
                        || k.to_lowercase().ends_with("_url");
                    if needs_trim {
                        (k.to_owned(), v.trim_end_matches('/').to_owned())
                    } else {
                        (k, v)
                    }
                })
                .collect(),
        );
        self
    }

    /// Allows insecure connections via http.
    ///
    /// This setting is most useful for testing / development when connecting to emulated services.
    pub fn with_allow_http(mut self, allow_http: bool) -> Self {
        self.allow_http = Some(allow_http);
        self
    }

    /// Set the file options to use when reading/writing individual files in the table.
    pub fn with_file_format_options(mut self, file_format_options: FileFormatRef) -> Self {
        self.table_config.file_format_options = Some(file_format_options);
        self
    }

    /// Provide a custom runtime handle or runtime config
    pub fn with_io_runtime(mut self, io_runtime: IORuntime) -> Self {
        self.table_config.io_runtime = Some(io_runtime);
        self
    }

    /// Storage options for configuring backend object store
    pub fn storage_options(&self) -> HashMap<String, String> {
        let mut storage_options = self.storage_options.clone().unwrap_or_default();
        if let Some(allow) = self.allow_http {
            storage_options.insert(
                "allow_http".into(),
                if allow { "true" } else { "false" }.into(),
            );
        };
        storage_options
    }

    /// Build a delta storage backend for the given config
    pub fn build_storage(&self) -> DeltaResult<LogStoreRef> {
        debug!("build_storage() with {}", self.table_uri);
        let location = Url::parse(&self.table_uri).map_err(|_| {
            DeltaTableError::NotATable(format!("Could not turn {} into a URL", self.table_uri))
        })?;

        let mut storage_config = StorageConfig::parse_options(self.storage_options())?;
        if let Some(io_runtime) = self.table_config.io_runtime.clone() {
            storage_config = storage_config.with_io_runtime(io_runtime);
        }

        if let Some((store, _url)) = self.storage_backend.as_ref() {
            debug!("Loading a logstore with a custom store: {store:?}");
            crate::logstore::logstore_with(store.clone(), location, storage_config)
        } else {
            // If there has been no backend defined just default to the normal logstore look up
            debug!("Loading a logstore based off the location: {location:?}");
            crate::logstore::logstore_for(location, storage_config)
        }
    }

    /// Build the [`DeltaTable`] from specified options.
    ///
    /// This will not load the log, i.e. the table is not initialized. To get an initialized
    /// table use the `load` function
    pub fn build(self) -> DeltaResult<DeltaTable> {
        Ok(DeltaTable::new(self.build_storage()?, self.table_config))
    }

    /// Build the [`DeltaTable`] and load its state
    pub async fn load(self) -> DeltaResult<DeltaTable> {
        let version = self.version;
        let mut table = self.build()?;
        match version {
            DeltaVersion::Newest => table.load().await?,
            DeltaVersion::Version(v) => table.load_version(v).await?,
            DeltaVersion::Timestamp(ts) => table.load_with_datetime(ts).await?,
        }
        Ok(table)
    }
}

enum UriType {
    LocalPath(PathBuf),
    Url(Url),
}

/// Expand tilde (~) in path to home directory
fn expand_tilde_path(path: &str) -> DeltaResult<PathBuf> {
    if path.starts_with("~/") || path == "~" {
        let home_dir = dirs::home_dir().ok_or_else(|| {
            DeltaTableError::InvalidTableLocation(
                "Could not determine home directory for tilde expansion".to_string(),
            )
        })?;

        if path == "~" {
            Ok(home_dir)
        } else {
            let relative_path = &path[2..];
            Ok(home_dir.join(relative_path))
        }
    } else {
        Ok(PathBuf::from(path))
    }
}

/// Utility function to figure out whether string representation of the path
/// is either local path or some kind or URL.
///
/// Will return an error if the path is not valid.
fn resolve_uri_type(table_uri: impl AsRef<str>) -> DeltaResult<UriType> {
    let table_uri = table_uri.as_ref();
    let known_schemes: Vec<_> = object_store_factories()
        .iter()
        .map(|v| v.key().scheme().to_owned())
        .collect();

    match Url::parse(table_uri) {
        Ok(url) => {
            let scheme = url.scheme().to_string();
            if url.scheme() == "file" {
                Ok(UriType::LocalPath(url.to_file_path().map_err(|err| {
                    let msg = format!("Invalid table location: {table_uri}\nError: {err:?}");
                    DeltaTableError::InvalidTableLocation(msg)
                })?))
            // NOTE this check is required to support absolute windows paths which may properly parse as url
            } else if known_schemes.contains(&scheme) {
                Ok(UriType::Url(url))
            // NOTE this check is required to support absolute windows paths which may properly parse as url
            // we assume here that a single character scheme is a windows drive letter
            } else if scheme.len() == 1 {
                Ok(UriType::LocalPath(expand_tilde_path(table_uri)?))
            } else {
                Err(DeltaTableError::InvalidTableLocation(format!(
                    "Unknown scheme: {scheme}. Known schemes: {}",
                    known_schemes.join(",")
                )))
            }
        }
        Err(url_error) => {
            match url_error {
                // The RelativeUrlWithoutBase error _usually_ means this function has been called
                // with a file path looking thing.
                url::ParseError::RelativeUrlWithoutBase => {
                    Ok(UriType::LocalPath(expand_tilde_path(table_uri)?))
                }
                // All other parse errors are likely an actually broken URL that should not be
                // interpreted as anything but
                _others => Err(DeltaTableError::InvalidTableLocation(format!(
                    "Could not parse {table_uri} as a URL: {url_error}"
                ))),
            }
        }
    }
}

/// Attempt to create a Url from given table location.
///
/// The location could be:
///  * A valid URL, which will be parsed and returned
///  * A path to a directory, which will be created and then converted to a URL.
///
/// If it is a local path, it will be created if it doesn't exist.
///
/// Extra slashes will be removed from the end path as well.
///
/// Parse a table URI to a URL without creating directories.
/// This is useful for opening existing tables where we don't want to create directories.
pub fn parse_table_uri(table_uri: impl AsRef<str>) -> DeltaResult<Url> {
    let table_uri = table_uri.as_ref();

    let uri_type: UriType = resolve_uri_type(table_uri)?;

    let mut url = match uri_type {
        UriType::LocalPath(path) => {
            let path = std::fs::canonicalize(path).map_err(|err| {
                let msg = format!("Invalid table location: {table_uri}\nError: {err:?}");
                DeltaTableError::InvalidTableLocation(msg)
            })?;
            Url::from_directory_path(path).map_err(|_| {
                let msg = format!(
                    "Could not construct a URL from the canonical path: {table_uri}.\n\
                    Something must be very wrong with the table path.",
                );
                DeltaTableError::InvalidTableLocation(msg)
            })?
        }
        UriType::Url(url) => url,
    };

    let trimmed_path = url.path().trim_end_matches('/').to_owned();
    url.set_path(&trimmed_path);
    Ok(url)
}

/// Will return an error if the location is not valid. For example,
/// Creates directories for local paths if they don't exist.
pub fn ensure_table_uri(table_uri: impl AsRef<str>) -> DeltaResult<Url> {
    let table_uri = table_uri.as_ref();

    let uri_type: UriType = resolve_uri_type(table_uri)?;

    // If it is a local path, we need to create it if it does not exist.
    let mut url = match uri_type {
        UriType::LocalPath(path) => {
            if !path.exists() {
                std::fs::create_dir_all(&path).map_err(|err| {
                    let msg =
                        format!("Could not create local directory: {table_uri}\nError: {err:?}");
                    DeltaTableError::InvalidTableLocation(msg)
                })?;
            }
            let path = std::fs::canonicalize(path).map_err(|err| {
                let msg = format!("Invalid table location: {table_uri}\nError: {err:?}");
                DeltaTableError::InvalidTableLocation(msg)
            })?;
            Url::from_directory_path(path).map_err(|_| {
                let msg = format!(
                    "Could not construct a URL from the canonical path: {table_uri}.\n\
                    Something must be very wrong with the table path.",
                );
                DeltaTableError::InvalidTableLocation(msg)
            })?
        }
        UriType::Url(url) => url,
    };

    let trimmed_path = url.path().trim_end_matches('/').to_owned();
    url.set_path(&trimmed_path);
    Ok(url)
}

/// Validate that the given [PathBuf] does exist, otherwise return a
/// [DeltaTableError::InvalidTableLocation]
fn ensure_file_location_exists(path: PathBuf) -> DeltaResult<()> {
    if !path.exists() {
        let msg = format!(
            "Local path \"{}\" does not exist or you don't have access!",
            path.as_path().display(),
        );
        return Err(DeltaTableError::InvalidTableLocation(msg));
    }
    Ok(())
}

#[cfg(test)]
mod tests {
    use super::*;
    use crate::logstore::factories::DefaultObjectStoreFactory;

    #[test]
    fn test_ensure_table_uri() {
        object_store_factories().insert(
            Url::parse("s3://").unwrap(),
            Arc::new(DefaultObjectStoreFactory::default()),
        );

        // parse an existing relative directory
        let uri = ensure_table_uri(".");
        assert!(uri.is_ok());
        let uri = ensure_table_uri("s3://container/path");
        assert!(uri.is_ok());
        #[cfg(not(windows))]
        {
            let uri = ensure_table_uri("file:///tmp/nonexistent/some/path");
            assert!(uri.is_ok());
        }
        let uri = ensure_table_uri("./nonexistent");
        assert!(uri.is_ok());
        let file_path = std::path::Path::new("./nonexistent");
        std::fs::remove_dir(file_path).unwrap();

        // These cases should all roundtrip to themselves
        cfg_if::cfg_if! {
            if #[cfg(windows)] {
                let roundtrip_cases = &[
                    "s3://tests/data/delta-0.8.0",
                    "memory://",
                    "s3://bucket/my%20table", // Doesn't double-encode
                ];
            } else {
                let roundtrip_cases = &[
                    "s3://tests/data/delta-0.8.0",
                    "memory://",
                    "file:///",
                    "s3://bucket/my%20table", // Doesn't double-encode
                ];
            }
        }

        for case in roundtrip_cases {
            let uri = ensure_table_uri(case).unwrap();
            assert_eq!(case, &uri.as_str());
        }

        // Other cases
        let map_cases = &[
            // extra slashes are removed
            (
                "s3://tests/data/delta-0.8.0//",
                "s3://tests/data/delta-0.8.0",
            ),
            ("s3://bucket/my table", "s3://bucket/my%20table"),
        ];

        for (case, expected) in map_cases {
            let uri = ensure_table_uri(case).unwrap();
            assert_eq!(expected, &uri.as_str());
        }
    }

    #[test]
    #[cfg(windows)]
    fn test_windows_uri() {
        let map_cases = &[
            // extra slashes are removed
            ("c:/", "file:///C:"),
        ];

        for (case, expected) in map_cases {
            let uri = ensure_table_uri(case).unwrap();
            assert_eq!(expected, &uri.as_str());
        }
    }

    #[test]
    fn test_ensure_table_uri_path() {
        let tmp_dir = tempfile::tempdir().unwrap();
        let tmp_path = std::fs::canonicalize(tmp_dir.path()).unwrap();
        let paths = &[
            tmp_path.join("data/delta-0.8.0"),
            tmp_path.join("space in path"),
            tmp_path.join("special&chars/你好/😊"),
        ];

        for path in paths {
            let expected = Url::from_directory_path(path).unwrap();
            let uri = ensure_table_uri(path.as_os_str().to_str().unwrap()).unwrap();
            assert_eq!(expected.as_str().trim_end_matches('/'), uri.as_str());
            assert!(path.exists());
        }

        // Creates non-existent relative directories
        let relative_path = std::path::Path::new("_tmp/test %3F");
        assert!(!relative_path.exists());
        ensure_table_uri(relative_path.as_os_str().to_str().unwrap()).unwrap();
        assert!(relative_path.exists());
        std::fs::remove_dir_all(std::path::Path::new("_tmp")).unwrap();
    }

    #[test]
    fn test_ensure_table_uri_url() {
        // Urls should round trips as-is
        let expected = Url::parse("memory:///test/tests/data/delta-0.8.0").unwrap();
        let url = ensure_table_uri(&expected).unwrap();
        assert_eq!(expected, url);

        let tmp_dir = tempfile::tempdir().unwrap();
        let tmp_path = std::fs::canonicalize(tmp_dir.path()).unwrap();
        let path = tmp_path.join("data/delta-0.8.0");
        let expected = Url::from_directory_path(path).unwrap();
        let url = ensure_table_uri(&expected).unwrap();
        assert_eq!(expected.as_str().trim_end_matches('/'), url.as_str());
    }

    #[test]
    fn test_writer_storage_opts_url_trim() {
        let cases = [
            // Trim Case 1 - Key indicating a url
            ("SOMETHING_URL", "something://else/", "something://else"),
            // Trim Case 2 - Value https url ending with slash
            (
                "SOMETHING",
                "http://something:port/",
                "http://something:port",
            ),
            // Trim Case 3 - Value https url ending with slash
            (
                "SOMETHING",
                "https://something:port/",
                "https://something:port",
            ),
            // No Trim Case 4 - JDBC MySQL url with slash
            (
                "SOME_JDBC_PREFIX",
                "jdbc:mysql://mysql.db.server:3306/",
                "jdbc:mysql://mysql.db.server:3306/",
            ),
            // No Trim Case 5 - S3A file system link
            ("SOME_S3_LINK", "s3a://bucket-name/", "s3a://bucket-name/"),
            // No Trim Case 6 - Not a url but ending with slash
            ("SOME_RANDOM_STRING", "a1b2c3d4e5f#/", "a1b2c3d4e5f#/"),
            // No Trim Case 7 - Some value not a url
            (
                "SOME_VALUE",
                "/ This is some value 123 /",
                "/ This is some value 123 /",
            ),
        ];
        for (key, val, expected) in cases {
            let table_uri = Url::parse("memory:///test/tests/data/delta-0.8.0").unwrap();
            let mut storage_opts = HashMap::<String, String>::new();
            storage_opts.insert(key.to_owned(), val.to_owned());

            let table = DeltaTableBuilder::from_uri(table_uri)
                .unwrap()
                .with_storage_options(storage_opts);
            let found_opts = table.storage_options();
            assert_eq!(expected, found_opts.get(key).unwrap());
        }
    }

    #[test]
    fn test_expand_tilde_path() {
        let home_dir = dirs::home_dir().expect("Should have home directory");

        let result = expand_tilde_path("~").unwrap();
        assert_eq!(result, home_dir);

        let result = expand_tilde_path("~/test/path").unwrap();
        assert_eq!(result, home_dir.join("test/path"));

        let result = expand_tilde_path("/absolute/path").unwrap();
        assert_eq!(result, PathBuf::from("/absolute/path"));

        let result = expand_tilde_path("relative/path").unwrap();
        assert_eq!(result, PathBuf::from("relative/path"));

        let result = expand_tilde_path("~other").unwrap();
        assert_eq!(result, PathBuf::from("~other"));
    }

    #[test]
    fn test_resolve_uri_type_with_tilde() {
        let home_dir = dirs::home_dir().expect("Should have home directory");

        match resolve_uri_type("~/test/path").unwrap() {
            UriType::LocalPath(path) => {
                assert_eq!(path, home_dir.join("test/path"));
            }
            _ => panic!("Expected LocalPath"),
        }

        match resolve_uri_type("~").unwrap() {
            UriType::LocalPath(path) => {
                assert_eq!(path, home_dir);
            }
            _ => panic!("Expected LocalPath"),
        }

        match resolve_uri_type("regular/path").unwrap() {
            UriType::LocalPath(path) => {
                assert_eq!(path, PathBuf::from("regular/path"));
            }
            _ => panic!("Expected LocalPath"),
        }
    }

    #[test]
    fn test_invalid_url_but_invalid_file_path_too() -> DeltaResult<()> {
        for wrong in &["s3://arn:aws:s3:::something", "hdfs://"] {
            let result = ensure_table_uri(wrong);
            assert!(
                result.is_err(),
                "Expected {wrong} parsed into {result:#?} to return an error because I gave it something URLish"
            );
        }
        Ok(())
    }

    #[test]
    fn test_ensure_table_uri_with_tilde() {
        let home_dir = dirs::home_dir().expect("Should have home directory");

        let test_dir = home_dir.join("delta_test_temp");
        std::fs::create_dir_all(&test_dir).ok();

        let tilde_path = "~/delta_test_temp";
        let result = ensure_table_uri(tilde_path);
        assert!(
            result.is_ok(),
            "ensure_table_uri should work with tilde paths"
        );

        let url = result.unwrap();
        assert!(!url.as_str().contains("~"));

        #[cfg(windows)]
        {
            let home_dir_normalized = home_dir.to_string_lossy().replace('\\', "/");
            assert!(url.as_str().contains(&home_dir_normalized));
        }

        #[cfg(not(windows))]
        {
            assert!(url.as_str().contains(home_dir.to_string_lossy().as_ref()));
        }

        std::fs::remove_dir_all(&test_dir).ok();
    }
}<|MERGE_RESOLUTION|>--- conflicted
+++ resolved
@@ -128,63 +128,12 @@
         })
     }
 
-<<<<<<< HEAD
-    /// Creates `DeltaTableBuilder` from table uri string (deprecated)
-    ///
-    /// Can panic on an invalid URI
-    ///
-    /// ```rust
-    /// # use deltalake_core::table::builder::*;
-    /// let builder = DeltaTableBuilder::from_uri_str("../test/tests/data/delta-0.8.0");
-    /// assert!(true);
-    /// ```
-    #[deprecated(note = "Use from_uri with url::Url instead")]
-    pub fn from_uri_str(table_uri: impl AsRef<str>) -> Self {
-        let url = ensure_table_uri(&table_uri).expect("The specified table_uri is not valid");
-        DeltaTableBuilder::from_uri(url).expect("Failed to create valid builder")
-    }
-
-    /// Creates `DeltaTableBuilder` from verified table uri string (deprecated).
-    ///
-    /// ```rust
-    /// # use deltalake_core::table::builder::*;
-    /// let builder = DeltaTableBuilder::from_valid_uri("memory:///");
-    /// assert!(builder.is_ok(), "Builder failed with {builder:?}");
-    /// ```
-    #[deprecated(note = "Use from_uri with url::Url instead")]
-    pub fn from_valid_uri(table_uri: impl AsRef<str>) -> DeltaResult<Self> {
-        if let Ok(url) = Url::parse(table_uri.as_ref()) {
-            if url.scheme() == "file" {
-                let path = url.to_file_path().map_err(|_| {
-                    DeltaTableError::InvalidTableLocation(table_uri.as_ref().to_string())
-                })?;
-                ensure_file_location_exists(path)?;
-            }
-        } else {
-            let expanded_path = expand_tilde_path(table_uri.as_ref())?;
-            ensure_file_location_exists(expanded_path)?;
-        }
-
-        let url = ensure_table_uri(&table_uri)?;
-        debug!("creating table builder with {url}");
-
-        Ok(Self {
-            table_uri: url.into(),
-            storage_backend: None,
-            version: DeltaVersion::default(),
-            storage_options: None,
-            allow_http: None,
-            table_config: DeltaTableConfig::default(),
-        })
-    }
-
     /// Sets the overall table configuration
     pub fn with_table_config(mut self, table_config: DeltaTableConfig) -> Self {
         self.table_config = table_config;
         self
     }
-=======
->>>>>>> 5ac0629e
+
     /// Sets `require_files=false` to the builder
     pub fn without_files(mut self) -> Self {
         self.table_config.require_files = false;
