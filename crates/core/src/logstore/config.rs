--- conflicted
+++ resolved
@@ -322,11 +322,7 @@
 
 #[cfg(test)]
 mod tests {
-<<<<<<< HEAD
-    use super::FileCacheConfig;
-=======
     use super::*;
->>>>>>> 5ea3d151
     use maplit::hashmap;
     use object_store::RetryConfig;
     use std::time::Duration;
@@ -351,7 +347,6 @@
         assert_eq!(retry_config.backoff.base, 50_f64);
     }
 
-<<<<<<< HEAD
     #[test]
     fn test_file_cache_config_from_options() {
         let options = hashmap! {
@@ -382,7 +377,8 @@
             file_cache_config.last_checkpoint_valid_duration,
             Some(Duration::from_secs(3600))
         );
-=======
+    }
+
     // Test ParseResult functionality
     #[test]
     fn test_parse_result_handling() {
@@ -458,6 +454,5 @@
         let config =
             StorageConfig::default().with_io_runtime(IORuntime::Config(RuntimeConfig::default()));
         assert!(config.runtime.is_some());
->>>>>>> 5ea3d151
     }
 }