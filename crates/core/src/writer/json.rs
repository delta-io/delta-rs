--- conflicted
+++ resolved
@@ -400,16 +400,7 @@
             let obj_bytes = Bytes::from(writer.buffer.to_vec());
             let file_size = obj_bytes.len() as i64;
 
-<<<<<<< HEAD
-            debug!(
-                path = writer.path.to_string(),
-                size = file_size,
-                rows = metadata.num_rows,
-                "writing data file"
-            );
-=======
             debug!(path = %path, size = file_size, rows = metadata.file_metadata().num_rows(), "writing data file");
->>>>>>> 49f089db
 
             self.table
                 .object_store()
