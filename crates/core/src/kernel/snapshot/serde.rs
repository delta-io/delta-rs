use std::fmt;
use std::sync::Arc;

use arrow_ipc::reader::FileReader;
use arrow_ipc::writer::FileWriter;
use delta_kernel::FileMeta;
use delta_kernel::actions::{Metadata, Protocol};
use delta_kernel::engine::arrow_conversion::TryIntoArrow as _;
use delta_kernel::log_segment::{ListedLogFiles, LogSegment};
use delta_kernel::path::ParsedLogPath;
use delta_kernel::snapshot::Snapshot as KernelSnapshot;
use delta_kernel::table_configuration::TableConfiguration;
use itertools::Itertools;
use serde::de::{self, Deserializer, SeqAccess, Visitor};
use serde::{Deserialize, Serialize, ser::SerializeSeq};
use url::Url;

use crate::DeltaTableConfig;

use super::{EagerSnapshot, Snapshot};

impl Serialize for Snapshot {
    fn serialize<S>(&self, serializer: S) -> Result<S::Ok, S::Error>
    where
        S: serde::Serializer,
    {
        let ascending_commit_files = self
            .inner
            .log_segment()
            .ascending_commit_files
            .iter()
            .map(|f| FileMetaSerde::from(&f.location))
            .collect_vec();
        let ascending_compaction_files = self
            .inner
            .log_segment()
            .ascending_compaction_files
            .iter()
            .map(|f| FileMetaSerde::from(&f.location))
            .collect_vec();
        let checkpoint_parts = self
            .inner
            .log_segment()
            .checkpoint_parts
            .iter()
            .map(|f| FileMetaSerde::from(&f.location))
            .collect_vec();
        let latest_crc_file = self
            .inner
            .log_segment()
            .latest_crc_file
            .as_ref()
            .map(|f| FileMetaSerde::from(&f.location));
<<<<<<< HEAD
        // let latest_commit_file = self
        //     .inner
        //     .log_segment()
        //     .latest_commit_file
        //     .as_ref()
        //     .map(|f| FileMetaSerde::from(&f.location));
=======
        let latest_commit_file = self
            .inner
            .log_segment()
            .latest_commit_file
            .as_ref()
            .map(|f| FileMetaSerde::from(&f.location));
>>>>>>> 15e9acac

        let mut seq = serializer.serialize_seq(None)?;

        seq.serialize_element(&self.version())?;
        seq.serialize_element(&self.inner.table_root())?;
        seq.serialize_element(&self.protocol())?;
        seq.serialize_element(&self.metadata())?;
        seq.serialize_element(&ascending_commit_files)?;
        seq.serialize_element(&ascending_compaction_files)?;
        seq.serialize_element(&checkpoint_parts)?;
        seq.serialize_element(&latest_crc_file)?;
<<<<<<< HEAD
        // seq.serialize_element(&latest_commit_file)?;
=======
        seq.serialize_element(&latest_commit_file)?;
>>>>>>> 15e9acac

        seq.serialize_element(&self.config)?;

        seq.end()
    }
}

struct SnapshotVisitor;

#[derive(Serialize, Deserialize)]
struct FileMetaSerde {
    /// The fully qualified path to the object
    pub location: Url,
    /// The last modified time as milliseconds since unix epoch
    pub last_modified: i64,
    /// The size in bytes of the object
    pub size: u64,
}

impl FileMetaSerde {
    fn into_kernel(self) -> FileMeta {
        FileMeta {
            location: self.location,
            last_modified: self.last_modified,
            size: self.size,
        }
    }
}

impl From<&FileMeta> for FileMetaSerde {
    fn from(file_meta: &FileMeta) -> Self {
        FileMetaSerde {
            location: file_meta.location.clone(),
            last_modified: file_meta.last_modified,
            size: file_meta.size,
        }
    }
}

impl<'de> Visitor<'de> for SnapshotVisitor {
    type Value = Snapshot;

    fn expecting(&self, formatter: &mut fmt::Formatter) -> fmt::Result {
        formatter.write_str("struct Snapshot")
    }

    fn visit_seq<V>(self, mut seq: V) -> Result<Snapshot, V::Error>
    where
        V: SeqAccess<'de>,
    {
        let version: i64 = seq
            .next_element()?
            .ok_or_else(|| de::Error::invalid_length(0, &self))?;
        let table_url: Url = seq
            .next_element()?
            .ok_or_else(|| de::Error::invalid_length(1, &self))?;
        let protocol: Protocol = seq
            .next_element()?
            .ok_or_else(|| de::Error::invalid_length(2, &self))?;
        let metadata: Metadata = seq
            .next_element()?
            .ok_or_else(|| de::Error::invalid_length(3, &self))?;
        let ascending_commit_files: Vec<FileMetaSerde> = seq
            .next_element()?
            .ok_or_else(|| de::Error::invalid_length(4, &self))?;
        let ascending_compaction_files: Vec<FileMetaSerde> = seq
            .next_element()?
            .ok_or_else(|| de::Error::invalid_length(5, &self))?;
        let checkpoint_parts: Vec<FileMetaSerde> = seq
            .next_element()?
            .ok_or_else(|| de::Error::invalid_length(6, &self))?;
        let latest_crc_file: Option<FileMetaSerde> = seq
            .next_element()?
            .ok_or_else(|| de::Error::invalid_length(7, &self))?;
        let latest_commit_file: Option<FileMetaSerde> = seq
            .next_element()?
            .ok_or_else(|| de::Error::invalid_length(8, &self))?;
        let config: DeltaTableConfig = seq
            .next_element()?
            .ok_or_else(|| de::Error::invalid_length(9, &self))?;

        let ascending_commit_files = ascending_commit_files
            .into_iter()
            .filter_map(|meta| {
                ParsedLogPath::try_from(meta.into_kernel())
                    .map_err(de::Error::custom)
                    .transpose()
            })
            .collect::<Result<Vec<ParsedLogPath>, _>>()?;

        let ascending_compaction_files = ascending_compaction_files
            .into_iter()
            .filter_map(|meta| {
                ParsedLogPath::try_from(meta.into_kernel())
                    .map_err(de::Error::custom)
                    .transpose()
            })
            .collect::<Result<Vec<ParsedLogPath>, _>>()?;

        let checkpoint_parts = checkpoint_parts
            .into_iter()
            .filter_map(|meta| {
                ParsedLogPath::try_from(meta.into_kernel())
                    .map_err(de::Error::custom)
                    .transpose()
            })
            .collect::<Result<Vec<ParsedLogPath>, _>>()?;

        let latest_crc_file = latest_crc_file
            .map(|meta| ParsedLogPath::try_from(meta.into_kernel()).map_err(de::Error::custom))
            .transpose()?
            .flatten();

<<<<<<< HEAD
        // let latest_commit_file = latest_crc_file
        //     .map(|meta| ParsedLogPath::try_from(meta.into_kernel()).map_err(de::Error::custom))
        //     .transpose()?
        //     .flatten();
=======
        let latest_commit_file = latest_commit_file
            .map(|meta| ParsedLogPath::try_from(meta.into_kernel()).map_err(de::Error::custom))
            .transpose()?
            .flatten();
>>>>>>> 15e9acac

        let listed_log_files = ListedLogFiles::try_new(
            ascending_commit_files,
            ascending_compaction_files,
            checkpoint_parts,
            latest_crc_file,
            latest_commit_file,
        )
        .map_err(de::Error::custom)?;

        let log_root = if !table_url.path().ends_with("/") {
            let mut aux = table_url.clone();
            aux.set_path(&format!("{}/", table_url.path()));
            aux.join("_delta_log/").unwrap()
        } else {
            table_url.join("_delta_log/").unwrap()
        };

        let log_segment = LogSegment::try_new(listed_log_files, log_root, Some(version as u64))
            .map_err(de::Error::custom)?;

        let table_configuration =
            TableConfiguration::try_new(metadata, protocol, table_url.clone(), version as u64)
                .map_err(de::Error::custom)?;

        let snapshot = KernelSnapshot::new(log_segment, table_configuration);
        let schema = snapshot
            .table_configuration()
            .schema()
            .as_ref()
            .try_into_arrow()
            .map_err(de::Error::custom)?;

        Ok(Snapshot {
            inner: Arc::new(snapshot),
            schema: Arc::new(schema),
            config,
        })
    }
}

impl<'de> Deserialize<'de> for Snapshot {
    fn deserialize<D>(deserializer: D) -> Result<Self, D::Error>
    where
        D: Deserializer<'de>,
    {
        deserializer.deserialize_seq(SnapshotVisitor)
    }
}

impl Serialize for EagerSnapshot {
    fn serialize<S>(&self, serializer: S) -> Result<S::Ok, S::Error>
    where
        S: serde::Serializer,
    {
        let mut seq = serializer.serialize_seq(None)?;
        seq.serialize_element(&self.snapshot)?;

        if !self.files.is_empty() {
            let mut buffer = vec![];
            let mut writer = FileWriter::try_new(&mut buffer, self.files[0].schema().as_ref())
                .map_err(serde::ser::Error::custom)?;
            for file in &self.files {
                writer.write(file).map_err(serde::ser::Error::custom)?;
            }
            writer.finish().map_err(serde::ser::Error::custom)?;
            let data = writer.into_inner().map_err(serde::ser::Error::custom)?;

            seq.serialize_element(&data)?;
        } else {
            seq.serialize_element(&Vec::<u8>::new())?;
        }

        seq.end()
    }
}

// Deserialize the eager snapshot
struct EagerSnapshotVisitor;

impl<'de> Visitor<'de> for EagerSnapshotVisitor {
    type Value = EagerSnapshot;

    fn expecting(&self, formatter: &mut fmt::Formatter) -> fmt::Result {
        formatter.write_str("struct EagerSnapshot")
    }

    fn visit_seq<V>(self, mut seq: V) -> Result<EagerSnapshot, V::Error>
    where
        V: SeqAccess<'de>,
    {
        let snapshot = seq
            .next_element()?
            .ok_or_else(|| de::Error::invalid_length(0, &self))?;

        let Some(elem) = seq.next_element::<Vec<u8>>()? else {
            return Err(de::Error::invalid_length(3, &self));
        };

        let files = if elem.is_empty() {
            vec![]
        } else {
            let reader = FileReader::try_new(std::io::Cursor::new(elem), None)
                .map_err(|e| de::Error::custom(format!("failed to read ipc record batch: {e}")))?;
            reader
                .try_collect()
                .map_err(|e| de::Error::custom(format!("failed to read ipc record batch: {e}")))?
        };

        Ok(EagerSnapshot { snapshot, files })
    }
}

impl<'de> Deserialize<'de> for EagerSnapshot {
    fn deserialize<D>(deserializer: D) -> Result<EagerSnapshot, D::Error>
    where
        D: Deserializer<'de>,
    {
        deserializer.deserialize_seq(EagerSnapshotVisitor)
    }
}<|MERGE_RESOLUTION|>--- conflicted
+++ resolved
@@ -51,21 +51,12 @@
             .latest_crc_file
             .as_ref()
             .map(|f| FileMetaSerde::from(&f.location));
-<<<<<<< HEAD
-        // let latest_commit_file = self
-        //     .inner
-        //     .log_segment()
-        //     .latest_commit_file
-        //     .as_ref()
-        //     .map(|f| FileMetaSerde::from(&f.location));
-=======
         let latest_commit_file = self
             .inner
             .log_segment()
             .latest_commit_file
             .as_ref()
             .map(|f| FileMetaSerde::from(&f.location));
->>>>>>> 15e9acac
 
         let mut seq = serializer.serialize_seq(None)?;
 
@@ -77,11 +68,7 @@
         seq.serialize_element(&ascending_compaction_files)?;
         seq.serialize_element(&checkpoint_parts)?;
         seq.serialize_element(&latest_crc_file)?;
-<<<<<<< HEAD
-        // seq.serialize_element(&latest_commit_file)?;
-=======
         seq.serialize_element(&latest_commit_file)?;
->>>>>>> 15e9acac
 
         seq.serialize_element(&self.config)?;
 
@@ -195,17 +182,10 @@
             .transpose()?
             .flatten();
 
-<<<<<<< HEAD
-        // let latest_commit_file = latest_crc_file
-        //     .map(|meta| ParsedLogPath::try_from(meta.into_kernel()).map_err(de::Error::custom))
-        //     .transpose()?
-        //     .flatten();
-=======
         let latest_commit_file = latest_commit_file
             .map(|meta| ParsedLogPath::try_from(meta.into_kernel()).map_err(de::Error::custom))
             .transpose()?
             .flatten();
->>>>>>> 15e9acac
 
         let listed_log_files = ListedLogFiles::try_new(
             ascending_commit_files,
