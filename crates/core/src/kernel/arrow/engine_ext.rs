//! Utilities for interacting with Kernel APIs using Arrow data structures.
//!
use std::borrow::Cow;
use std::sync::Arc;

use arrow_schema::{
    DataType as ArrowDataType, Field, Schema as ArrowSchema, SchemaRef as ArrowSchemaRef,
};
use delta_kernel::arrow::array::BooleanArray;
use delta_kernel::arrow::compute::filter_record_batch;
use delta_kernel::arrow::record_batch::RecordBatch;
use delta_kernel::engine::arrow_conversion::TryIntoArrow;
use delta_kernel::engine::arrow_data::ArrowEngineData;
use delta_kernel::expressions::{ColumnName, Scalar, StructData};
use delta_kernel::scan::ScanMetadata;
use delta_kernel::schema::{
    ArrayType, DataType, MapType, PrimitiveType, Schema, SchemaRef, SchemaTransform, StructField,
    StructType,
};
use delta_kernel::snapshot::Snapshot;
use delta_kernel::table_properties::{DataSkippingNumIndexedCols, TableProperties};
use delta_kernel::{DeltaResult, ExpressionEvaluator};

use crate::errors::{DeltaResult as DeltaResultLocal, DeltaTableError};
use crate::kernel::SCAN_ROW_ARROW_SCHEMA;

/// Internal extension traits to the Kernel Snapshot.
///
/// These traits provide additional convenience functionality for working with Kernel snapshots.
/// Some of this may eventually be upstreamed as the kernel implementation matures.
pub(crate) trait SnapshotExt {
    /// Returns the expected file statistics schema for the snapshot.
    fn stats_schema(&self) -> DeltaResult<SchemaRef>;

    /// The expected schema for partition values
    fn partitions_schema(&self) -> DeltaResultLocal<Option<SchemaRef>>;

    /// The scheme expected for the data returned from a scan.
    ///
    /// This is an extended version of the raw schema that includes additional
    /// computations by delta-rs. Specifically the `stats_parsed` and
    /// `partitionValues_parsed` fields are added.
    fn scan_row_parsed_schema_arrow(&self) -> DeltaResultLocal<ArrowSchemaRef>;
}

impl SnapshotExt for Snapshot {
    fn stats_schema(&self) -> DeltaResult<SchemaRef> {
        let partition_columns = self.table_configuration().metadata().partition_columns();
        let column_mapping_mode = self.table_configuration().column_mapping_mode();
        let physical_schema = StructType::try_new(
            self.schema()
                .fields()
                .filter(|field| !partition_columns.contains(field.name()))
                .map(|field| field.make_physical(column_mapping_mode)),
        )?;
        Ok(Arc::new(stats_schema(
            &physical_schema,
            self.table_properties(),
        )))
    }

    fn partitions_schema(&self) -> DeltaResultLocal<Option<SchemaRef>> {
        Ok(partitions_schema(
            self.schema().as_ref(),
            self.table_configuration().metadata().partition_columns(),
        )?
        .map(Arc::new))
    }

    /// Arrow schema for a parsed (including stats_parsed and partitionValues_parsed)
    /// scan row (file data).
    fn scan_row_parsed_schema_arrow(&self) -> DeltaResultLocal<ArrowSchemaRef> {
        let mut fields = SCAN_ROW_ARROW_SCHEMA.fields().to_vec();
        let stats_idx = SCAN_ROW_ARROW_SCHEMA.index_of("stats").unwrap();

        let stats_schema = self.stats_schema()?;
        let stats_schema: ArrowSchema = stats_schema.as_ref().try_into_arrow()?;
        fields[stats_idx] = Arc::new(Field::new(
            "stats_parsed",
            ArrowDataType::Struct(stats_schema.fields().to_owned()),
            true,
        ));

        if let Some(partition_schema) = self.partitions_schema()? {
            let partition_schema: ArrowSchema = partition_schema.as_ref().try_into_arrow()?;
            fields.push(Arc::new(Field::new(
                "partitionValues_parsed",
                ArrowDataType::Struct(partition_schema.fields().to_owned()),
                false,
            )));
        }

        let schema = Arc::new(ArrowSchema::new(fields));
        Ok(schema)
    }
}

fn partitions_schema(
    schema: &StructType,
    partition_columns: &[String],
) -> DeltaResultLocal<Option<StructType>> {
    if partition_columns.is_empty() {
        return Ok(None);
    }
    Ok(Some(StructType::try_new(
        partition_columns
            .iter()
            .map(|col| {
                schema.field(col).cloned().ok_or_else(|| {
                    DeltaTableError::Generic(format!("Partition column {col} not found in schema"))
                })
            })
            .collect::<Result<Vec<_>, _>>()?,
    )?))
}

/// Generates the expected schema for file statistics.
///
/// The base stats schema is dependent on the current table configuration and derived via:
/// - only fields present in data files are included (use physical names, no partition columns)
/// - if `dataSkippingStatsColumns` is set, include only those columns.
///   Column names may refer to struct fields in which case all child fields are included.
/// - otherwise the first `dataSkippingNumIndexedCols` (default 32) leaf fields are included.
/// - all fields are made nullable.
///
/// For the `nullCount` schema, we consider the whole base schema and convert all leaf fields
/// to data type LONG. Maps, arrays, and variant are considered leaf fields in this case.
///
/// For the min / max schemas, we non-eligible leaf fields from the base schema.
/// Field eligibility is determined by the fields data type via [`is_skipping_eligeble_datatype`].
///
/// The overall schema is then:
/// ```ignored
/// {
///    numRecords: long,
///    nullCount: <derived null count schema>,
///    minValues: <derived min/max schema>,
///    maxValues: <derived min/max schema>,
/// }
/// ```
pub(crate) fn stats_schema(
    physical_file_schema: &Schema,
    table_properties: &TableProperties,
) -> Schema {
    let mut fields = Vec::with_capacity(4);
    fields.push(StructField::nullable("numRecords", DataType::LONG));

    // generate the base stats schema:
    // - make all fields nullable
    // - include fields according to table properties (num_indexed_cols, stats_coliumns, ...)
    let mut base_transform = BaseStatsTransform::new(table_properties);
    if let Some(base_schema) = base_transform.transform_struct(physical_file_schema) {
        let base_schema = base_schema.into_owned();

        // convert all leaf fields to data type LONG for null count
        let mut null_count_transform = NullCountStatsTransform;
        if let Some(null_count_schema) = null_count_transform.transform_struct(&base_schema) {
            fields.push(StructField::nullable(
                "nullCount",
                null_count_schema.into_owned(),
            ));
        };

        // include only min/max skipping eligible fields (data types)
        let mut min_max_transform = MinMaxStatsTransform;
        if let Some(min_max_schema) = min_max_transform.transform_struct(&base_schema) {
            let min_max_schema = min_max_schema.into_owned();
            fields.push(StructField::nullable("minValues", min_max_schema.clone()));
            fields.push(StructField::nullable("maxValues", min_max_schema));
        }
    }

    StructType::try_new(fields).expect("Failed to construct StructType for stats_schema")
}

// Convert a min/max stats schema into a nullcount schema (all leaf fields are LONG)
pub(crate) struct NullCountStatsTransform;
impl<'a> SchemaTransform<'a> for NullCountStatsTransform {
    fn transform_primitive(&mut self, _ptype: &'a PrimitiveType) -> Option<Cow<'a, PrimitiveType>> {
        Some(Cow::Owned(PrimitiveType::Long))
    }
    fn transform_struct_field(&mut self, field: &'a StructField) -> Option<Cow<'a, StructField>> {
        use Cow::*;

        if matches!(
            &field.data_type,
            DataType::Array(_) | DataType::Map(_) | DataType::Variant(_)
        ) {
            return Some(Cow::Owned(StructField {
                name: field.name.clone(),
                data_type: DataType::LONG,
                nullable: true,
                metadata: Default::default(),
            }));
        }

        match self.transform(&field.data_type)? {
            Borrowed(_) => Some(Borrowed(field)),
            dt => Some(Owned(StructField {
                name: field.name.clone(),
                data_type: dt.into_owned(),
                nullable: true,
                metadata: Default::default(),
            })),
        }
    }
}

/// Transforms a table schema into a base stats schema.
///
/// Base stats schema in this case refers the subsets of fields in the table schema
/// that may be considered for stats collection. Depending on the type of stats - min/max/nullcount/... -
/// additional transformations may be applied.
///
/// The concrete shape of the schema depends on the table configuration.
/// * `dataSkippingStatsColumns` - used to explicitly specify the columns
///   to be used for data skipping statistics. (takes precedence)
/// * `dataSkippingNumIndexedCols` - used to specify the number of columns
///   to be used for data skipping statistics. Defaults to 32.
///
/// All fields are nullable.
struct BaseStatsTransform {
    n_columns: Option<DataSkippingNumIndexedCols>,
    added_columns: u64,
    column_names: Option<Vec<ColumnName>>,
    path: Vec<String>,
}

impl BaseStatsTransform {
    fn new(props: &TableProperties) -> Self {
        // if data_skipping_stats_columns is specified, it takes precedence
        // over data_skipping_num_indexed_cols, even if that is also specified
        if let Some(columns_names) = &props.data_skipping_stats_columns {
            Self {
                n_columns: None,
                added_columns: 0,
                column_names: Some(columns_names.clone()),
                path: Vec::new(),
            }
        } else {
            Self {
                n_columns: Some(
                    props
                        .data_skipping_num_indexed_cols
                        .unwrap_or(DataSkippingNumIndexedCols::NumColumns(32)),
                ),
                added_columns: 0,
                column_names: None,
                path: Vec::new(),
            }
        }
    }
}

impl<'a> SchemaTransform<'a> for BaseStatsTransform {
    fn transform_struct_field(&mut self, field: &'a StructField) -> Option<Cow<'a, StructField>> {
        use Cow::*;

        // Check if the number of columns is set and if the added columns exceed the limit
        // In the constructor we assert this will always be None if column_names are specified
        if let Some(DataSkippingNumIndexedCols::NumColumns(n_cols)) = self.n_columns
            && self.added_columns >= n_cols
        {
            return None;
        }

        self.path.push(field.name.clone());
        let data_type = field.data_type();

        // keep the field if it:
        // - is a struct field and we need to traverse its children
        // - OR it is referenced by the column names
        // - OR it is a primitive type / leaf field
        let should_include = matches!(data_type, DataType::Struct(_))
            || self
                .column_names
                .as_ref()
                .map(|ns| should_include_column(&ColumnName::new(&self.path), ns))
                .unwrap_or(true);

        if !should_include {
            self.path.pop();
            return None;
        }

        // increment count only for leaf columns.
        if !matches!(data_type, DataType::Struct(_)) {
            self.added_columns += 1;
        }

        let field = match self.transform(&field.data_type)? {
            Borrowed(_) if field.is_nullable() => Borrowed(field),
            data_type => Owned(StructField {
                name: field.name.clone(),
                data_type: data_type.into_owned(),
                nullable: true,
                metadata: Default::default(),
            }),
        };

        self.path.pop();

        // exclude struct fields with no children
        if matches!(field.data_type(), DataType::Struct(dt) if dt.num_fields() == 0) {
            None
        } else {
            Some(field)
        }
    }
}

// removes all fields with non eligible data types
//
// should only be applied to schema oricessed via `BaseStatsTransform`.
struct MinMaxStatsTransform;

impl<'a> SchemaTransform<'a> for MinMaxStatsTransform {
    // array and map fields are not eligible for data skipping, so filter them out.
    fn transform_array(&mut self, _: &'a ArrayType) -> Option<Cow<'a, ArrayType>> {
        None
    }
    fn transform_map(&mut self, _: &'a MapType) -> Option<Cow<'a, MapType>> {
        None
    }
    fn transform_variant(&mut self, _: &'a StructType) -> Option<Cow<'a, StructType>> {
        None
    }

    fn transform_primitive(&mut self, ptype: &'a PrimitiveType) -> Option<Cow<'a, PrimitiveType>> {
        if is_skipping_eligeble_datatype(ptype) {
            Some(Cow::Borrowed(ptype))
        } else {
            None
        }
    }
}

// Checks if a column should be included or traversed into.
//
// Returns true if the column name is included in the list of column names
// or if the column name is a prefix of any column name in the list
// or if the column name is a child of any column name in the list
fn should_include_column(column_name: &ColumnName, column_names: &[ColumnName]) -> bool {
    column_names.iter().any(|name| {
        name.as_ref().starts_with(column_name) || column_name.as_ref().starts_with(name)
    })
}

/// Checks if a data type is eligible for min/max file skipping.
/// https://github.com/delta-io/delta/blob/143ab3337121248d2ca6a7d5bc31deae7c8fe4be/kernel/kernel-api/src/main/java/io/delta/kernel/internal/skipping/StatsSchemaHelper.java#L61
fn is_skipping_eligeble_datatype(data_type: &PrimitiveType) -> bool {
    matches!(
        data_type,
        &PrimitiveType::Byte
            | &PrimitiveType::Short
            | &PrimitiveType::Integer
            | &PrimitiveType::Long
            | &PrimitiveType::Float
            | &PrimitiveType::Double
            | &PrimitiveType::Date
            | &PrimitiveType::Timestamp
            | &PrimitiveType::TimestampNtz
            | &PrimitiveType::String
            // | &PrimitiveType::Boolean
            | PrimitiveType::Decimal(_)
    )
}

pub(crate) fn rb_from_scan_meta(metadata: ScanMetadata) -> DeltaResult<RecordBatch> {
    let (underlying_data, selection_vector) = metadata.scan_files.into_parts();
    let batch = ArrowEngineData::try_from_engine_data(underlying_data)?.into();
<<<<<<< HEAD
    let scan_files = filter_record_batch(&batch, &BooleanArray::from(selection_vector))?;
    Ok(scan_files)
=======
    Ok(filter_record_batch(
        &batch,
        &BooleanArray::from(selection_vector),
    )?)
>>>>>>> 60915504
}

/// Internal extension trait for expression evaluators.
///
/// This just abstracts the conversion between Arrow [`RecoedBatch`]es and
/// Kernel's [`ArrowEngineData`].
pub(crate) trait ExpressionEvaluatorExt {
    fn evaluate_arrow(&self, batch: RecordBatch) -> DeltaResult<RecordBatch>;
}

impl<T: ExpressionEvaluator + ?Sized> ExpressionEvaluatorExt for T {
    fn evaluate_arrow(&self, batch: RecordBatch) -> DeltaResult<RecordBatch> {
        let engine_data = ArrowEngineData::new(batch);
        Ok(ArrowEngineData::try_from_engine_data(T::evaluate(self, &engine_data)?)?.into())
    }
}

/// Extension trait for Kernel's [`StructData`].
///
/// StructData is the data structure contained in a Struct scalar.
/// The exposed API on kernels struct data is very minimal and does not allow
/// for conveniently probing the fields / values contained within [`StructData`].
///
/// This trait therefore adds convenience methods for accessing fields and values.
pub trait StructDataExt {
    /// Returns a reference to the field with the given name, if it exists.
    fn field(&self, name: &str) -> Option<&StructField>;

    /// Returns a reference to the value with the given index, if it exists.
    fn value(&self, index: usize) -> Option<&Scalar>;

    /// Returns the index of the field with the given name, if it exists.
    fn index_of(&self, name: &str) -> Option<usize>;
}

impl StructDataExt for StructData {
    fn field(&self, name: &str) -> Option<&StructField> {
        self.fields().iter().find(|f| f.name() == name)
    }

    fn index_of(&self, name: &str) -> Option<usize> {
        self.fields().iter().position(|f| f.name() == name)
    }

    fn value(&self, index: usize) -> Option<&Scalar> {
        self.values().get(index)
    }
}

#[cfg(test)]
mod tests {
    use std::sync::Arc;

    use super::*;

    use delta_kernel::EvaluationHandler;
    use delta_kernel::arrow::array::Int32Array;
    use delta_kernel::arrow::datatypes::{DataType as ArrowDataType, Field, Schema};
    use delta_kernel::arrow::record_batch::RecordBatch;
    use delta_kernel::engine::arrow_conversion::TryIntoKernel;
    use delta_kernel::engine::arrow_expression::ArrowEvaluationHandler;
    use delta_kernel::expressions::*;
    use delta_kernel::schema::{ArrayType, DataType};
    use pretty_assertions::assert_eq;

    #[test]
    fn test_evaluate_arrow() {
        let handler = ArrowEvaluationHandler;

        let schema = Schema::new(vec![Field::new("a", ArrowDataType::Int32, false)]);
        let values = Int32Array::from(vec![1, 2, 3]);
        let batch = RecordBatch::try_new(Arc::new(schema.clone()), vec![Arc::new(values)]).unwrap();

        let expression = column_expr!("a");
        let expr = handler
            .new_expression_evaluator(
                Arc::new((&schema).try_into_kernel().unwrap()),
                expression.into(),
                DataType::INTEGER,
            )
            .unwrap();

        let result = expr.evaluate_arrow(batch);
        assert!(result.is_ok());
    }

    #[test]
    fn test_should_include_column() {
        let full_name = vec![ColumnName::new(["lvl1", "lvl2", "lvl3", "lvl4"])];
        let parent = ColumnName::new(["lvl1", "lvl2", "lvl3"]);
        assert!(should_include_column(&parent, &full_name));
        assert!(should_include_column(&full_name[0], &full_name));
        // child fields should also be included
        assert!(should_include_column(&full_name[0], &[parent]));

        let not_parent = ColumnName::new(["lvl1", "lvl2", "lvl3", "lvl5"]);
        assert!(!should_include_column(&not_parent, &full_name));
        let not_parent = ColumnName::new(["lvl1", "lvl3", "lvl4"]);
        assert!(!should_include_column(&not_parent, &full_name));

        let not_parent = ColumnName::new(["lvl1", "lvl2", "lvl4"]);
        assert!(!should_include_column(&not_parent, &full_name));
    }

    #[test]
    fn test_stats_schema_simple() {
        let properties: TableProperties = [("key", "value")].into();
        let file_schema =
            StructType::try_new([StructField::nullable("id", DataType::LONG)]).unwrap();

        let stats_schema = stats_schema(&file_schema, &properties);
        let expected = StructType::try_new([
            StructField::nullable("numRecords", DataType::LONG),
            StructField::nullable("nullCount", file_schema.clone()),
            StructField::nullable("minValues", file_schema.clone()),
            StructField::nullable("maxValues", file_schema),
        ])
        .unwrap();

        assert_eq!(&expected, &stats_schema);
    }

    #[test]
    fn test_stats_schema_with_non_eligible_field() {
        let properties: TableProperties = [("key", "value")].into();

        // Create a nested logical schema with:
        // - top-level field "id" (LONG) - eligible for data skipping
        // - nested struct "metadata" containing:
        //   - "name" (STRING) - eligible for data skipping
        //   - "tags" (ARRAY) - NOT eligible for data skipping
        //   - "score" (DOUBLE) - eligible for data skipping

        // Create array type for a field that's not eligible for data skipping
        let array_type = DataType::Array(Box::new(ArrayType::new(DataType::STRING, false)));
        let metadata_struct = StructType::try_new([
            StructField::nullable("name", DataType::STRING),
            StructField::nullable("tags", array_type),
            StructField::nullable("score", DataType::DOUBLE),
        ])
        .unwrap();
        let file_schema = StructType::try_new([
            StructField::nullable("id", DataType::LONG),
            StructField::nullable(
                "metadata",
                DataType::Struct(Box::new(metadata_struct.clone())),
            ),
        ])
        .unwrap();

        let stats_schema = stats_schema(&file_schema, &properties);

        let expected_null_nested = StructType::try_new([
            StructField::nullable("name", DataType::LONG),
            StructField::nullable("tags", DataType::LONG),
            StructField::nullable("score", DataType::LONG),
        ])
        .unwrap();
        let expected_null = StructType::try_new([
            StructField::nullable("id", DataType::LONG),
            StructField::nullable("metadata", DataType::Struct(Box::new(expected_null_nested))),
        ])
        .unwrap();

        let expected_nested = StructType::try_new([
            StructField::nullable("name", DataType::STRING),
            StructField::nullable("score", DataType::DOUBLE),
        ])
        .unwrap();
        let expected_fields = StructType::try_new([
            StructField::nullable("id", DataType::LONG),
            StructField::nullable("metadata", DataType::Struct(Box::new(expected_nested))),
        ])
        .unwrap();

        let expected = StructType::try_new([
            StructField::nullable("numRecords", DataType::LONG),
            StructField::nullable("nullCount", expected_null),
            StructField::nullable("minValues", expected_fields.clone()),
            StructField::nullable("maxValues", expected_fields.clone()),
        ])
        .unwrap();

        assert_eq!(&expected, &stats_schema);
    }

    #[test]
    fn test_stats_schema_col_names() {
        let properties: TableProperties = [(
            "delta.dataSkippingStatsColumns".to_string(),
            "`user.info`.name".to_string(),
        )]
        .into();

        let user_struct = StructType::try_new([
            StructField::nullable("name", DataType::STRING),
            StructField::nullable("age", DataType::INTEGER),
        ])
        .unwrap();
        let file_schema = StructType::try_new([
            StructField::nullable("id", DataType::LONG),
            StructField::nullable("user.info", DataType::Struct(Box::new(user_struct.clone()))),
        ])
        .unwrap();

        let stats_schema = stats_schema(&file_schema, &properties);

        let expected_nested =
            StructType::try_new([StructField::nullable("name", DataType::STRING)]).unwrap();
        let expected_fields = StructType::try_new([StructField::nullable(
            "user.info",
            DataType::Struct(Box::new(expected_nested)),
        )])
        .unwrap();
        let null_count = NullCountStatsTransform
            .transform_struct(&expected_fields)
            .unwrap()
            .into_owned();

        let expected = StructType::try_new([
            StructField::nullable("numRecords", DataType::LONG),
            StructField::nullable("nullCount", null_count),
            StructField::nullable("minValues", expected_fields.clone()),
            StructField::nullable("maxValues", expected_fields.clone()),
        ])
        .unwrap();

        assert_eq!(&expected, &stats_schema);
    }

    #[test]
    fn test_stats_schema_n_cols() {
        let properties: TableProperties = [(
            "delta.dataSkippingNumIndexedCols".to_string(),
            "1".to_string(),
        )]
        .into();

        let logical_schema = StructType::try_new([
            StructField::nullable("name", DataType::STRING),
            StructField::nullable("age", DataType::INTEGER),
        ])
        .unwrap();

        let stats_schema = stats_schema(&logical_schema, &properties);

        let expected_fields =
            StructType::try_new([StructField::nullable("name", DataType::STRING)]).unwrap();
        let null_count = NullCountStatsTransform
            .transform_struct(&expected_fields)
            .unwrap()
            .into_owned();

        let expected = StructType::try_new([
            StructField::nullable("numRecords", DataType::LONG),
            StructField::nullable("nullCount", null_count),
            StructField::nullable("minValues", expected_fields.clone()),
            StructField::nullable("maxValues", expected_fields.clone()),
        ])
        .unwrap();

        assert_eq!(&expected, &stats_schema);
    }

    #[test]
    fn test_stats_schema_different_fields_in_null_vs_minmax() {
        let properties: TableProperties = [("key", "value")].into();

        // Create a schema with fields that have different eligibility for min/max vs null count
        // - "id" (LONG) - eligible for both null count and min/max
        // - "is_active" (BOOLEAN) - eligible for null count but NOT for min/max
        // - "metadata" (BINARY) - eligible for null count but NOT for min/max
        let file_schema = StructType::try_new([
            StructField::nullable("id", DataType::LONG),
            StructField::nullable("is_active", DataType::BOOLEAN),
            StructField::nullable("metadata", DataType::BINARY),
        ])
        .unwrap();

        let stats_schema = stats_schema(&file_schema, &properties);

        // Expected nullCount schema: all fields converted to LONG
        let expected_null_count = StructType::try_new([
            StructField::nullable("id", DataType::LONG),
            StructField::nullable("is_active", DataType::LONG),
            StructField::nullable("metadata", DataType::LONG),
        ])
        .unwrap();

        // Expected minValues/maxValues schema: only eligible fields (no boolean, no binary)
        let expected_min_max =
            StructType::try_new([StructField::nullable("id", DataType::LONG)]).unwrap();

        let expected = StructType::try_new([
            StructField::nullable("numRecords", DataType::LONG),
            StructField::nullable("nullCount", expected_null_count),
            StructField::nullable("minValues", expected_min_max.clone()),
            StructField::nullable("maxValues", expected_min_max),
        ])
        .unwrap();

        assert_eq!(&expected, &stats_schema);
    }

    #[test]
    fn test_stats_schema_nested_different_fields_in_null_vs_minmax() {
        let properties: TableProperties = [("key", "value")].into();

        // Create a nested schema where some nested fields are eligible for min/max and others aren't
        let user_struct = StructType::try_new([
            StructField::nullable("name", DataType::STRING), // eligible for min/max
            StructField::nullable("is_admin", DataType::BOOLEAN), // NOT eligible for min/max
            StructField::nullable("age", DataType::INTEGER), // eligible for min/max
            StructField::nullable("profile_pic", DataType::BINARY), // NOT eligible for min/max
        ])
        .unwrap();

        let file_schema = StructType::try_new([
            StructField::nullable("id", DataType::LONG),
            StructField::nullable("user", DataType::Struct(Box::new(user_struct.clone()))),
            StructField::nullable("is_deleted", DataType::BOOLEAN), // NOT eligible for min/max
        ])
        .unwrap();

        let stats_schema = stats_schema(&file_schema, &properties);

        // Expected nullCount schema: all fields converted to LONG, maintaining structure
        let expected_null_user = StructType::try_new([
            StructField::nullable("name", DataType::LONG),
            StructField::nullable("is_admin", DataType::LONG),
            StructField::nullable("age", DataType::LONG),
            StructField::nullable("profile_pic", DataType::LONG),
        ])
        .unwrap();
        let expected_null_count = StructType::try_new([
            StructField::nullable("id", DataType::LONG),
            StructField::nullable("user", DataType::Struct(Box::new(expected_null_user))),
            StructField::nullable("is_deleted", DataType::LONG),
        ])
        .unwrap();

        // Expected minValues/maxValues schema: only eligible fields
        let expected_minmax_user = StructType::try_new([
            StructField::nullable("name", DataType::STRING),
            StructField::nullable("age", DataType::INTEGER),
        ])
        .unwrap();
        let expected_min_max = StructType::try_new([
            StructField::nullable("id", DataType::LONG),
            StructField::nullable("user", DataType::Struct(Box::new(expected_minmax_user))),
        ])
        .unwrap();

        let expected = StructType::try_new([
            StructField::nullable("numRecords", DataType::LONG),
            StructField::nullable("nullCount", expected_null_count),
            StructField::nullable("minValues", expected_min_max.clone()),
            StructField::nullable("maxValues", expected_min_max),
        ])
        .unwrap();

        assert_eq!(&expected, &stats_schema);
    }

    #[test]
    fn test_stats_schema_only_non_eligible_fields() {
        let properties: TableProperties = [("key", "value")].into();

        // Create a schema with only fields that are NOT eligible for min/max skipping
        let file_schema = StructType::try_new([
            StructField::nullable("is_active", DataType::BOOLEAN),
            StructField::nullable("metadata", DataType::BINARY),
            StructField::nullable(
                "tags",
                DataType::Array(Box::new(ArrayType::new(DataType::STRING, false))),
            ),
        ])
        .unwrap();

        let stats_schema = stats_schema(&file_schema, &properties);

        // Expected nullCount schema: all fields converted to LONG
        let expected_null_count = StructType::try_new([
            StructField::nullable("is_active", DataType::LONG),
            StructField::nullable("metadata", DataType::LONG),
            StructField::nullable("tags", DataType::LONG),
        ])
        .unwrap();

        // Expected minValues/maxValues schema: empty since no fields are eligible
        // Since there are no eligible fields, minValues and maxValues should not be present
        let expected = StructType::try_new([
            StructField::nullable("numRecords", DataType::LONG),
            StructField::nullable("nullCount", expected_null_count),
            // No minValues or maxValues fields since no primitive fields are eligible
        ])
        .unwrap();

        assert_eq!(&expected, &stats_schema);
    }

    #[test]
    fn test_partitions_schema() -> DeltaResultLocal<()> {
        let logical_schema = StructType::try_new([
            StructField::nullable("name", DataType::STRING),
            StructField::nullable("age", DataType::INTEGER),
        ])
        .unwrap();

        let result = partitions_schema(&logical_schema, &[])?;
        assert_eq!(None, result);
        Ok(())
    }

    #[tokio::test]
    async fn test_partition_schema2() {
        let schema = StructType::try_new(vec![
            StructField::new("id", DataType::LONG, true),
            StructField::new("name", DataType::STRING, true),
            StructField::new("date", DataType::DATE, true),
        ])
        .unwrap();

        let partition_columns = vec!["date".to_string()];
        let expected =
            StructType::try_new(vec![StructField::new("date", DataType::DATE, true)]).unwrap();
        assert_eq!(
            partitions_schema(&schema, &partition_columns).unwrap(),
            Some(expected)
        );

        assert_eq!(partitions_schema(&schema, &[]).unwrap(), None);
    }
}<|MERGE_RESOLUTION|>--- conflicted
+++ resolved
@@ -369,15 +369,10 @@
 pub(crate) fn rb_from_scan_meta(metadata: ScanMetadata) -> DeltaResult<RecordBatch> {
     let (underlying_data, selection_vector) = metadata.scan_files.into_parts();
     let batch = ArrowEngineData::try_from_engine_data(underlying_data)?.into();
-<<<<<<< HEAD
-    let scan_files = filter_record_batch(&batch, &BooleanArray::from(selection_vector))?;
-    Ok(scan_files)
-=======
     Ok(filter_record_batch(
         &batch,
         &BooleanArray::from(selection_vector),
     )?)
->>>>>>> 60915504
 }
 
 /// Internal extension trait for expression evaluators.
