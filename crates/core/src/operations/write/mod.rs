--- conflicted
+++ resolved
@@ -582,56 +582,6 @@
                         }
                         _ => false,
                     };
-<<<<<<< HEAD
-                    (Some(fmt_expr_to_sql(&pred)?), Some(pred))
-                }
-                _ => (None, None),
-            };
-
-            let config = this
-                .snapshot
-                .as_ref()
-                .map(|snapshot| snapshot.table_properties());
-
-            let target_file_size = this.target_file_size.or_else(|| {
-                Some(super::get_target_file_size(config, &this.configuration) as usize)
-            });
-            let (num_indexed_cols, stats_columns) =
-                super::get_num_idx_cols_and_stats_columns(config, this.configuration);
-
-            let writer_stats_config = WriterStatsConfig {
-                num_indexed_cols,
-                stats_columns,
-            };
-
-            let mut contains_cdc = false;
-
-            // Collect remove actions if we are overwriting the table
-            if let Some(snapshot) = &this.snapshot {
-                if matches!(this.mode, SaveMode::Overwrite) {
-                    let deletion_timestamp = SystemTime::now()
-                        .duration_since(UNIX_EPOCH)
-                        .unwrap()
-                        .as_millis() as i64;
-
-                    match &predicate {
-                        Some(pred) => {
-                            let ffo = &snapshot.load_config().file_format_options;
-                            let (predicate_actions, cdf_df) = prepare_predicate_actions(
-                                pred.clone(),
-                                this.log_store.clone(),
-                                snapshot,
-                                state.clone(),
-                                partition_columns.clone(),
-                                ffo.as_ref(),
-                                this.writer_properties_factory.clone(),
-                                deletion_timestamp,
-                                writer_stats_config.clone(),
-                                operation_id,
-                            )
-                            .await?;
-=======
->>>>>>> 9f67f9f8
 
                     if should_update_schema {
                         let schema_struct: StructType = schema.clone().try_into_kernel()?;
@@ -660,25 +610,6 @@
                     }
                 }
 
-<<<<<<< HEAD
-            let source_plan = source.clone().create_physical_plan().await?;
-
-            // Here we need to validate if the new data conforms to a predicate if one is provided
-            let (add_actions, _) = write_execution_plan_v2(
-                this.snapshot.as_ref(),
-                state.clone(),
-                source_plan.clone(),
-                partition_columns.clone(),
-                this.log_store.object_store(Some(operation_id)).clone(),
-                target_file_size,
-                this.write_batch_size,
-                this.writer_properties_factory,
-                writer_stats_config.clone(),
-                predicate.clone(),
-                contains_cdc,
-            )
-            .await?;
-=======
                 let (predicate_str, predicate) = match this.predicate {
                     Some(predicate) => {
                         let pred = match predicate {
@@ -692,7 +623,6 @@
                     }
                     _ => (None, None),
                 };
->>>>>>> 9f67f9f8
 
                 let config = this
                     .snapshot
@@ -720,20 +650,22 @@
                             .unwrap()
                             .as_millis() as i64;
 
-                        match &predicate {
-                            Some(pred) => {
-                                let (predicate_actions, cdf_df) = prepare_predicate_actions(
-                                    pred.clone(),
-                                    this.log_store.clone(),
-                                    snapshot,
-                                    session.clone(),
-                                    partition_columns.clone(),
-                                    this.writer_properties.clone(),
-                                    deletion_timestamp,
-                                    writer_stats_config.clone(),
-                                    operation_id,
-                                )
-                                .await?;
+                    match &predicate {
+                        Some(pred) => {
+                            let ffo = &snapshot.load_config().file_format_options;
+                            let (predicate_actions, cdf_df) = prepare_predicate_actions(
+                                pred.clone(),
+                                this.log_store.clone(),
+                                snapshot,
+                                session.clone(),
+                                partition_columns.clone(),
+                                ffo.as_ref(),
+                                this.writer_properties_factory.clone(),
+                                deletion_timestamp,
+                                writer_stats_config.clone(),
+                                operation_id,
+                            )
+                            .await?;
 
                                 if let Some(cdf_df) = cdf_df {
                                     contains_cdc = true;
@@ -763,21 +695,21 @@
 
                 let source_plan = source.clone().create_physical_plan().await?;
 
-                // Here we need to validate if the new data conforms to a predicate if one is provided
-                let (add_actions, _) = write_execution_plan_v2(
-                    this.snapshot.as_ref(),
-                    session.clone(),
-                    source_plan.clone(),
-                    partition_columns.clone(),
-                    this.log_store.object_store(Some(operation_id)).clone(),
-                    target_file_size,
-                    this.write_batch_size,
-                    this.writer_properties,
-                    writer_stats_config.clone(),
-                    predicate.clone(),
-                    contains_cdc,
-                )
-                .await?;
+            // Here we need to validate if the new data conforms to a predicate if one is provided
+            let (add_actions, _) = write_execution_plan_v2(
+                this.snapshot.as_ref(),
+                session.clone(),
+                source_plan.clone(),
+                partition_columns.clone(),
+                this.log_store.object_store(Some(operation_id)).clone(),
+                target_file_size,
+                this.write_batch_size,
+                this.writer_properties_factory,
+                writer_stats_config.clone(),
+                predicate.clone(),
+                contains_cdc,
+            )
+            .await?;
 
                 let source_count =
                     find_metric_node(SOURCE_COUNT_ID, &source_plan).ok_or_else(|| {
