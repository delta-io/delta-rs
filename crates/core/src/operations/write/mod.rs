--- conflicted
+++ resolved
@@ -429,13 +429,7 @@
                 let mut metrics = WriteMetrics::default();
                 let exec_start = Instant::now();
 
-<<<<<<< HEAD
-                let write_planner = DeltaPlanner::<WriteMetricExtensionPlanner> {
-                    extension_planner: WriteMetricExtensionPlanner {},
-                };
-=======
-            let write_planner = DeltaPlanner::new();
->>>>>>> 52e6fa2f
+                let write_planner = DeltaPlanner::new();
 
                 // Create table actions to initialize table in case it does not yet exist
                 // and should be created
@@ -443,15 +437,14 @@
 
                 let partition_columns = this.get_partition_columns()?;
 
-<<<<<<< HEAD
                 let state = match this.state {
                     Some(state) => SessionStateBuilder::new_from_existing(state.clone())
-                        .with_query_planner(Arc::new(write_planner))
+                        .with_query_planner(write_planner.clone())
                         .build(),
                     None => {
                         let state = SessionStateBuilder::new()
                             .with_default_features()
-                            .with_query_planner(Arc::new(write_planner))
+                            .with_query_planner(write_planner)
                             .build();
                         register_store(this.log_store.clone(), state.runtime_env().clone());
                         state
@@ -473,53 +466,16 @@
                         missing_gen_col = Some(missing_generated_columns);
                         generated_col_exp = Some(generated_col_expressions);
                     }
-=======
-            let state = match this.state {
-                Some(state) => SessionStateBuilder::new_from_existing(state.clone())
-                    .with_query_planner(write_planner.clone())
-                    .build(),
-                None => {
-                    let state = SessionStateBuilder::new()
-                        .with_default_features()
-                        .with_query_planner(write_planner)
-                        .build();
-                    register_store(this.log_store.clone(), state.runtime_env().clone());
-                    state
                 }
-            };
-            let mut schema_drift = false;
-            let mut generated_col_exp = None;
-            let mut missing_gen_col = None;
-            let mut source = DataFrame::new(state.clone(), this.input.unwrap().as_ref().clone());
-            if let Some(snapshot) = &this.snapshot {
-                if able_to_gc(snapshot)? {
-                    let generated_col_expressions = snapshot.schema().get_generated_columns()?;
-                    // Add missing generated columns to source_df
-                    let (source_with_gc, missing_generated_columns) =
-                        add_missing_generated_columns(source, &generated_col_expressions)?;
-                    source = source_with_gc;
-                    missing_gen_col = Some(missing_generated_columns);
-                    generated_col_exp = Some(generated_col_expressions);
->>>>>>> 52e6fa2f
-                }
 
                 let source_schema: Arc<Schema> = Arc::new(source.schema().as_arrow().clone());
 
-<<<<<<< HEAD
                 // Schema merging code should be aware of columns that can be generated during write
                 // so they might be empty in the batch, but the will exist in the input_schema()
                 // in this case we have to insert the generated column and it's type in the schema of the batch
                 let mut new_schema = None;
                 if let Some(snapshot) = &this.snapshot {
-                    let table_schema = snapshot.input_schema()?;
-=======
-            // Schema merging code should be aware of columns that can be generated during write
-            // so they might be empty in the batch, but the will exist in the input_schema()
-            // in this case we have to insert the generated column and it's type in the schema of the batch
-            let mut new_schema = None;
-            if let Some(snapshot) = &this.snapshot {
-                let table_schema = snapshot.input_schema();
->>>>>>> 52e6fa2f
+                    let table_schema = snapshot.input_schema();
 
                     if let Err(schema_err) =
                         try_cast_schema(source_schema.fields(), table_schema.fields())
@@ -581,7 +537,6 @@
                     source = source.select(schema_evolution_projection)?;
                 }
 
-<<<<<<< HEAD
                 if let Some(generated_columns_exp) = generated_col_exp {
                     if let Some(missing_generated_col) = missing_gen_col {
                         source = add_generated_columns(
@@ -590,65 +545,6 @@
                             &missing_generated_col,
                             &state,
                         )?;
-=======
-            if let Some(generated_columns_exp) = generated_col_exp {
-                if let Some(missing_generated_col) = missing_gen_col {
-                    source = add_generated_columns(
-                        source,
-                        &generated_columns_exp,
-                        &missing_generated_col,
-                        &state,
-                    )?;
-                }
-            }
-
-            let source = LogicalPlan::Extension(Extension {
-                node: Arc::new(MetricObserver {
-                    id: "write_source_count".into(),
-                    input: source.logical_plan().clone(),
-                    enable_pushdown: false,
-                }),
-            });
-
-            let mut source = DataFrame::new(state.clone(), source);
-
-            let schema = Arc::new(source.schema().as_arrow().clone());
-
-            // Maybe create schema action based on schema_mode
-            if let Some(snapshot) = &this.snapshot {
-                let should_update_schema = match this.schema_mode {
-                    Some(SchemaMode::Merge) if schema_drift => true,
-                    Some(SchemaMode::Overwrite) if this.mode == SaveMode::Overwrite => {
-                        let delta_schema: StructType = schema.as_ref().try_into_kernel()?;
-                        &delta_schema != snapshot.schema().as_ref()
-                    }
-                    _ => false,
-                };
-
-                if should_update_schema {
-                    let schema_struct: StructType = schema.clone().try_into_kernel()?;
-                    // Verify if delta schema changed
-                    if &schema_struct != snapshot.schema().as_ref() {
-                        let current_protocol = snapshot.protocol();
-                        let configuration = snapshot.metadata().configuration().clone();
-                        let new_protocol = current_protocol
-                            .clone()
-                            .apply_column_metadata_to_protocol(&schema_struct)?
-                            .move_table_properties_into_features(&configuration);
-
-                        let mut metadata =
-                            new_metadata(&schema_struct, &partition_columns, configuration)?;
-                        let existing_metadata_id = snapshot.metadata().id().to_string();
-
-                        if !existing_metadata_id.is_empty() {
-                            metadata = metadata.with_table_id(existing_metadata_id)?;
-                        }
-                        let schema_action = Action::Metadata(metadata);
-                        actions.push(schema_action);
-                        if current_protocol != &new_protocol {
-                            actions.push(new_protocol.into())
-                        }
->>>>>>> 52e6fa2f
                     }
                 }
 
@@ -670,7 +566,7 @@
                         Some(SchemaMode::Merge) if schema_drift => true,
                         Some(SchemaMode::Overwrite) if this.mode == SaveMode::Overwrite => {
                             let delta_schema: StructType = schema.as_ref().try_into_kernel()?;
-                            &delta_schema != snapshot.schema()
+                            &delta_schema != snapshot.schema().as_ref()
                         }
                         _ => false,
                     };
@@ -678,7 +574,7 @@
                     if should_update_schema {
                         let schema_struct: StructType = schema.clone().try_into_kernel()?;
                         // Verify if delta schema changed
-                        if &schema_struct != snapshot.schema() {
+                        if &schema_struct != snapshot.schema().as_ref() {
                             let current_protocol = snapshot.protocol();
                             let configuration = snapshot.metadata().configuration().clone();
                             let new_protocol = current_protocol
@@ -699,25 +595,8 @@
                                 actions.push(new_protocol.into())
                             }
                         }
-<<<<<<< HEAD
                     }
                 }
-=======
-                        _ => {
-                            let remove_actions = snapshot
-                                .log_data()
-                                .into_iter()
-                                .map(|p| p.remove_action(true).into());
-                            actions.extend(remove_actions);
-                        }
-                    };
-                }
-                metrics.num_removed_files = actions
-                    .iter()
-                    .filter(|a| matches!(a, Action::Remove(_)))
-                    .count();
-            }
->>>>>>> 52e6fa2f
 
                 let (predicate_str, predicate) = match this.predicate {
                     Some(predicate) => {
@@ -788,7 +667,7 @@
                             _ => {
                                 let remove_actions = snapshot
                                     .log_data()
-                                    .iter()
+                                    .into_iter()
                                     .map(|p| p.remove_action(true).into());
                                 actions.extend(remove_actions);
                             }
@@ -796,7 +675,7 @@
                     }
                     metrics.num_removed_files = actions
                         .iter()
-                        .filter(|a| a.action_type() == ActionType::Remove)
+                        .filter(|a| matches!(a, Action::Remove(_)))
                         .count();
                 }
 
