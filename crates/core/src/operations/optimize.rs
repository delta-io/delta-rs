--- conflicted
+++ resolved
@@ -342,15 +342,9 @@
                 &this.snapshot,
                 this.filters,
                 this.target_size.to_owned(),
-<<<<<<< HEAD
                 this.writer_properties_factory,
-            )?;
-=======
-                writer_properties,
             )
             .await?;
-
->>>>>>> 1f0b4d09
             let metrics = plan
                 .execute(
                     this.log_store.clone(),
