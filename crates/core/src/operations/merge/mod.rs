//! Merge data from a source dataset with the target Delta Table based on a join
//! predicate.  A full outer join is performed which results in source and
//! target records that match, source records that do not match, or target
//! records that do not match.
//!
//! Users can specify update, delete, and insert operations for these categories
//! and specify additional predicates for finer control. The order of operations
//! specified matter.  See [`MergeBuilder`] for more information
//!
//! # Example
//! ```rust ignore
//! let table = open_table("../path/to/table")?;
//! let (table, metrics) = DeltaOps(table)
//!     .merge(source, col("target.id").eq(col("source.id")))
//!     .with_source_alias("source")
//!     .with_target_alias("target")
//!     .when_matched_update(|update| {
//!         update
//!             .update("value", col("source.value") + lit(1))
//!             .update("modified", col("source.modified"))
//!     })?
//!     .when_not_matched_insert(|insert| {
//!         insert
//!             .set("id", col("source.id"))
//!             .set("value", col("source.value"))
//!             .set("modified", col("source.modified"))
//!     })?
//!     .await?
//! ````

use std::collections::HashMap;
use std::sync::Arc;
use std::time::Instant;

use async_trait::async_trait;
use datafusion::datasource::provider_as_source;
use datafusion::error::Result as DataFusionResult;
use datafusion::execution::context::{QueryPlanner, SessionConfig};
use datafusion::logical_expr::build_join_schema;
use datafusion::physical_planner::{DefaultPhysicalPlanner, ExtensionPlanner, PhysicalPlanner};
use datafusion::{
    execution::context::SessionState,
    physical_plan::{
        metrics::{MetricBuilder, MetricsSet},
        ExecutionPlan,
    },
    prelude::{DataFrame, SessionContext},
};
use datafusion_common::tree_node::{Transformed, TreeNode};
use datafusion_common::{Column, DFSchema, ScalarValue, TableReference};
use datafusion_expr::expr::Placeholder;
use datafusion_expr::{col, conditional_expressions::CaseBuilder, lit, when, Expr, JoinType};
use datafusion_expr::{
    BinaryExpr, Distinct, Extension, Filter, LogicalPlan, LogicalPlanBuilder, Operator, Projection,
    UserDefinedLogicalNode, UNNAMED_TABLE,
};
use futures::future::BoxFuture;
use itertools::Itertools;
use parquet::file::properties::WriterProperties;
use serde::Serialize;

use self::barrier::{MergeBarrier, MergeBarrierExec};

use super::datafusion_utils::{into_expr, maybe_into_expr, Expression};
use super::transaction::{CommitProperties, PROTOCOL};
use crate::delta_datafusion::expr::{fmt_expr_to_sql, parse_predicate_expression};
use crate::delta_datafusion::logical::MetricObserver;
use crate::delta_datafusion::physical::{find_metric_node, MetricObserverExec};
use crate::delta_datafusion::{
    execute_plan_to_batch, register_store, DeltaColumn, DeltaScanConfigBuilder, DeltaSessionConfig,
    DeltaTableProvider,
};
use crate::kernel::Action;
use crate::logstore::LogStoreRef;
use crate::operations::merge::barrier::find_barrier_node;
use crate::operations::transaction::CommitBuilder;
use crate::operations::write::write_execution_plan;
use crate::protocol::{DeltaOperation, MergePredicate};
use crate::table::state::DeltaTableState;
use crate::{DeltaResult, DeltaTable, DeltaTableError};

mod barrier;

const SOURCE_COLUMN: &str = "__delta_rs_source";
const TARGET_COLUMN: &str = "__delta_rs_target";

const OPERATION_COLUMN: &str = "__delta_rs_operation";
const DELETE_COLUMN: &str = "__delta_rs_delete";
pub(crate) const TARGET_INSERT_COLUMN: &str = "__delta_rs_target_insert";
pub(crate) const TARGET_UPDATE_COLUMN: &str = "__delta_rs_target_update";
pub(crate) const TARGET_DELETE_COLUMN: &str = "__delta_rs_target_delete";
pub(crate) const TARGET_COPY_COLUMN: &str = "__delta_rs_target_copy";

const SOURCE_COUNT_METRIC: &str = "num_source_rows";
const TARGET_COUNT_METRIC: &str = "num_target_rows";
const TARGET_COPY_METRIC: &str = "num_copied_rows";
const TARGET_INSERTED_METRIC: &str = "num_target_inserted_rows";
const TARGET_UPDATED_METRIC: &str = "num_target_updated_rows";
const TARGET_DELETED_METRIC: &str = "num_target_deleted_rows";

const SOURCE_COUNT_ID: &str = "merge_source_count";
const TARGET_COUNT_ID: &str = "merge_target_count";
const OUTPUT_COUNT_ID: &str = "merge_output_count";

/// Merge records into a Delta Table.
pub struct MergeBuilder {
    /// The join predicate
    predicate: Expression,
    /// Operations to perform when a source record and target record match
    match_operations: Vec<MergeOperationConfig>,
    /// Operations to perform on source records when they do not pair with a target record
    not_match_operations: Vec<MergeOperationConfig>,
    /// Operations to perform on target records when they do not pair with a source record
    not_match_source_operations: Vec<MergeOperationConfig>,
    ///Prefix the source columns with a user provided prefix
    source_alias: Option<String>,
    ///Prefix target columns with a user provided prefix
    target_alias: Option<String>,
    /// A snapshot of the table's state. AKA the target table in the operation
    snapshot: DeltaTableState,
    /// The source data
    source: DataFrame,
    /// Delta object store for handling data files
    log_store: LogStoreRef,
    /// Datafusion session state relevant for executing the input plan
    state: Option<SessionState>,
    /// Properties passed to underlying parquet writer for when files are rewritten
    writer_properties: Option<WriterProperties>,
    /// Additional information to add to the commit
    commit_properties: CommitProperties,
    /// safe_cast determines how data types that do not match the underlying table are handled
    /// By default an error is returned
    safe_cast: bool,
}

impl MergeBuilder {
    /// Create a new [`MergeBuilder`]
    pub fn new<E: Into<Expression>>(
        log_store: LogStoreRef,
        snapshot: DeltaTableState,
        predicate: E,
        source: DataFrame,
    ) -> Self {
        let predicate = predicate.into();
        Self {
            predicate,
            source,
            snapshot,
            log_store,
            source_alias: None,
            target_alias: None,
            state: None,
            commit_properties: CommitProperties::default(),
            writer_properties: None,
            match_operations: Vec::new(),
            not_match_operations: Vec::new(),
            not_match_source_operations: Vec::new(),
            safe_cast: false,
        }
    }

    /// Update a target record when it matches with a source record
    ///
    /// The update expressions can specify both source and target columns.
    ///
    /// Multiple match clasues can be specified and their predicates are
    /// evaluated to determine if the corresponding operation are performed.
    /// Only the first clause that results in an satisfy predicate is executed.
    /// Ther order of match clauses matter.
    ///
    /// #Example
    /// ```rust ignore
    /// let table = open_table("../path/to/table")?;
    /// let (table, metrics) = DeltaOps(table)
    ///     .merge(source, col("target.id").eq(col("source.id")))
    ///     .with_source_alias("source")
    ///     .with_target_alias("target")
    ///     .when_matched_update(|update| {
    ///         update
    ///             .predicate(col("source.value").lt(lit(0)))
    ///             .update("value", lit(0))
    ///             .update("modified", col("source.modified"))
    ///     })?
    ///     .when_matched_update(|update| {
    ///         update
    ///             .update("value", col("source.value") + lit(1))
    ///             .update("modified", col("source.modified"))
    ///     })?
    ///     .await?
    /// ```
    pub fn when_matched_update<F>(mut self, builder: F) -> DeltaResult<MergeBuilder>
    where
        F: FnOnce(UpdateBuilder) -> UpdateBuilder,
    {
        let builder = builder(UpdateBuilder::default());
        let op =
            MergeOperationConfig::new(builder.predicate, builder.updates, OperationType::Update)?;
        self.match_operations.push(op);
        Ok(self)
    }

    /// Delete a target record when it matches with a source record
    ///
    /// Multiple match clasues can be specified and their predicates are
    /// evaluated to determine if the corresponding operation are performed.
    /// Only the first clause that results in an satisfy predicate is executed.
    /// Ther order of match clauses matter.
    ///
    /// #Example
    /// ```rust ignore
    /// let table = open_table("../path/to/table")?;
    /// let (table, metrics) = DeltaOps(table)
    ///     .merge(source, col("target.id").eq(col("source.id")))
    ///     .with_source_alias("source")
    ///     .with_target_alias("target")
    ///     .when_matched_delete(|delete| {
    ///         delete.predicate(col("source.delete"))
    ///     })?
    ///     .await?
    /// ```
    pub fn when_matched_delete<F>(mut self, builder: F) -> DeltaResult<MergeBuilder>
    where
        F: FnOnce(DeleteBuilder) -> DeleteBuilder,
    {
        let builder = builder(DeleteBuilder::default());
        let op = MergeOperationConfig::new(
            builder.predicate,
            HashMap::default(),
            OperationType::Delete,
        )?;
        self.match_operations.push(op);
        Ok(self)
    }

    /// Insert a source record when it does not match with a target record
    ///
    /// Multiple not match clasues can be specified and their predicates are
    /// evaluated to determine if the corresponding operation are performed.
    /// Only the first clause that results in an satisfy predicate is executed.
    /// Ther order of not match clauses matter.
    ///
    /// #Example
    /// ```rust ignore
    /// let table = open_table("../path/to/table")?;
    /// let (table, metrics) = DeltaOps(table)
    ///     .merge(source, col("target.id").eq(col("source.id")))
    ///     .with_source_alias("source")
    ///     .with_target_alias("target")
    ///     .when_not_matched_insert(|insert| {
    ///         insert
    ///             .set("id", col("source.id"))
    ///             .set("value", col("source.value"))
    ///             .set("modified", col("source.modified"))
    ///     })?
    ///     .await?
    /// ```
    pub fn when_not_matched_insert<F>(mut self, builder: F) -> DeltaResult<MergeBuilder>
    where
        F: FnOnce(InsertBuilder) -> InsertBuilder,
    {
        let builder = builder(InsertBuilder::default());
        let op = MergeOperationConfig::new(builder.predicate, builder.set, OperationType::Insert)?;
        self.not_match_operations.push(op);
        Ok(self)
    }

    /// Update a target record when it does not match with a
    /// source record
    ///
    /// The update expressions can specify only target columns.
    ///
    /// Multiple source not match clasues can be specified and their predicates
    /// are evaluated to determine if the corresponding operation are performed.
    /// Only the first clause that results in an satisfy predicate is executed.
    /// Ther order of source not match clauses matter.
    ///
    /// #Example
    /// ```rust ignore
    /// let table = open_table("../path/to/table")?;
    /// let (table, metrics) = DeltaOps(table)
    ///     .merge(source, col("target.id").eq(col("source.id")))
    ///     .with_source_alias("source")
    ///     .with_target_alias("target")
    ///     .when_not_matched_by_source_update(|update| {
    ///         update
    ///             .update("active", lit(false))
    ///             .update("to_dt", lit("2023-07-11"))
    ///     })?
    ///     .await?
    /// ```
    pub fn when_not_matched_by_source_update<F>(mut self, builder: F) -> DeltaResult<MergeBuilder>
    where
        F: FnOnce(UpdateBuilder) -> UpdateBuilder,
    {
        let builder = builder(UpdateBuilder::default());
        let op =
            MergeOperationConfig::new(builder.predicate, builder.updates, OperationType::Update)?;
        self.not_match_source_operations.push(op);
        Ok(self)
    }

    /// Delete a target record when it does not match with a source record
    ///
    /// Multiple source not match clasues can be specified and their predicates
    /// are evaluated to determine if the corresponding operation are performed.
    /// Only the first clause that results in an satisfy predicate is executed.
    /// Ther order of source not match clauses matter.
    ///
    /// #Example
    /// ```rust ignore
    /// let table = open_table("../path/to/table")?;
    /// let (table, metrics) = DeltaOps(table)
    ///     .merge(source, col("target.id").eq(col("source.id")))
    ///     .with_source_alias("source")
    ///     .with_target_alias("target")
    ///     .when_not_matched_by_source_delete(|delete| {
    ///         delete
    ///     })?
    ///     .await?
    /// ```
    pub fn when_not_matched_by_source_delete<F>(mut self, builder: F) -> DeltaResult<MergeBuilder>
    where
        F: FnOnce(DeleteBuilder) -> DeleteBuilder,
    {
        let builder = builder(DeleteBuilder::default());
        let op = MergeOperationConfig::new(
            builder.predicate,
            HashMap::default(),
            OperationType::Delete,
        )?;
        self.not_match_source_operations.push(op);
        Ok(self)
    }

    /// Rename columns in the source dataset to have a prefix of `alias`.`original column name`
    pub fn with_source_alias<S: ToString>(mut self, alias: S) -> Self {
        self.source_alias = Some(alias.to_string());
        self
    }

    /// Rename columns in the target dataset to have a prefix of `alias`.`original column name`
    pub fn with_target_alias<S: ToString>(mut self, alias: S) -> Self {
        self.target_alias = Some(alias.to_string());
        self
    }

    /// The Datafusion session state to use
    pub fn with_session_state(mut self, state: SessionState) -> Self {
        self.state = Some(state);
        self
    }

    /// Additional metadata to be added to commit info
    pub fn with_commit_properties(mut self, commit_properties: CommitProperties) -> Self {
        self.commit_properties = commit_properties;
        self
    }

    /// Writer properties passed to parquet writer for when fiiles are rewritten
    pub fn with_writer_properties(mut self, writer_properties: WriterProperties) -> Self {
        self.writer_properties = Some(writer_properties);
        self
    }

    /// Specify the cast options to use when casting columns that do not match
    /// the table's schema.  When `cast_options.safe` is set true then any
    /// failures to cast a datatype will use null instead of returning an error
    /// to the user.
    ///
    /// Example (column's type is int):
    /// Input               Output
    /// 123         ->      123
    /// Test123     ->      null
    pub fn with_safe_cast(mut self, safe_cast: bool) -> Self {
        self.safe_cast = safe_cast;
        self
    }
}

#[derive(Default)]
/// Builder for update clauses
pub struct UpdateBuilder {
    /// Only update records that match the predicate
    predicate: Option<Expression>,
    /// How to update columns in the target table
    updates: HashMap<Column, Expression>,
}

impl UpdateBuilder {
    /// Perform the update operation when the predicate is satisfied
    pub fn predicate<E: Into<Expression>>(mut self, predicate: E) -> Self {
        self.predicate = Some(predicate.into());
        self
    }

    /// How a column from the target table should be updated.
    /// In the match case the expression may contain both source and target columns.
    /// In the source not match case the expression may only contain target columns
    pub fn update<C: Into<DeltaColumn>, E: Into<Expression>>(
        mut self,
        column: C,
        expression: E,
    ) -> Self {
        self.updates.insert(column.into().into(), expression.into());
        self
    }
}

/// Builder for insert clauses
#[derive(Default)]
pub struct InsertBuilder {
    /// Only insert records that match the predicate
    predicate: Option<Expression>,
    /// What value each column is inserted with
    set: HashMap<Column, Expression>,
}

impl InsertBuilder {
    /// Perform the insert operation when the predicate is satisfied
    pub fn predicate<E: Into<Expression>>(mut self, predicate: E) -> Self {
        self.predicate = Some(predicate.into());
        self
    }

    /// Which values to insert into the target tables. If a target column is not
    /// specified then null is inserted.
    pub fn set<C: Into<DeltaColumn>, E: Into<Expression>>(
        mut self,
        column: C,
        expression: E,
    ) -> Self {
        self.set.insert(column.into().into(), expression.into());
        self
    }
}

/// Builder for delete clauses
#[derive(Default)]
pub struct DeleteBuilder {
    predicate: Option<Expression>,
}

impl DeleteBuilder {
    /// Delete a record when the predicate is satisfied
    pub fn predicate<E: Into<Expression>>(mut self, predicate: E) -> Self {
        self.predicate = Some(predicate.into());
        self
    }
}

#[derive(Debug, Copy, Clone)]
enum OperationType {
    Update,
    Delete,
    SourceDelete,
    Insert,
    Copy,
}

//Encapsute the User's Merge configuration for later processing
struct MergeOperationConfig {
    /// Which records to update
    predicate: Option<Expression>,
    /// How to update columns in a record that match the predicate
    operations: HashMap<Column, Expression>,
    r#type: OperationType,
}

struct MergeOperation {
    /// Which records to update
    predicate: Option<Expr>,
    /// How to update columns in a record that match the predicate
    operations: HashMap<Column, Expr>,
    r#type: OperationType,
}

impl MergeOperation {
    fn try_from(
        config: MergeOperationConfig,
        schema: &DFSchema,
        state: &SessionState,
        target_alias: &Option<String>,
    ) -> DeltaResult<MergeOperation> {
        let mut ops = HashMap::with_capacity(config.operations.capacity());

        for (column, expression) in config.operations.into_iter() {
            // Normalize the column name to contain the target alias. If a table reference was provided ensure it's the target.
            let column = match target_alias {
                Some(alias) => {
                    let r = TableReference::bare(alias.to_owned());
                    match column {
                        Column {
                            relation: None,
                            name,
                        } => Column {
                            relation: Some(r),
                            name,
                        },
                        Column {
                            relation: Some(TableReference::Bare { table }),
                            name,
                        } => {
                            if table.eq(alias) {
                                Column {
                                    relation: Some(r),
                                    name,
                                }
                            } else {
                                return Err(DeltaTableError::Generic(
                                    format!("Table alias '{table}' in column reference '{table}.{name}' unknown. Hint: You must reference the Delta Table with alias '{alias}'.")
                                ));
                            }
                        }
                        _ => {
                            return Err(DeltaTableError::Generic(
                                "Column must reference column in Delta table".into(),
                            ))
                        }
                    }
                }
                None => column,
            };
            ops.insert(column, into_expr(expression, schema, state)?);
        }

        Ok(MergeOperation {
            predicate: maybe_into_expr(config.predicate, schema, state)?,
            operations: ops,
            r#type: config.r#type,
        })
    }
}

impl MergeOperationConfig {
    pub fn new(
        predicate: Option<Expression>,
        operations: HashMap<Column, Expression>,
        r#type: OperationType,
    ) -> DeltaResult<Self> {
        Ok(MergeOperationConfig {
            predicate,
            operations,
            r#type,
        })
    }
}

#[derive(Default, Serialize, Debug)]
/// Metrics for the Merge Operation
pub struct MergeMetrics {
    /// Number of rows in the source data
    pub num_source_rows: usize,
    /// Number of rows inserted into the target table
    pub num_target_rows_inserted: usize,
    /// Number of rows updated in the target table
    pub num_target_rows_updated: usize,
    /// Number of rows deleted in the target table
    pub num_target_rows_deleted: usize,
    /// Number of target rows copied
    pub num_target_rows_copied: usize,
    /// Total number of rows written out
    pub num_output_rows: usize,
    /// Number of files added to the sink(target)
    pub num_target_files_added: usize,
    /// Number of files removed from the sink(target)
    pub num_target_files_removed: usize,
    /// Time taken to execute the entire operation
    pub execution_time_ms: u64,
    /// Time taken to scan the files for matches
    pub scan_time_ms: u64,
    /// Time taken to rewrite the matched files
    pub rewrite_time_ms: u64,
}

struct MergeMetricExtensionPlanner {}

#[async_trait]
impl ExtensionPlanner for MergeMetricExtensionPlanner {
    async fn plan_extension(
        &self,
        planner: &dyn PhysicalPlanner,
        node: &dyn UserDefinedLogicalNode,
        _logical_inputs: &[&LogicalPlan],
        physical_inputs: &[Arc<dyn ExecutionPlan>],
        session_state: &SessionState,
    ) -> DataFusionResult<Option<Arc<dyn ExecutionPlan>>> {
        if let Some(metric_observer) = node.as_any().downcast_ref::<MetricObserver>() {
            if metric_observer.id.eq(SOURCE_COUNT_ID) {
                return Ok(Some(MetricObserverExec::try_new(
                    SOURCE_COUNT_ID.into(),
                    physical_inputs,
                    |batch, metrics| {
                        MetricBuilder::new(metrics)
                            .global_counter(SOURCE_COUNT_METRIC)
                            .add(batch.num_rows());
                    },
                )?));
            }

            if metric_observer.id.eq(TARGET_COUNT_ID) {
                return Ok(Some(MetricObserverExec::try_new(
                    TARGET_COUNT_ID.into(),
                    physical_inputs,
                    |batch, metrics| {
                        MetricBuilder::new(metrics)
                            .global_counter(TARGET_COUNT_METRIC)
                            .add(batch.num_rows());
                    },
                )?));
            }

            if metric_observer.id.eq(OUTPUT_COUNT_ID) {
                return Ok(Some(MetricObserverExec::try_new(
                    OUTPUT_COUNT_ID.into(),
                    physical_inputs,
                    |batch, metrics| {
                        MetricBuilder::new(metrics)
                            .global_counter(TARGET_INSERTED_METRIC)
                            .add(
                                batch
                                    .column_by_name(TARGET_INSERT_COLUMN)
                                    .unwrap()
                                    .null_count(),
                            );
                        MetricBuilder::new(metrics)
                            .global_counter(TARGET_UPDATED_METRIC)
                            .add(
                                batch
                                    .column_by_name(TARGET_UPDATE_COLUMN)
                                    .unwrap()
                                    .null_count(),
                            );
                        MetricBuilder::new(metrics)
                            .global_counter(TARGET_DELETED_METRIC)
                            .add(
                                batch
                                    .column_by_name(TARGET_DELETE_COLUMN)
                                    .unwrap()
                                    .null_count(),
                            );
                        MetricBuilder::new(metrics)
                            .global_counter(TARGET_COPY_METRIC)
                            .add(
                                batch
                                    .column_by_name(TARGET_COPY_COLUMN)
                                    .unwrap()
                                    .null_count(),
                            );
                    },
                )?));
            }
        }

        if let Some(barrier) = node.as_any().downcast_ref::<MergeBarrier>() {
            let schema = barrier.input.schema();
            return Ok(Some(Arc::new(MergeBarrierExec::new(
                physical_inputs.first().unwrap().clone(),
                barrier.file_column.clone(),
                planner.create_physical_expr(&barrier.expr, schema, session_state)?,
            ))));
        }

        Ok(None)
    }
}

/// Takes the predicate provided and does two things:
///
/// 1. for any relations between a source column and a target column, if the target column is a
/// partition column, then replace source with a placeholder matching the name of the partition
/// columns
///
/// 2. for any other relation with a source column, remove them.
///
/// For example, for the predicate:
///
/// `source.date = target.date and source.id = target.id and frob > 42`
///
/// where `date` is a partition column, would result in the expr:
///
/// `$date = target.date and frob > 42`
///
/// This leaves us with a predicate that we can push into delta scan after expanding it out to
/// a conjunction between the disinct partitions in the source input.
///
/// TODO: A futher improvement here might be for non-partition columns to be replaced with min/max
/// checks, so the above example could become:
///
/// `$date = target.date and target.id between 12345 and 99999 and frob > 42`
fn generalize_filter(
    predicate: Expr,
    partition_columns: &Vec<String>,
    source_name: &TableReference,
    target_name: &TableReference,
    placeholders: &mut HashMap<String, Expr>,
) -> Option<Expr> {
    #[derive(Debug)]
    enum ReferenceTableCheck {
        HasReference(String),
        NoReference,
        Unknown,
    }
    impl ReferenceTableCheck {
        fn has_reference(&self) -> bool {
            matches!(self, ReferenceTableCheck::HasReference(_))
        }
    }
    fn references_table(expr: &Expr, table: &TableReference) -> ReferenceTableCheck {
        let res = match expr {
            Expr::Alias(alias) => references_table(&alias.expr, table),
            Expr::Column(col) => col
                .relation
                .as_ref()
                .map(|rel| {
                    if rel == table {
                        ReferenceTableCheck::HasReference(col.name.to_owned())
                    } else {
                        ReferenceTableCheck::NoReference
                    }
                })
                .unwrap_or(ReferenceTableCheck::NoReference),
            Expr::Negative(neg) => references_table(neg, table),
            Expr::Cast(cast) => references_table(&cast.expr, table),
            Expr::TryCast(try_cast) => references_table(&try_cast.expr, table),
            Expr::ScalarFunction(func) => {
                if func.args.len() == 1 {
                    references_table(&func.args[0], table)
                } else {
                    ReferenceTableCheck::Unknown
                }
            }
            Expr::IsNull(inner) => references_table(inner, table),
            Expr::Literal(_) => ReferenceTableCheck::NoReference,
            _ => ReferenceTableCheck::Unknown,
        };
        res
    }

    match predicate {
        Expr::BinaryExpr(binary) => {
            if references_table(&binary.right, source_name).has_reference() {
                if let ReferenceTableCheck::HasReference(left_target) =
                    references_table(&binary.left, target_name)
                {
                    if partition_columns.contains(&left_target) {
                        let placeholder_name = format!("{left_target}_{}", placeholders.len());

                        let placeholder = Expr::Placeholder(datafusion_expr::expr::Placeholder {
                            id: placeholder_name.clone(),
                            data_type: None,
                        });
                        let replaced = Expr::BinaryExpr(BinaryExpr {
                            left: binary.left,
                            op: binary.op,
                            right: placeholder.into(),
                        });

                        placeholders.insert(placeholder_name, *binary.right);

                        return Some(replaced);
                    }
                }
                return None;
            }
            if references_table(&binary.left, source_name).has_reference() {
                if let ReferenceTableCheck::HasReference(right_target) =
                    references_table(&binary.right, target_name)
                {
                    if partition_columns.contains(&right_target) {
                        let placeholder_name = format!("{right_target}_{}", placeholders.len());

                        let placeholder = Expr::Placeholder(datafusion_expr::expr::Placeholder {
                            id: placeholder_name.clone(),
                            data_type: None,
                        });
                        let replaced = Expr::BinaryExpr(BinaryExpr {
                            right: binary.right,
                            op: binary.op,
                            left: placeholder.into(),
                        });

                        placeholders.insert(placeholder_name, *binary.left);

                        return Some(replaced);
                    }
                }
                return None;
            }

            let left = generalize_filter(
                *binary.left,
                partition_columns,
                source_name,
                target_name,
                placeholders,
            );
            let right = generalize_filter(
                *binary.right,
                partition_columns,
                source_name,
                target_name,
                placeholders,
            );

            match (left, right) {
                (None, None) => None,
                (None, Some(one_side)) | (Some(one_side), None) => {
                    // in the case of an AND clause, it's safe to generalize the filter down to just one side of the AND.
                    // this is because this filter will be more permissive than the actual predicate, so we know that
                    // we will catch all data that could be matched by the predicate. For OR this is not the case - we
                    // could potentially eliminate one side of the predicate and the filter would only match half the
                    // cases that would have satisfied the match predicate.
                    match binary.op {
                        Operator::And => Some(one_side),
                        Operator::Or => None,
                        _ => None,
                    }
                }
                (Some(l), Some(r)) => Expr::BinaryExpr(BinaryExpr {
                    left: l.into(),
                    op: binary.op,
                    right: r.into(),
                })
                .into(),
            }
        }
        other => match references_table(&other, source_name) {
            ReferenceTableCheck::HasReference(col) => {
                let placeholder_name = format!("{col}_{}", placeholders.len());

                let placeholder = Expr::Placeholder(datafusion_expr::expr::Placeholder {
                    id: placeholder_name.clone(),
                    data_type: None,
                });

                placeholders.insert(placeholder_name, other);

                Some(placeholder)
            }
            ReferenceTableCheck::NoReference => Some(other),
            ReferenceTableCheck::Unknown => None,
        },
    }
}

fn replace_placeholders(expr: Expr, placeholders: &HashMap<String, ScalarValue>) -> Expr {
    expr.transform(&|expr| match expr {
        Expr::Placeholder(Placeholder { id, .. }) => {
            let value = placeholders[&id].clone();
            // Replace the placeholder with the value
            Ok(Transformed::Yes(Expr::Literal(value)))
        }
        _ => Ok(Transformed::No(expr)),
    })
    .unwrap()
}

async fn try_construct_early_filter(
    join_predicate: Expr,
    table_snapshot: &DeltaTableState,
    session_state: &SessionState,
    source: &LogicalPlan,
    source_name: &TableReference<'_>,
    target_name: &TableReference<'_>,
) -> DeltaResult<Option<Expr>> {
    let table_metadata = table_snapshot.metadata();
    let partition_columns = &table_metadata.partition_columns;
<<<<<<< HEAD
    if partition_columns.is_empty() {
        return Ok(None);
    }
=======

    if partition_columns.is_empty() {
        return Ok(None);
    }

>>>>>>> 39cec788
    let mut placeholders = HashMap::default();

    match generalize_filter(
        join_predicate,
        partition_columns,
        source_name,
        target_name,
        &mut placeholders,
    ) {
        None => Ok(None),
        Some(filter) => {
            if placeholders.is_empty() {
                // if we haven't recognised any partition-based predicates in the join predicate, return our reduced filter
                Ok(Some(filter))
            } else {
                // if we have some recognised partitions, then discover the distinct set of partitions in the source data and
                // make a new filter, which expands out the placeholders for each distinct partition (and then OR these together)
                let distinct_partitions = LogicalPlan::Distinct(Distinct::All(
                    LogicalPlan::Projection(Projection::try_new(
                        placeholders
                            .into_iter()
                            .map(|(alias, expr)| expr.alias(alias))
                            .collect_vec(),
                        source.clone().into(),
                    )?)
                    .into(),
                ));

                let execution_plan = session_state
                    .create_physical_plan(&distinct_partitions)
                    .await?;

                let items = execute_plan_to_batch(session_state, execution_plan).await?;

                let placeholder_names = items
                    .schema()
                    .fields()
                    .iter()
                    .map(|f| f.name().to_owned())
                    .collect_vec();

                let expr = (0..items.num_rows())
                    .map(|i| {
                        let replacements = placeholder_names
                            .iter()
                            .map(|placeholder| {
                                let col = items.column_by_name(placeholder).unwrap();
                                let value = ScalarValue::try_from_array(col, i)?;
                                DeltaResult::Ok((placeholder.to_owned(), value))
                            })
                            .try_collect()?;
                        Ok(replace_placeholders(filter.clone(), &replacements))
                    })
                    .collect::<DeltaResult<Vec<_>>>()?
                    .into_iter()
                    .reduce(Expr::or);

                Ok(expr)
            }
        }
    }
}

#[allow(clippy::too_many_arguments)]
async fn execute(
    predicate: Expression,
    source: DataFrame,
    log_store: LogStoreRef,
    snapshot: &DeltaTableState,
    state: SessionState,
    writer_properties: Option<WriterProperties>,
    mut commit_properties: CommitProperties,
    safe_cast: bool,
    source_alias: Option<String>,
    target_alias: Option<String>,
    match_operations: Vec<MergeOperationConfig>,
    not_match_target_operations: Vec<MergeOperationConfig>,
    not_match_source_operations: Vec<MergeOperationConfig>,
) -> DeltaResult<((Vec<Action>, i64, Option<DeltaOperation>), MergeMetrics)> {
    let mut metrics = MergeMetrics::default();
    let exec_start = Instant::now();

    let current_metadata = snapshot.metadata();

    // TODO: Given the join predicate, remove any expression that involve the
    // source table and keep expressions that only involve the target table.
    // This would allow us to perform statistics/partition pruning E.G
    // Expression source.id = id and to_dt = '9999-12-31' -Becomes-> to_dt =
    // '9999-12-31'
    //
    // If the user specified any not_source_match operations then those
    // predicates also need to be considered when pruning

    let source_name = match &source_alias {
        Some(alias) => TableReference::bare(alias.to_string()),
        None => TableReference::bare(UNNAMED_TABLE),
    };

    let target_name = match &target_alias {
        Some(alias) => TableReference::bare(alias.to_string()),
        None => TableReference::bare(UNNAMED_TABLE),
    };

    // This is only done to provide the source columns with a correct table reference. Just renaming the columns does not work
    let source = LogicalPlanBuilder::scan(
        source_name.clone(),
        provider_as_source(source.into_view()),
        None,
    )?
    .build()?;

    let source = LogicalPlan::Extension(Extension {
        node: Arc::new(MetricObserver {
            id: SOURCE_COUNT_ID.into(),
            input: source,
            enable_pushdown: false,
        }),
    });

    let scan_config = DeltaScanConfigBuilder::default()
        .with_file_column(true)
        .build(snapshot)?;

    let file_column = Arc::new(scan_config.file_column_name.clone().unwrap());

    let target_provider = Arc::new(DeltaTableProvider::try_new(
        snapshot.clone(),
        log_store.clone(),
        scan_config,
    )?);

    let target_provider = provider_as_source(target_provider);

    let target = LogicalPlanBuilder::scan(target_name.clone(), target_provider, None)?.build()?;

    let source_schema = source.schema();
    let target_schema = target.schema();
    let join_schema_df = build_join_schema(source_schema, target_schema, &JoinType::Full)?;
    let predicate = match predicate {
        Expression::DataFusion(expr) => expr,
        Expression::String(s) => parse_predicate_expression(&join_schema_df, s, &state)?,
    };

    let state = state.with_query_planner(Arc::new(MergePlanner {}));

    let target = {
        // Attempt to construct an early filter that we can apply to the Add action list and the delta scan.
        // In the case where there are partition columns in the join predicate, we can scan the source table
        // to get the distinct list of partitions affected and constrain the search to those.

        if !not_match_source_operations.is_empty() {
            // It's only worth trying to create an early filter where there are no `when_not_matched_source` operators, since
            // that implies a full scan
            target
        } else if let Some(filter) = try_construct_early_filter(
            predicate.clone(),
            snapshot,
            &state,
            &source,
            &source_name,
            &target_name,
        )
        .await?
<<<<<<< HEAD
    };
    let target = match target_subset_filter.as_ref() {
        None => target,
        Some(subset_filter) => LogicalPlan::Filter(Filter::try_new(
            subset_filter.clone(),
            target.clone().into(),
        )?),
=======
        {
            LogicalPlan::Filter(Filter::try_new(filter, target.into())?)
        } else {
            target
        }
>>>>>>> 39cec788
    };

    let source = DataFrame::new(state.clone(), source);
    let source = source.with_column(SOURCE_COLUMN, lit(true))?;

    // Not match operations imply a full scan of the target table is required
    let enable_pushdown =
        not_match_source_operations.is_empty() && not_match_target_operations.is_empty();
    let target = LogicalPlan::Extension(Extension {
        node: Arc::new(MetricObserver {
            id: TARGET_COUNT_ID.into(),
            input: target,
            enable_pushdown,
        }),
    });
    let target = DataFrame::new(state.clone(), target);
    let target = target.with_column(TARGET_COLUMN, lit(true))?;

    let join = source.join(target, JoinType::Full, &[], &[], Some(predicate.clone()))?;
    let join_schema_df = join.schema().to_owned();

    let match_operations: Vec<MergeOperation> = match_operations
        .into_iter()
        .map(|op| MergeOperation::try_from(op, &join_schema_df, &state, &target_alias))
        .collect::<Result<Vec<MergeOperation>, DeltaTableError>>()?;

    let not_match_target_operations: Vec<MergeOperation> = not_match_target_operations
        .into_iter()
        .map(|op| MergeOperation::try_from(op, &join_schema_df, &state, &target_alias))
        .collect::<Result<Vec<MergeOperation>, DeltaTableError>>()?;

    let not_match_source_operations: Vec<MergeOperation> = not_match_source_operations
        .into_iter()
        .map(|op| MergeOperation::try_from(op, &join_schema_df, &state, &target_alias))
        .collect::<Result<Vec<MergeOperation>, DeltaTableError>>()?;

    let matched = col(SOURCE_COLUMN)
        .is_true()
        .and(col(TARGET_COLUMN).is_true());
    let not_matched_target = col(SOURCE_COLUMN)
        .is_true()
        .and(col(TARGET_COLUMN).is_null());
    let not_matched_source = col(SOURCE_COLUMN)
        .is_null()
        .and(col(TARGET_COLUMN))
        .is_true();

    // Plus 3 for the default operations for each match category
    let operations_size = match_operations.len()
        + not_match_source_operations.len()
        + not_match_target_operations.len()
        + 3;

    let mut when_expr = Vec::with_capacity(operations_size);
    let mut then_expr = Vec::with_capacity(operations_size);
    let mut ops = Vec::with_capacity(operations_size);

    fn update_case(
        operations: Vec<MergeOperation>,
        ops: &mut Vec<(HashMap<Column, Expr>, OperationType)>,
        when_expr: &mut Vec<Expr>,
        then_expr: &mut Vec<Expr>,
        base_expr: &Expr,
    ) -> DeltaResult<Vec<MergePredicate>> {
        let mut predicates = Vec::with_capacity(operations.len());

        for op in operations {
            let predicate = match &op.predicate {
                Some(predicate) => base_expr.clone().and(predicate.to_owned()),
                None => base_expr.clone(),
            };

            when_expr.push(predicate);
            then_expr.push(lit(ops.len() as i32));

            ops.push((op.operations, op.r#type));

            let action_type = match op.r#type {
                OperationType::Update => "update",
                OperationType::Delete => "delete",
                OperationType::Insert => "insert",
                OperationType::SourceDelete => {
                    return Err(DeltaTableError::Generic("Invalid action type".to_string()))
                }
                OperationType::Copy => {
                    return Err(DeltaTableError::Generic("Invalid action type".to_string()))
                }
            };

            let action_type = action_type.to_string();
            let predicate = op
                .predicate
                .map(|expr| fmt_expr_to_sql(&expr))
                .transpose()?;

            predicates.push(MergePredicate {
                action_type,
                predicate,
            });
        }
        Ok(predicates)
    }

    let match_operations = update_case(
        match_operations,
        &mut ops,
        &mut when_expr,
        &mut then_expr,
        &matched,
    )?;

    let not_match_target_operations = update_case(
        not_match_target_operations,
        &mut ops,
        &mut when_expr,
        &mut then_expr,
        &not_matched_target,
    )?;

    let not_match_source_operations = update_case(
        not_match_source_operations,
        &mut ops,
        &mut when_expr,
        &mut then_expr,
        &not_matched_source,
    )?;

    when_expr.push(matched);
    then_expr.push(lit(ops.len() as i32));
    ops.push((HashMap::new(), OperationType::Copy));

    when_expr.push(not_matched_target);
    then_expr.push(lit(ops.len() as i32));
    ops.push((HashMap::new(), OperationType::SourceDelete));

    when_expr.push(not_matched_source);
    then_expr.push(lit(ops.len() as i32));
    ops.push((HashMap::new(), OperationType::Copy));

    let case = CaseBuilder::new(None, when_expr, then_expr, None).end()?;

    let projection = join.with_column(OPERATION_COLUMN, case)?;

    let mut new_columns = vec![];
    let mut write_projection = Vec::new();

    for delta_field in snapshot.schema().fields() {
        let mut when_expr = Vec::with_capacity(operations_size);
        let mut then_expr = Vec::with_capacity(operations_size);

        let qualifier = match &target_alias {
            Some(alias) => Some(TableReference::Bare {
                table: alias.to_owned().into(),
            }),
            None => TableReference::none(),
        };
        let name = delta_field.name();
        let column = Column::new(qualifier.clone(), name);

        for (idx, (operations, _)) in ops.iter().enumerate() {
            let op = operations
                .get(&column)
                .map(|expr| expr.to_owned())
                .unwrap_or_else(|| col(column.clone()));

            when_expr.push(lit(idx as i32));
            then_expr.push(op);
        }

        let case = CaseBuilder::new(
            Some(Box::new(col(OPERATION_COLUMN))),
            when_expr,
            then_expr,
            None,
        )
        .end()?;

        let name = "__delta_rs_c_".to_owned() + delta_field.name();
        write_projection.push(
            Expr::Column(Column::from_qualified_name_ignore_case(name.clone()))
                .alias(delta_field.name()),
        );
        new_columns.push((name, case));
    }

    let mut insert_when = Vec::with_capacity(ops.len());
    let mut insert_then = Vec::with_capacity(ops.len());

    let mut update_when = Vec::with_capacity(ops.len());
    let mut update_then = Vec::with_capacity(ops.len());

    let mut target_delete_when = Vec::with_capacity(ops.len());
    let mut target_delete_then = Vec::with_capacity(ops.len());

    let mut delete_when = Vec::with_capacity(ops.len());
    let mut delete_then = Vec::with_capacity(ops.len());

    let mut copy_when = Vec::with_capacity(ops.len());
    let mut copy_then = Vec::with_capacity(ops.len());

    for (idx, (_operations, r#type)) in ops.iter().enumerate() {
        let op = idx as i32;

        // Used to indicate the record should be dropped prior to write
        delete_when.push(lit(op));
        delete_then.push(lit(matches!(
            r#type,
            OperationType::Delete | OperationType::SourceDelete
        )));

        // Use the null count on these arrays to determine how many records satisfy the predicate
        insert_when.push(lit(op));
        insert_then.push(
            when(
                lit(matches!(r#type, OperationType::Insert)),
                lit(ScalarValue::Boolean(None)),
            )
            .otherwise(lit(false))?,
        );

        update_when.push(lit(op));
        update_then.push(
            when(
                lit(matches!(r#type, OperationType::Update)),
                lit(ScalarValue::Boolean(None)),
            )
            .otherwise(lit(false))?,
        );

        target_delete_when.push(lit(op));
        target_delete_then.push(
            when(
                lit(matches!(r#type, OperationType::Delete)),
                lit(ScalarValue::Boolean(None)),
            )
            .otherwise(lit(false))?,
        );

        copy_when.push(lit(op));
        copy_then.push(
            when(
                lit(matches!(r#type, OperationType::Copy)),
                lit(ScalarValue::Boolean(None)),
            )
            .otherwise(lit(false))?,
        );
    }

    fn build_case(when: Vec<Expr>, then: Vec<Expr>) -> DataFusionResult<Expr> {
        CaseBuilder::new(
            Some(Box::new(col(OPERATION_COLUMN))),
            when,
            then,
            Some(Box::new(lit(false))),
        )
        .end()
    }

    new_columns.push((
        DELETE_COLUMN.to_owned(),
        build_case(delete_when, delete_then)?,
    ));
    new_columns.push((
        TARGET_INSERT_COLUMN.to_owned(),
        build_case(insert_when, insert_then)?,
    ));
    new_columns.push((
        TARGET_UPDATE_COLUMN.to_owned(),
        build_case(update_when, update_then)?,
    ));
    new_columns.push((
        TARGET_DELETE_COLUMN.to_owned(),
        build_case(target_delete_when, target_delete_then)?,
    ));
    new_columns.push((
        TARGET_COPY_COLUMN.to_owned(),
        build_case(copy_when, copy_then)?,
    ));

    let new_columns = {
        let plan = projection.into_unoptimized_plan();
        let mut fields: Vec<Expr> = plan
            .schema()
            .fields()
            .iter()
            .map(|f| col(f.qualified_column()))
            .collect();

        fields.extend(new_columns.into_iter().map(|(name, ex)| ex.alias(name)));

        LogicalPlanBuilder::from(plan).project(fields)?.build()?
    };

    let distrbute_expr = col(file_column.as_str());

    let merge_barrier = LogicalPlan::Extension(Extension {
        node: Arc::new(MergeBarrier {
            input: new_columns,
            expr: distrbute_expr,
            file_column,
        }),
    });

    let operation_count = LogicalPlan::Extension(Extension {
        node: Arc::new(MetricObserver {
            id: OUTPUT_COUNT_ID.into(),
            input: merge_barrier,
            enable_pushdown: false,
        }),
    });

    let operation_count = DataFrame::new(state.clone(), operation_count);
    let filtered = operation_count.filter(col(DELETE_COLUMN).is_false())?;

    let project = filtered.select(write_projection)?;
    let merge_final = &project.into_unoptimized_plan();

    let write = state.create_physical_plan(merge_final).await?;

    let err = || DeltaTableError::Generic("Unable to locate expected metric node".into());
    let source_count = find_metric_node(SOURCE_COUNT_ID, &write).ok_or_else(err)?;
    let op_count = find_metric_node(OUTPUT_COUNT_ID, &write).ok_or_else(err)?;
    let barrier = find_barrier_node(&write).ok_or_else(err)?;

    // write projected records
    let table_partition_cols = current_metadata.partition_columns.clone();

    let rewrite_start = Instant::now();
    let add_actions = write_execution_plan(
        Some(snapshot),
        state.clone(),
        write,
        table_partition_cols.clone(),
        log_store.object_store(),
        Some(snapshot.table_config().target_file_size() as usize),
        None,
        writer_properties,
        safe_cast,
        None,
    )
    .await?;

    metrics.rewrite_time_ms = Instant::now().duration_since(rewrite_start).as_millis() as u64;

    let mut actions: Vec<Action> = add_actions.clone();
    metrics.num_target_files_added = actions.len();

    let survivors = barrier
        .as_any()
        .downcast_ref::<MergeBarrierExec>()
        .unwrap()
        .survivors();

    {
        let lock = survivors.lock().unwrap();
        for action in snapshot.log_data() {
            if lock.contains(action.path().as_ref()) {
                metrics.num_target_files_removed += 1;
                actions.push(action.remove_action(true).into());
            }
        }
    }

    let source_count_metrics = source_count.metrics().unwrap();
    let target_count_metrics = op_count.metrics().unwrap();
    fn get_metric(metrics: &MetricsSet, name: &str) -> usize {
        metrics.sum_by_name(name).map(|m| m.as_usize()).unwrap_or(0)
    }

    metrics.num_source_rows = get_metric(&source_count_metrics, SOURCE_COUNT_METRIC);
    metrics.num_target_rows_inserted = get_metric(&target_count_metrics, TARGET_INSERTED_METRIC);
    metrics.num_target_rows_updated = get_metric(&target_count_metrics, TARGET_UPDATED_METRIC);
    metrics.num_target_rows_deleted = get_metric(&target_count_metrics, TARGET_DELETED_METRIC);
    metrics.num_target_rows_copied = get_metric(&target_count_metrics, TARGET_COPY_METRIC);
    metrics.num_output_rows = metrics.num_target_rows_inserted
        + metrics.num_target_rows_updated
        + metrics.num_target_rows_copied;

    metrics.execution_time_ms = Instant::now().duration_since(exec_start).as_millis() as u64;

    let app_metadata = &mut commit_properties.app_metadata;
    app_metadata.insert("readVersion".to_owned(), snapshot.version().into());
    if let Ok(map) = serde_json::to_value(&metrics) {
        app_metadata.insert("operationMetrics".to_owned(), map);
    }

    // Do not make a commit when there are zero updates to the state
    let operation = DeltaOperation::Merge {
        predicate: Some(fmt_expr_to_sql(&predicate)?),
        matched_predicates: match_operations,
        not_matched_predicates: not_match_target_operations,
        not_matched_by_source_predicates: not_match_source_operations,
    };

    if actions.is_empty() {
        return Ok(((actions, snapshot.version(), None), metrics));
    }

    let commit = CommitBuilder::from(commit_properties)
        .with_actions(actions)
        .build(Some(snapshot), log_store.clone(), operation)?
        .await?;
    Ok((
        (
            commit.data.actions,
            commit.version,
            Some(commit.data.operation),
        ),
        metrics,
    ))
}

// TODO: Abstract MergePlanner into DeltaPlanner to support other delta operations in the future.
struct MergePlanner {}

#[async_trait]
impl QueryPlanner for MergePlanner {
    async fn create_physical_plan(
        &self,
        logical_plan: &LogicalPlan,
        session_state: &SessionState,
    ) -> DataFusionResult<Arc<dyn ExecutionPlan>> {
        let planner = Arc::new(Box::new(DefaultPhysicalPlanner::with_extension_planners(
            vec![Arc::new(MergeMetricExtensionPlanner {})],
        )));
        planner
            .create_physical_plan(logical_plan, session_state)
            .await
    }
}

impl std::future::IntoFuture for MergeBuilder {
    type Output = DeltaResult<(DeltaTable, MergeMetrics)>;
    type IntoFuture = BoxFuture<'static, Self::Output>;

    fn into_future(self) -> Self::IntoFuture {
        let mut this = self;

        Box::pin(async move {
            PROTOCOL.can_write_to(&this.snapshot.snapshot)?;

            let state = this.state.unwrap_or_else(|| {
                let config: SessionConfig = DeltaSessionConfig::default().into();
                let session = SessionContext::new_with_config(config);

                // If a user provides their own their DF state then they must register the store themselves
                register_store(this.log_store.clone(), session.runtime_env());

                session.state()
            });

            let ((actions, version, operation), metrics) = execute(
                this.predicate,
                this.source,
                this.log_store.clone(),
                &this.snapshot,
                state,
                this.writer_properties,
                this.commit_properties,
                this.safe_cast,
                this.source_alias,
                this.target_alias,
                this.match_operations,
                this.not_match_operations,
                this.not_match_source_operations,
            )
            .await?;

            if let Some(op) = &operation {
                this.snapshot.merge(actions, op, version)?;
            }
            let table = DeltaTable::new_with_state(this.log_store, this.snapshot);

            Ok((table, metrics))
        })
    }
}

#[cfg(test)]
mod tests {
    use crate::kernel::DataType;
    use crate::kernel::PrimitiveType;
    use crate::kernel::StructField;
    use crate::operations::merge::generalize_filter;
    use crate::operations::merge::try_construct_early_filter;
    use crate::operations::DeltaOps;
    use crate::protocol::*;
    use crate::writer::test_utils::datafusion::get_data;
    use crate::writer::test_utils::get_arrow_schema;
    use crate::writer::test_utils::get_delta_schema;
    use crate::writer::test_utils::setup_table_with_configuration;
    use crate::DeltaConfigKey;
    use crate::DeltaTable;
    use arrow::datatypes::Schema as ArrowSchema;
    use arrow::record_batch::RecordBatch;
    use arrow_schema::DataType as ArrowDataType;
    use arrow_schema::Field;
    use datafusion::assert_batches_sorted_eq;
    use datafusion::datasource::provider_as_source;
    use datafusion::prelude::DataFrame;
    use datafusion::prelude::SessionContext;
    use datafusion_common::Column;
    use datafusion_common::ScalarValue;
    use datafusion_common::TableReference;
    use datafusion_expr::col;
    use datafusion_expr::expr::Placeholder;
    use datafusion_expr::lit;
    use datafusion_expr::Expr;
    use datafusion_expr::LogicalPlanBuilder;
    use datafusion_expr::Operator;
    use itertools::Itertools;
    use serde_json::json;
    use std::collections::HashMap;
    use std::ops::Neg;
    use std::sync::Arc;

    use super::MergeMetrics;

    async fn setup_table(partitions: Option<Vec<&str>>) -> DeltaTable {
        let table_schema = get_delta_schema();

        let table = DeltaOps::new_in_memory()
            .create()
            .with_columns(table_schema.fields().clone())
            .with_partition_columns(partitions.unwrap_or_default())
            .await
            .unwrap();
        assert_eq!(table.version(), 0);
        table
    }

    // TODO(ion): property keys are not passed through or translated as table features.. fix this as well
    #[tokio::test]
    async fn test_merge_when_delta_table_is_append_only() {
        let schema = get_arrow_schema(&None);
        let table = setup_table_with_configuration(DeltaConfigKey::AppendOnly, Some("true")).await;
        // append some data
        let table = write_data(table, &schema).await;
        // merge
        let _err = DeltaOps(table)
            .merge(merge_source(schema), col("target.id").eq(col("source.id")))
            .with_source_alias("source")
            .with_target_alias("target")
            .when_not_matched_by_source_delete(|delete| delete)
            .unwrap()
            .await
            .expect_err("Remove action is included when Delta table is append-only. Should error");
    }

    async fn write_data(table: DeltaTable, schema: &Arc<ArrowSchema>) -> DeltaTable {
        let batch = RecordBatch::try_new(
            Arc::clone(schema),
            vec![
                Arc::new(arrow::array::StringArray::from(vec!["A", "B", "C", "D"])),
                Arc::new(arrow::array::Int32Array::from(vec![1, 10, 10, 100])),
                Arc::new(arrow::array::StringArray::from(vec![
                    "2021-02-01",
                    "2021-02-01",
                    "2021-02-02",
                    "2021-02-02",
                ])),
            ],
        )
        .unwrap();
        // write some data
        DeltaOps(table)
            .write(vec![batch.clone()])
            .with_save_mode(SaveMode::Append)
            .await
            .unwrap()
    }

    fn merge_source(schema: Arc<ArrowSchema>) -> DataFrame {
        let ctx = SessionContext::new();
        let batch = RecordBatch::try_new(
            Arc::clone(&schema),
            vec![
                Arc::new(arrow::array::StringArray::from(vec!["B", "C", "X"])),
                Arc::new(arrow::array::Int32Array::from(vec![10, 20, 30])),
                Arc::new(arrow::array::StringArray::from(vec![
                    "2021-02-02",
                    "2023-07-04",
                    "2023-07-04",
                ])),
            ],
        )
        .unwrap();
        ctx.read_batch(batch).unwrap()
    }

    async fn setup() -> (DeltaTable, DataFrame) {
        let schema = get_arrow_schema(&None);
        let table = setup_table(None).await;

        let table = write_data(table, &schema).await;
        assert_eq!(table.version(), 1);
        assert_eq!(table.get_files_count(), 1);

        (table, merge_source(schema))
    }

    async fn assert_merge(table: DeltaTable, metrics: MergeMetrics) {
        assert_eq!(table.version(), 2);
        assert!(table.get_files_count() >= 1);
        assert!(metrics.num_target_files_added >= 1);
        assert_eq!(metrics.num_target_files_removed, 1);
        assert_eq!(metrics.num_target_rows_copied, 1);
        assert_eq!(metrics.num_target_rows_updated, 3);
        assert_eq!(metrics.num_target_rows_inserted, 1);
        assert_eq!(metrics.num_target_rows_deleted, 0);
        assert_eq!(metrics.num_output_rows, 5);
        assert_eq!(metrics.num_source_rows, 3);

        let expected = vec![
            "+----+-------+------------+",
            "| id | value | modified   |",
            "+----+-------+------------+",
            "| A  | 2     | 2021-02-01 |",
            "| B  | 10    | 2021-02-02 |",
            "| C  | 20    | 2023-07-04 |",
            "| D  | 100   | 2021-02-02 |",
            "| X  | 30    | 2023-07-04 |",
            "+----+-------+------------+",
        ];
        let actual = get_data(&table).await;
        assert_batches_sorted_eq!(&expected, &actual);
    }

    #[tokio::test]
    async fn test_merge() {
        let (table, source) = setup().await;

        let (table, metrics) = DeltaOps(table)
            .merge(source, col("target.id").eq(col("source.id")))
            .with_source_alias("source")
            .with_target_alias("target")
            .when_matched_update(|update| {
                update
                    .update("value", col("source.value"))
                    .update("modified", col("source.modified"))
            })
            .unwrap()
            .when_not_matched_by_source_update(|update| {
                update
                    .predicate(col("target.value").eq(lit(1)))
                    .update("value", col("target.value") + lit(1))
            })
            .unwrap()
            .when_not_matched_insert(|insert| {
                insert
                    .set("id", col("source.id"))
                    .set("value", col("source.value"))
                    .set("modified", col("source.modified"))
            })
            .unwrap()
            .await
            .unwrap();

        let commit_info = table.history(None).await.unwrap();
        let last_commit = &commit_info[0];
        let parameters = last_commit.operation_parameters.clone().unwrap();
        assert_eq!(parameters["predicate"], json!("target.id = source.id"));
        assert_eq!(
            parameters["matchedPredicates"],
            json!(r#"[{"actionType":"update"}]"#)
        );
        assert_eq!(
            parameters["notMatchedPredicates"],
            json!(r#"[{"actionType":"insert"}]"#)
        );
        assert_eq!(
            parameters["notMatchedBySourcePredicates"],
            json!(r#"[{"actionType":"update","predicate":"target.value = 1"}]"#)
        );

        assert_merge(table, metrics).await;
    }

    #[tokio::test]
    async fn test_merge_str() {
        // Validate that users can use string predicates
        // Also validates that update and set operations can contain the target alias
        let (table, source) = setup().await;

        let (table, metrics) = DeltaOps(table)
            .merge(source, "target.id = source.id")
            .with_source_alias("source")
            .with_target_alias("target")
            .when_matched_update(|update| {
                update
                    .update("target.value", "source.value")
                    .update("modified", "source.modified")
            })
            .unwrap()
            .when_not_matched_by_source_update(|update| {
                update
                    .predicate("target.value = 1")
                    .update("value", "target.value + cast(1 as int)")
            })
            .unwrap()
            .when_not_matched_insert(|insert| {
                insert
                    .set("target.id", "source.id")
                    .set("value", "source.value")
                    .set("modified", "source.modified")
            })
            .unwrap()
            .await
            .unwrap();

        let commit_info = table.history(None).await.unwrap();
        let last_commit = &commit_info[0];
        let parameters = last_commit.operation_parameters.clone().unwrap();
        assert_eq!(parameters["predicate"], json!("target.id = source.id"));
        assert_eq!(
            parameters["matchedPredicates"],
            json!(r#"[{"actionType":"update"}]"#)
        );
        assert_eq!(
            parameters["notMatchedPredicates"],
            json!(r#"[{"actionType":"insert"}]"#)
        );
        assert_eq!(
            parameters["notMatchedBySourcePredicates"],
            json!(r#"[{"actionType":"update","predicate":"target.value = 1"}]"#)
        );

        assert_merge(table, metrics).await;
    }

    #[tokio::test]
    async fn test_merge_no_alias() {
        // Validate merge can be used without specifying an alias
        let (table, source) = setup().await;

        let source = source
            .with_column_renamed("id", "source_id")
            .unwrap()
            .with_column_renamed("value", "source_value")
            .unwrap()
            .with_column_renamed("modified", "source_modified")
            .unwrap();

        let (table, metrics) = DeltaOps(table)
            .merge(source, "id = source_id")
            .when_matched_update(|update| {
                update
                    .update("value", "source_value")
                    .update("modified", "source_modified")
            })
            .unwrap()
            .when_not_matched_by_source_update(|update| {
                update.predicate("value = 1").update("value", "value + 1")
            })
            .unwrap()
            .when_not_matched_insert(|insert| {
                insert
                    .set("id", "source_id")
                    .set("value", "source_value")
                    .set("modified", "source_modified")
            })
            .unwrap()
            .await
            .unwrap();

        assert_merge(table, metrics).await;
    }

    #[tokio::test]
    async fn test_merge_with_alias_mix() {
        // Validate merge can be used with an alias and unambiguous column references
        // I.E users should be able to specify an alias and still reference columns without using that alias when there is no ambiguity
        let (table, source) = setup().await;

        let source = source
            .with_column_renamed("id", "source_id")
            .unwrap()
            .with_column_renamed("value", "source_value")
            .unwrap()
            .with_column_renamed("modified", "source_modified")
            .unwrap();

        let (table, metrics) = DeltaOps(table)
            .merge(source, "id = source_id")
            .with_target_alias("target")
            .when_matched_update(|update| {
                update
                    .update("value", "source_value")
                    .update("modified", "source_modified")
            })
            .unwrap()
            .when_not_matched_by_source_update(|update| {
                update
                    .predicate("value = 1")
                    .update("value", "target.value + 1")
            })
            .unwrap()
            .when_not_matched_insert(|insert| {
                insert
                    .set("id", "source_id")
                    .set("target.value", "source_value")
                    .set("modified", "source_modified")
            })
            .unwrap()
            .await
            .unwrap();

        assert_merge(table, metrics).await;
    }

    #[tokio::test]
    async fn test_merge_failures() {
        // Validate target columns cannot be from the source
        let (table, source) = setup().await;
        let res = DeltaOps(table)
            .merge(source, col("target.id").eq(col("source.id")))
            .with_source_alias("source")
            .with_target_alias("target")
            .when_matched_update(|update| {
                update
                    .update("source.value", "source.value")
                    .update("modified", "source.modified")
            })
            .unwrap()
            .await;
        assert!(res.is_err());

        // Validate failure when aliases are the same
        let (table, source) = setup().await;
        let res = DeltaOps(table)
            .merge(source, col("target.id").eq(col("source.id")))
            .with_source_alias("source")
            .with_target_alias("source")
            .when_matched_update(|update| {
                update
                    .update("target.value", "source.value")
                    .update("modified", "source.modified")
            })
            .unwrap()
            .await;
        assert!(res.is_err())
    }

    #[tokio::test]
    async fn test_merge_partitions() {
        /* Validate the join predicate works with table partitions */
        let schema = get_arrow_schema(&None);
        let table = setup_table(Some(vec!["modified"])).await;

        let table = write_data(table, &schema).await;
        assert_eq!(table.version(), 1);
        assert_eq!(table.get_files_count(), 2);

        let ctx = SessionContext::new();
        let batch = RecordBatch::try_new(
            Arc::clone(&schema),
            vec![
                Arc::new(arrow::array::StringArray::from(vec!["B", "C", "X"])),
                Arc::new(arrow::array::Int32Array::from(vec![10, 20, 30])),
                Arc::new(arrow::array::StringArray::from(vec![
                    "2021-02-02",
                    "2023-07-04",
                    "2023-07-04",
                ])),
            ],
        )
        .unwrap();
        let source = ctx.read_batch(batch).unwrap();

        let (table, metrics) = DeltaOps(table)
            .merge(
                source,
                col("target.id")
                    .eq(col("source.id"))
                    .and(col("target.modified").eq(lit("2021-02-02"))),
            )
            .with_source_alias("source")
            .with_target_alias("target")
            .when_matched_update(|update| {
                update
                    .update("value", col("source.value"))
                    .update("modified", col("source.modified"))
            })
            .unwrap()
            .when_not_matched_by_source_update(|update| {
                update
                    .predicate(col("target.value").eq(lit(1)))
                    .update("value", col("target.value") + lit(1))
            })
            .unwrap()
            .when_not_matched_by_source_update(|update| {
                update
                    .predicate(col("target.modified").eq(lit("2021-02-01")))
                    .update("value", col("target.value") - lit(1))
            })
            .unwrap()
            .when_not_matched_insert(|insert| {
                insert
                    .set("id", col("source.id"))
                    .set("value", col("source.value"))
                    .set("modified", col("source.modified"))
            })
            .unwrap()
            .await
            .unwrap();

        assert_eq!(table.version(), 2);
        assert!(table.get_files_count() >= 3);
        assert!(metrics.num_target_files_added >= 3);
        assert_eq!(metrics.num_target_files_removed, 2);
        assert_eq!(metrics.num_target_rows_copied, 1);
        assert_eq!(metrics.num_target_rows_updated, 3);
        assert_eq!(metrics.num_target_rows_inserted, 2);
        assert_eq!(metrics.num_target_rows_deleted, 0);
        assert_eq!(metrics.num_output_rows, 6);
        assert_eq!(metrics.num_source_rows, 3);

        let expected = vec![
            "+----+-------+------------+",
            "| id | value | modified   |",
            "+----+-------+------------+",
            "| A  | 2     | 2021-02-01 |",
            "| B  | 9     | 2021-02-01 |",
            "| B  | 10    | 2021-02-02 |",
            "| C  | 20    | 2023-07-04 |",
            "| D  | 100   | 2021-02-02 |",
            "| X  | 30    | 2023-07-04 |",
            "+----+-------+------------+",
        ];
        let actual = get_data(&table).await;
        assert_batches_sorted_eq!(&expected, &actual);
    }

    #[tokio::test]
    async fn test_merge_partitions_skipping() {
        /* Validate the join predicate can be used for skipping partitions */
        let schema = get_arrow_schema(&None);
        let table = setup_table(Some(vec!["id"])).await;

        let table = write_data(table, &schema).await;
        assert_eq!(table.version(), 1);
        assert_eq!(table.get_files_count(), 4);

        let ctx = SessionContext::new();
        let batch = RecordBatch::try_new(
            Arc::clone(&schema),
            vec![
                Arc::new(arrow::array::StringArray::from(vec!["B", "C", "X"])),
                Arc::new(arrow::array::Int32Array::from(vec![999, 999, 999])),
                Arc::new(arrow::array::StringArray::from(vec![
                    "2023-07-04",
                    "2023-07-04",
                    "2023-07-04",
                ])),
            ],
        )
        .unwrap();
        let source = ctx.read_batch(batch).unwrap();

        let (table, metrics) = DeltaOps(table)
            .merge(source, col("target.id").eq(col("source.id")))
            .with_source_alias("source")
            .with_target_alias("target")
            .when_matched_update(|update| {
                update
                    .update("value", col("source.value"))
                    .update("modified", col("source.modified"))
            })
            .unwrap()
            .when_not_matched_insert(|insert| {
                insert
                    .set("id", col("source.id"))
                    .set("value", col("source.value"))
                    .set("modified", col("source.modified"))
            })
            .unwrap()
            .await
            .unwrap();

        assert_eq!(table.version(), 2);
        assert!(table.get_files_count() >= 3);
        assert_eq!(metrics.num_target_files_added, 3);
        assert_eq!(metrics.num_target_files_removed, 2);
        assert_eq!(metrics.num_target_rows_copied, 0);
        assert_eq!(metrics.num_target_rows_updated, 2);
        assert_eq!(metrics.num_target_rows_inserted, 1);
        assert_eq!(metrics.num_target_rows_deleted, 0);
        assert_eq!(metrics.num_output_rows, 3);
        assert_eq!(metrics.num_source_rows, 3);

        let expected = vec![
            "+-------+------------+----+",
            "| value | modified   | id |",
            "+-------+------------+----+",
            "| 1     | 2021-02-01 | A  |",
            "| 100   | 2021-02-02 | D  |",
            "| 999   | 2023-07-04 | B  |",
            "| 999   | 2023-07-04 | C  |",
            "| 999   | 2023-07-04 | X  |",
            "+-------+------------+----+",
        ];
        let actual = get_data(&table).await;
        assert_batches_sorted_eq!(&expected, &actual);
    }

    #[tokio::test]
    async fn test_merge_delete_matched() {
        // Validate behaviours of match delete

        let schema = get_arrow_schema(&None);
        let table = setup_table(Some(vec!["modified"])).await;

        let table = write_data(table, &schema).await;
        assert_eq!(table.version(), 1);
        assert_eq!(table.get_files_count(), 2);

        let ctx = SessionContext::new();
        let batch = RecordBatch::try_new(
            Arc::clone(&schema),
            vec![
                Arc::new(arrow::array::StringArray::from(vec!["B", "C", "X"])),
                Arc::new(arrow::array::Int32Array::from(vec![10, 20, 30])),
                Arc::new(arrow::array::StringArray::from(vec![
                    "2021-02-02",
                    "2023-07-04",
                    "2023-07-04",
                ])),
            ],
        )
        .unwrap();
        let source = ctx.read_batch(batch).unwrap();

        let (table, metrics) = DeltaOps(table)
            .merge(source, col("target.id").eq(col("source.id")))
            .with_source_alias("source")
            .with_target_alias("target")
            .when_matched_delete(|delete| delete)
            .unwrap()
            .await
            .unwrap();

        assert_eq!(table.version(), 2);
        assert!(table.get_files_count() >= 2);
        assert_eq!(metrics.num_target_files_added, 2);
        assert_eq!(metrics.num_target_files_removed, 2);
        assert_eq!(metrics.num_target_rows_copied, 2);
        assert_eq!(metrics.num_target_rows_updated, 0);
        assert_eq!(metrics.num_target_rows_inserted, 0);
        assert_eq!(metrics.num_target_rows_deleted, 2);
        assert_eq!(metrics.num_output_rows, 2);
        assert_eq!(metrics.num_source_rows, 3);

        let commit_info = table.history(None).await.unwrap();
        let last_commit = &commit_info[0];
        let parameters = last_commit.operation_parameters.clone().unwrap();
        let extra_info = last_commit.info.clone();
        assert_eq!(
            extra_info["operationMetrics"],
            serde_json::to_value(&metrics).unwrap()
        );
        assert_eq!(parameters["predicate"], json!("target.id = source.id"));
        assert_eq!(
            parameters["matchedPredicates"],
            json!(r#"[{"actionType":"delete"}]"#)
        );

        let expected = vec![
            "+----+-------+------------+",
            "| id | value | modified   |",
            "+----+-------+------------+",
            "| A  | 1     | 2021-02-01 |",
            "| D  | 100   | 2021-02-02 |",
            "+----+-------+------------+",
        ];
        let actual = get_data(&table).await;
        assert_batches_sorted_eq!(&expected, &actual);

        // Test match delete again but with a predicate
        let schema = get_arrow_schema(&None);
        let table = setup_table(Some(vec!["modified"])).await;

        let table = write_data(table, &schema).await;
        assert_eq!(table.version(), 1);
        assert_eq!(table.get_files_count(), 2);

        let ctx = SessionContext::new();
        let batch = RecordBatch::try_new(
            Arc::clone(&schema),
            vec![
                Arc::new(arrow::array::StringArray::from(vec!["B", "C", "X"])),
                Arc::new(arrow::array::Int32Array::from(vec![10, 20, 30])),
                Arc::new(arrow::array::StringArray::from(vec![
                    "2021-02-02",
                    "2023-07-04",
                    "2023-07-04",
                ])),
            ],
        )
        .unwrap();
        let source = ctx.read_batch(batch).unwrap();

        let (table, metrics) = DeltaOps(table)
            .merge(source, col("target.id").eq(col("source.id")))
            .with_source_alias("source")
            .with_target_alias("target")
            .when_matched_delete(|delete| delete.predicate(col("source.value").lt_eq(lit(10))))
            .unwrap()
            .await
            .unwrap();

        assert_eq!(table.version(), 2);
        assert!(table.get_files_count() >= 2);
        assert_eq!(metrics.num_target_files_added, 1);
        assert_eq!(metrics.num_target_files_removed, 1);
        assert_eq!(metrics.num_target_rows_copied, 1);
        assert_eq!(metrics.num_target_rows_updated, 0);
        assert_eq!(metrics.num_target_rows_inserted, 0);
        assert_eq!(metrics.num_target_rows_deleted, 1);
        assert_eq!(metrics.num_output_rows, 1);
        assert_eq!(metrics.num_source_rows, 3);

        let commit_info = table.history(None).await.unwrap();
        let last_commit = &commit_info[0];
        let parameters = last_commit.operation_parameters.clone().unwrap();
        assert_eq!(parameters["predicate"], json!("target.id = source.id"));
        assert_eq!(
            parameters["matchedPredicates"],
            json!(r#"[{"actionType":"delete","predicate":"source.value <= 10"}]"#)
        );

        let expected = vec![
            "+----+-------+------------+",
            "| id | value | modified   |",
            "+----+-------+------------+",
            "| A  | 1     | 2021-02-01 |",
            "| C  | 10    | 2021-02-02 |",
            "| D  | 100   | 2021-02-02 |",
            "+----+-------+------------+",
        ];
        let actual = get_data(&table).await;
        assert_batches_sorted_eq!(&expected, &actual);
    }

    #[tokio::test]
    async fn test_merge_delete_not_matched() {
        // Validate behaviours of not match delete

        let schema = get_arrow_schema(&None);
        let table = setup_table(Some(vec!["modified"])).await;

        let table = write_data(table, &schema).await;
        assert_eq!(table.version(), 1);
        assert_eq!(table.get_files_count(), 2);

        let ctx = SessionContext::new();
        let batch = RecordBatch::try_new(
            Arc::clone(&schema),
            vec![
                Arc::new(arrow::array::StringArray::from(vec!["B", "C", "X"])),
                Arc::new(arrow::array::Int32Array::from(vec![10, 20, 30])),
                Arc::new(arrow::array::StringArray::from(vec![
                    "2021-02-02",
                    "2023-07-04",
                    "2023-07-04",
                ])),
            ],
        )
        .unwrap();
        let source = ctx.read_batch(batch).unwrap();

        let (table, metrics) = DeltaOps(table)
            .merge(source, col("target.id").eq(col("source.id")))
            .with_source_alias("source")
            .with_target_alias("target")
            .when_not_matched_by_source_delete(|delete| delete)
            .unwrap()
            .await
            .unwrap();

        assert_eq!(table.version(), 2);
        assert_eq!(table.get_files_count(), 2);
        assert_eq!(metrics.num_target_files_added, 2);
        assert_eq!(metrics.num_target_files_removed, 2);
        assert_eq!(metrics.num_target_rows_copied, 2);
        assert_eq!(metrics.num_target_rows_updated, 0);
        assert_eq!(metrics.num_target_rows_inserted, 0);
        assert_eq!(metrics.num_target_rows_deleted, 2);
        assert_eq!(metrics.num_output_rows, 2);
        assert_eq!(metrics.num_source_rows, 3);

        let commit_info = table.history(None).await.unwrap();
        let last_commit = &commit_info[0];
        let parameters = last_commit.operation_parameters.clone().unwrap();
        assert_eq!(parameters["predicate"], json!("target.id = source.id"));
        assert_eq!(
            parameters["notMatchedBySourcePredicates"],
            json!(r#"[{"actionType":"delete"}]"#)
        );

        let expected = vec![
            "+----+-------+------------+",
            "| id | value | modified   |",
            "+----+-------+------------+",
            "| B  | 10    | 2021-02-01 |",
            "| C  | 10    | 2021-02-02 |",
            "+----+-------+------------+",
        ];
        let actual = get_data(&table).await;
        assert_batches_sorted_eq!(&expected, &actual);

        let schema = get_arrow_schema(&None);
        let table = setup_table(Some(vec!["modified"])).await;

        let table = write_data(table, &schema).await;
        assert_eq!(table.version(), 1);
        assert_eq!(table.get_files_count(), 2);

        let ctx = SessionContext::new();
        let batch = RecordBatch::try_new(
            Arc::clone(&schema),
            vec![
                Arc::new(arrow::array::StringArray::from(vec!["B", "C", "X"])),
                Arc::new(arrow::array::Int32Array::from(vec![10, 20, 30])),
                Arc::new(arrow::array::StringArray::from(vec![
                    "2021-02-02",
                    "2023-07-04",
                    "2023-07-04",
                ])),
            ],
        )
        .unwrap();
        let source = ctx.read_batch(batch).unwrap();

        let (table, metrics) = DeltaOps(table)
            .merge(source, col("target.id").eq(col("source.id")))
            .with_source_alias("source")
            .with_target_alias("target")
            .when_not_matched_by_source_delete(|delete| {
                delete.predicate(col("target.modified").gt(lit("2021-02-01")))
            })
            .unwrap()
            .await
            .unwrap();

        assert_eq!(table.version(), 2);
        assert!(metrics.num_target_files_added == 1);
        assert_eq!(metrics.num_target_files_removed, 1);
        assert_eq!(metrics.num_target_rows_copied, 1);
        assert_eq!(metrics.num_target_rows_updated, 0);
        assert_eq!(metrics.num_target_rows_inserted, 0);
        assert_eq!(metrics.num_target_rows_deleted, 1);
        assert_eq!(metrics.num_output_rows, 1);
        assert_eq!(metrics.num_source_rows, 3);

        let commit_info = table.history(None).await.unwrap();
        let last_commit = &commit_info[0];
        let parameters = last_commit.operation_parameters.clone().unwrap();
        assert_eq!(parameters["predicate"], json!("target.id = source.id"));
        assert_eq!(
            parameters["notMatchedBySourcePredicates"],
            json!(r#"[{"actionType":"delete","predicate":"target.modified > '2021-02-01'"}]"#)
        );

        let expected = vec![
            "+----+-------+------------+",
            "| id | value | modified   |",
            "+----+-------+------------+",
            "| A  | 1     | 2021-02-01 |",
            "| B  | 10    | 2021-02-01 |",
            "| C  | 10    | 2021-02-02 |",
            "+----+-------+------------+",
        ];
        let actual = get_data(&table).await;
        assert_batches_sorted_eq!(&expected, &actual);
    }

    #[tokio::test]
    async fn test_merge_empty_table() {
        let schema = get_arrow_schema(&None);
        let table = setup_table(Some(vec!["modified"])).await;

        assert_eq!(table.version(), 0);
        assert_eq!(table.get_files_count(), 0);

        let ctx = SessionContext::new();
        let batch = RecordBatch::try_new(
            Arc::clone(&schema),
            vec![
                Arc::new(arrow::array::StringArray::from(vec!["B", "C", "X"])),
                Arc::new(arrow::array::Int32Array::from(vec![10, 20, 30])),
                Arc::new(arrow::array::StringArray::from(vec![
                    "2021-02-02",
                    "2023-07-04",
                    "2023-07-04",
                ])),
            ],
        )
        .unwrap();
        let source = ctx.read_batch(batch).unwrap();

        let (table, metrics) = DeltaOps(table)
            .merge(
                source,
                col("target.id")
                    .eq(col("source.id"))
                    .and(col("target.modified").eq(lit("2021-02-02"))),
            )
            .with_source_alias("source")
            .with_target_alias("target")
            .when_matched_update(|update| {
                update
                    .update("value", col("source.value"))
                    .update("modified", col("source.modified"))
            })
            .unwrap()
            .when_not_matched_insert(|insert| {
                insert
                    .set("id", col("source.id"))
                    .set("value", col("source.value"))
                    .set("modified", col("source.modified"))
            })
            .unwrap()
            .await
            .unwrap();

        assert_eq!(table.version(), 1);
        assert!(table.get_files_count() >= 2);
        assert!(metrics.num_target_files_added >= 2);
        assert_eq!(metrics.num_target_files_removed, 0);
        assert_eq!(metrics.num_target_rows_copied, 0);
        assert_eq!(metrics.num_target_rows_updated, 0);
        assert_eq!(metrics.num_target_rows_inserted, 3);
        assert_eq!(metrics.num_target_rows_deleted, 0);
        assert_eq!(metrics.num_output_rows, 3);
        assert_eq!(metrics.num_source_rows, 3);

        let expected = vec![
            "+----+-------+------------+",
            "| id | value | modified   |",
            "+----+-------+------------+",
            "| B  | 10    | 2021-02-02 |",
            "| C  | 20    | 2023-07-04 |",
            "| X  | 30    | 2023-07-04 |",
            "+----+-------+------------+",
        ];
        let actual = get_data(&table).await;
        assert_batches_sorted_eq!(&expected, &actual);
    }

    #[tokio::test]
    async fn test_merge_case_sensitive() {
        let schema = vec![
            StructField::new(
                "Id".to_string(),
                DataType::Primitive(PrimitiveType::String),
                true,
            ),
            StructField::new(
                "vAlue".to_string(),
                DataType::Primitive(PrimitiveType::Integer),
                true,
            ),
            StructField::new(
                "mOdifieD".to_string(),
                DataType::Primitive(PrimitiveType::String),
                true,
            ),
        ];

        let arrow_schema = Arc::new(ArrowSchema::new(vec![
            Field::new("Id", ArrowDataType::Utf8, true),
            Field::new("vAlue", ArrowDataType::Int32, true),
            Field::new("mOdifieD", ArrowDataType::Utf8, true),
        ]));

        let table = DeltaOps::new_in_memory()
            .create()
            .with_columns(schema)
            .await
            .unwrap();

        let ctx = SessionContext::new();
        let batch = RecordBatch::try_new(
            Arc::clone(&arrow_schema.clone()),
            vec![
                Arc::new(arrow::array::StringArray::from(vec!["B", "C", "X"])),
                Arc::new(arrow::array::Int32Array::from(vec![10, 20, 30])),
                Arc::new(arrow::array::StringArray::from(vec![
                    "2021-02-02",
                    "2023-07-04",
                    "2023-07-04",
                ])),
            ],
        )
        .unwrap();
        let source = ctx.read_batch(batch).unwrap();

        let table = write_data(table, &arrow_schema).await;
        assert_eq!(table.version(), 1);
        assert_eq!(table.get_files_count(), 1);

        let (table, _metrics) = DeltaOps(table)
            .merge(source, "target.Id = source.Id")
            .with_source_alias("source")
            .with_target_alias("target")
            .when_not_matched_insert(|insert| {
                insert
                    .set("Id", "source.Id")
                    .set("vAlue", "source.vAlue + 1")
                    .set("mOdifieD", "source.mOdifieD")
            })
            .unwrap()
            .await
            .unwrap();

        let expected = vec![
            "+----+-------+------------+",
            "| Id | vAlue | mOdifieD   |",
            "+----+-------+------------+",
            "| A  | 1     | 2021-02-01 |",
            "| B  | 10    | 2021-02-01 |",
            "| C  | 10    | 2021-02-02 |",
            "| D  | 100   | 2021-02-02 |",
            "| X  | 31    | 2023-07-04 |",
            "+----+-------+------------+",
        ];
        let actual = get_data(&table).await;
        assert_batches_sorted_eq!(&expected, &actual);
    }

    #[tokio::test]
    async fn test_generalize_filter_with_partitions() {
        let source = TableReference::parse_str("source");
        let target = TableReference::parse_str("target");

        let parsed_filter = col(Column::new(source.clone().into(), "id"))
            .eq(col(Column::new(target.clone().into(), "id")));

        let mut placeholders = HashMap::default();

        let generalized = generalize_filter(
            parsed_filter,
            &vec!["id".to_owned()],
            &source,
            &target,
            &mut placeholders,
        )
        .unwrap();

        let expected_filter = Expr::Placeholder(Placeholder {
            id: "id_0".to_owned(),
            data_type: None,
        })
        .eq(col(Column::new(target.clone().into(), "id")));

        assert_eq!(generalized, expected_filter);
    }

    #[tokio::test]
    async fn test_generalize_filter_with_partitions_nulls() {
        let source = TableReference::parse_str("source");
        let target = TableReference::parse_str("target");

        let source_id = col(Column::new(source.clone().into(), "id"));
        let target_id = col(Column::new(target.clone().into(), "id"));

        // source.id = target.id OR (source.id is null and target.id is null)
        let parsed_filter = (source_id.clone().eq(target_id.clone()))
            .or(source_id.clone().is_null().and(target_id.clone().is_null()));

        let mut placeholders = HashMap::default();

        let generalized = generalize_filter(
            parsed_filter,
            &vec!["id".to_owned()],
            &source,
            &target,
            &mut placeholders,
        )
        .unwrap();

        // id_1 = target.id OR (id_2 and target.id is null)
        let expected_filter = Expr::Placeholder(Placeholder {
            id: "id_0".to_owned(),
            data_type: None,
        })
        .eq(target_id.clone())
        .or(Expr::Placeholder(Placeholder {
            id: "id_1".to_owned(),
            data_type: None,
        })
        .and(target_id.clone().is_null()));

        assert!(placeholders.len() == 2);

        let captured_expressions = placeholders.values().collect_vec();

        assert!(captured_expressions.contains(&&source_id));
        assert!(captured_expressions.contains(&&source_id.is_null()));

        assert_eq!(generalized, expected_filter);
    }

    #[tokio::test]
    async fn test_generalize_filter_with_partitions_captures_expression() {
        // Check that when generalizing the filter, the placeholder map captures the expression needed to make the statement the same
        // when the distinct values are substitiuted in
        let source = TableReference::parse_str("source");
        let target = TableReference::parse_str("target");

        let parsed_filter = col(Column::new(source.clone().into(), "id"))
            .neg()
            .eq(col(Column::new(target.clone().into(), "id")));

        let mut placeholders = HashMap::default();

        let generalized = generalize_filter(
            parsed_filter,
            &vec!["id".to_owned()],
            &source,
            &target,
            &mut placeholders,
        )
        .unwrap();

        let expected_filter = Expr::Placeholder(Placeholder {
            id: "id_0".to_owned(),
            data_type: None,
        })
        .eq(col(Column::new(target.clone().into(), "id")));

        assert_eq!(generalized, expected_filter);

        assert_eq!(placeholders.len(), 1);

        let placeholder_expr = &placeholders["id_0"];

        let expected_placeholder = col(Column::new(source.clone().into(), "id")).neg();

        assert_eq!(placeholder_expr, &expected_placeholder);
    }

    #[tokio::test]
    async fn test_generalize_filter_keeps_static_target_references() {
        let source = TableReference::parse_str("source");
        let target = TableReference::parse_str("target");

        // source.id = target.id and target.id = 'C'
        let parsed_filter = col(Column::new(source.clone().into(), "id"))
            .eq(col(Column::new(target.clone().into(), "id")))
            .and(col(Column::new(target.clone().into(), "id")).eq(lit("C")));

        let mut placeholders = HashMap::default();

        let generalized = generalize_filter(
            parsed_filter,
            &vec!["id".to_owned()],
            &source,
            &target,
            &mut placeholders,
        )
        .unwrap();

        // id_0 = target.id and target.id = 'C'
        let expected_filter = Expr::Placeholder(Placeholder {
            id: "id_0".to_owned(),
            data_type: None,
        })
        .eq(col(Column::new(target.clone().into(), "id")))
        .and(col(Column::new(target.clone().into(), "id")).eq(lit("C")));

        assert_eq!(generalized, expected_filter);
    }

    #[tokio::test]
    async fn test_generalize_filter_removes_source_references() {
        let source = TableReference::parse_str("source");
        let target = TableReference::parse_str("target");

        let parsed_filter = col(Column::new(source.clone().into(), "id"))
            .eq(col(Column::new(target.clone().into(), "id")))
            .and(col(Column::new(source.clone().into(), "id")).eq(lit("C")));

        let mut placeholders = HashMap::default();

        let generalized = generalize_filter(
            parsed_filter,
            &vec!["id".to_owned()],
            &source,
            &target,
            &mut placeholders,
        )
        .unwrap();

        let expected_filter = Expr::Placeholder(Placeholder {
            id: "id_0".to_owned(),
            data_type: None,
        })
        .eq(col(Column::new(target.clone().into(), "id")));

        assert_eq!(generalized, expected_filter);
    }

    #[tokio::test]
    async fn test_try_construct_early_filter_with_partitions_expands() {
        let schema = get_arrow_schema(&None);
        let table = setup_table(Some(vec!["id"])).await;

        assert_eq!(table.version(), 0);
        assert_eq!(table.get_files_count(), 0);

        let ctx = SessionContext::new();
        let batch = RecordBatch::try_new(
            Arc::clone(&schema),
            vec![
                Arc::new(arrow::array::StringArray::from(vec!["B", "C", "X"])),
                Arc::new(arrow::array::Int32Array::from(vec![10, 20, 30])),
                Arc::new(arrow::array::StringArray::from(vec![
                    "2021-02-02",
                    "2023-07-04",
                    "2023-07-04",
                ])),
            ],
        )
        .unwrap();
        let source = ctx.read_batch(batch).unwrap();

        let source_name = TableReference::parse_str("source");
        let target_name = TableReference::parse_str("target");

        let source = LogicalPlanBuilder::scan(
            source_name.clone(),
            provider_as_source(source.into_view()),
            None,
        )
        .unwrap()
        .build()
        .unwrap();

        let join_predicate = col(Column {
            relation: Some(source_name.clone()),
            name: "id".to_owned(),
        })
        .eq(col(Column {
            relation: Some(target_name.clone()),
            name: "id".to_owned(),
        }));

        let pred = try_construct_early_filter(
            join_predicate,
            table.snapshot().unwrap(),
            &ctx.state(),
            &source,
            &source_name,
            &target_name,
        )
        .await
        .unwrap();

        assert!(pred.is_some());

        let split_pred = {
            fn split(expr: Expr, parts: &mut Vec<(String, String)>) {
                match expr {
                    Expr::BinaryExpr(ex) if ex.op == Operator::Or => {
                        split(*ex.left, parts);
                        split(*ex.right, parts);
                    }
                    Expr::BinaryExpr(ex) if ex.op == Operator::Eq => {
                        let col = match *ex.right {
                            Expr::Column(col) => col.name,
                            ex => panic!("expected column in pred, got {ex}!"),
                        };

                        let value = match *ex.left {
                            Expr::Literal(ScalarValue::Utf8(Some(value))) => value,
                            ex => panic!("expected value in predicate, got {ex}!"),
                        };

                        parts.push((col, value))
                    }

                    expr => panic!("expected either = or OR, got {expr}"),
                }
            }

            let mut parts = vec![];
            split(pred.unwrap(), &mut parts);
            parts.sort();
            parts
        };

        let expected_pred_parts = [
            ("id".to_owned(), "B".to_owned()),
            ("id".to_owned(), "C".to_owned()),
            ("id".to_owned(), "X".to_owned()),
        ];

        assert_eq!(split_pred, expected_pred_parts);
    }
<<<<<<< HEAD
    #[tokio::test]
    async fn test_merge_pushdowns() {
        //See https://github.com/delta-io/delta-rs/issues/2158
=======

    #[tokio::test]
    async fn test_merge_pushdowns() {
        //See #2158
>>>>>>> 39cec788
        let schema = vec![
            StructField::new(
                "id".to_string(),
                DataType::Primitive(PrimitiveType::String),
                true,
            ),
            StructField::new(
                "cost".to_string(),
                DataType::Primitive(PrimitiveType::Float),
                true,
            ),
            StructField::new(
                "month".to_string(),
                DataType::Primitive(PrimitiveType::String),
                true,
            ),
        ];

        let arrow_schema = Arc::new(ArrowSchema::new(vec![
            Field::new("id", ArrowDataType::Utf8, true),
            Field::new("cost", ArrowDataType::Float32, true),
            Field::new("month", ArrowDataType::Utf8, true),
        ]));

        let table = DeltaOps::new_in_memory()
            .create()
            .with_columns(schema)
            .await
            .unwrap();

        let ctx = SessionContext::new();
        let batch = RecordBatch::try_new(
            Arc::clone(&arrow_schema.clone()),
            vec![
                Arc::new(arrow::array::StringArray::from(vec!["A", "B"])),
                Arc::new(arrow::array::Float32Array::from(vec![Some(10.15), None])),
                Arc::new(arrow::array::StringArray::from(vec![
                    "2023-07-04",
                    "2023-07-04",
                ])),
            ],
        )
        .unwrap();

        let table = DeltaOps(table)
            .write(vec![batch.clone()])
            .with_save_mode(SaveMode::Append)
            .await
            .unwrap();
        assert_eq!(table.version(), 1);
        assert_eq!(table.get_files_count(), 1);

        let batch = RecordBatch::try_new(
            Arc::clone(&arrow_schema.clone()),
            vec![
                Arc::new(arrow::array::StringArray::from(vec!["A", "B"])),
                Arc::new(arrow::array::Float32Array::from(vec![
                    Some(12.15),
                    Some(11.15),
                ])),
                Arc::new(arrow::array::StringArray::from(vec![
                    "2023-07-04",
                    "2023-07-04",
                ])),
            ],
        )
        .unwrap();
        let source = ctx.read_batch(batch).unwrap();

        let (table, _metrics) = DeltaOps(table)
            .merge(source, "target.id = source.id and target.cost is null")
            .with_source_alias("source")
            .with_target_alias("target")
            .when_matched_update(|insert| {
                insert
                    .update("id", "target.id")
                    .update("cost", "source.cost")
                    .update("month", "target.month")
            })
            .unwrap()
            .await
            .unwrap();

        let expected = vec![
            "+----+-------+------------+",
            "| id | cost  | month      |",
            "+----+-------+------------+",
            "| A  | 10.15 | 2023-07-04 |",
            "| B  | 11.15 | 2023-07-04 |",
            "+----+-------+------------+",
        ];
        let actual = get_data(&table).await;
        assert_batches_sorted_eq!(&expected, &actual);
    }
}<|MERGE_RESOLUTION|>--- conflicted
+++ resolved
@@ -865,17 +865,11 @@
 ) -> DeltaResult<Option<Expr>> {
     let table_metadata = table_snapshot.metadata();
     let partition_columns = &table_metadata.partition_columns;
-<<<<<<< HEAD
+
     if partition_columns.is_empty() {
         return Ok(None);
     }
-=======
-
-    if partition_columns.is_empty() {
-        return Ok(None);
-    }
-
->>>>>>> 39cec788
+
     let mut placeholders = HashMap::default();
 
     match generalize_filter(
@@ -1021,16 +1015,12 @@
 
     let state = state.with_query_planner(Arc::new(MergePlanner {}));
 
-    let target = {
-        // Attempt to construct an early filter that we can apply to the Add action list and the delta scan.
-        // In the case where there are partition columns in the join predicate, we can scan the source table
-        // to get the distinct list of partitions affected and constrain the search to those.
-
-        if !not_match_source_operations.is_empty() {
-            // It's only worth trying to create an early filter where there are no `when_not_matched_source` operators, since
-            // that implies a full scan
-            target
-        } else if let Some(filter) = try_construct_early_filter(
+    let target_subset_filter = if !not_match_source_operations.is_empty() {
+        // It's only worth trying to create an early filter where there are no `when_not_matched_source` operators, since
+        // that implies a full scan
+        None
+    } else {
+        try_construct_early_filter(
             predicate.clone(),
             snapshot,
             &state,
@@ -1039,7 +1029,6 @@
             &target_name,
         )
         .await?
-<<<<<<< HEAD
     };
     let target = match target_subset_filter.as_ref() {
         None => target,
@@ -1047,13 +1036,6 @@
             subset_filter.clone(),
             target.clone().into(),
         )?),
-=======
-        {
-            LogicalPlan::Filter(Filter::try_new(filter, target.into())?)
-        } else {
-            target
-        }
->>>>>>> 39cec788
     };
 
     let source = DataFrame::new(state.clone(), source);
@@ -1440,9 +1422,22 @@
         app_metadata.insert("operationMetrics".to_owned(), map);
     }
 
+    // Predicate will be used for conflict detection
+    let commit_predicate = match target_subset_filter {
+        None => None, // No predicate means it's a full table merge
+        Some(some_filter) => {
+            let predict_expr = match target_alias {
+                None => some_filter,
+                Some(alias) => remove_table_alias(some_filter, alias),
+            };
+            Some(fmt_expr_to_sql(&predict_expr)?)
+        }
+    };
+
     // Do not make a commit when there are zero updates to the state
     let operation = DeltaOperation::Merge {
-        predicate: Some(fmt_expr_to_sql(&predicate)?),
+        predicate: commit_predicate,
+        merge_predicate: Some(fmt_expr_to_sql(&predicate)?),
         matched_predicates: match_operations,
         not_matched_predicates: not_match_target_operations,
         not_matched_by_source_predicates: not_match_source_operations,
@@ -1464,6 +1459,21 @@
         ),
         metrics,
     ))
+}
+
+fn remove_table_alias(expr: Expr, table_alias: String) -> Expr {
+    expr.transform(&|expr| match expr {
+        Expr::Column(c) => match c.relation {
+            Some(rel) if rel.table() == table_alias => Ok(Transformed::Yes(Expr::Column(
+                Column::new_unqualified(c.name),
+            ))),
+            _ => Ok(Transformed::No(Expr::Column(Column::new(
+                c.relation, c.name,
+            )))),
+        },
+        _ => Ok(Transformed::No(expr)),
+    })
+    .unwrap()
 }
 
 // TODO: Abstract MergePlanner into DeltaPlanner to support other delta operations in the future.
@@ -2754,108 +2764,4 @@
 
         assert_eq!(split_pred, expected_pred_parts);
     }
-<<<<<<< HEAD
-    #[tokio::test]
-    async fn test_merge_pushdowns() {
-        //See https://github.com/delta-io/delta-rs/issues/2158
-=======
-
-    #[tokio::test]
-    async fn test_merge_pushdowns() {
-        //See #2158
->>>>>>> 39cec788
-        let schema = vec![
-            StructField::new(
-                "id".to_string(),
-                DataType::Primitive(PrimitiveType::String),
-                true,
-            ),
-            StructField::new(
-                "cost".to_string(),
-                DataType::Primitive(PrimitiveType::Float),
-                true,
-            ),
-            StructField::new(
-                "month".to_string(),
-                DataType::Primitive(PrimitiveType::String),
-                true,
-            ),
-        ];
-
-        let arrow_schema = Arc::new(ArrowSchema::new(vec![
-            Field::new("id", ArrowDataType::Utf8, true),
-            Field::new("cost", ArrowDataType::Float32, true),
-            Field::new("month", ArrowDataType::Utf8, true),
-        ]));
-
-        let table = DeltaOps::new_in_memory()
-            .create()
-            .with_columns(schema)
-            .await
-            .unwrap();
-
-        let ctx = SessionContext::new();
-        let batch = RecordBatch::try_new(
-            Arc::clone(&arrow_schema.clone()),
-            vec![
-                Arc::new(arrow::array::StringArray::from(vec!["A", "B"])),
-                Arc::new(arrow::array::Float32Array::from(vec![Some(10.15), None])),
-                Arc::new(arrow::array::StringArray::from(vec![
-                    "2023-07-04",
-                    "2023-07-04",
-                ])),
-            ],
-        )
-        .unwrap();
-
-        let table = DeltaOps(table)
-            .write(vec![batch.clone()])
-            .with_save_mode(SaveMode::Append)
-            .await
-            .unwrap();
-        assert_eq!(table.version(), 1);
-        assert_eq!(table.get_files_count(), 1);
-
-        let batch = RecordBatch::try_new(
-            Arc::clone(&arrow_schema.clone()),
-            vec![
-                Arc::new(arrow::array::StringArray::from(vec!["A", "B"])),
-                Arc::new(arrow::array::Float32Array::from(vec![
-                    Some(12.15),
-                    Some(11.15),
-                ])),
-                Arc::new(arrow::array::StringArray::from(vec![
-                    "2023-07-04",
-                    "2023-07-04",
-                ])),
-            ],
-        )
-        .unwrap();
-        let source = ctx.read_batch(batch).unwrap();
-
-        let (table, _metrics) = DeltaOps(table)
-            .merge(source, "target.id = source.id and target.cost is null")
-            .with_source_alias("source")
-            .with_target_alias("target")
-            .when_matched_update(|insert| {
-                insert
-                    .update("id", "target.id")
-                    .update("cost", "source.cost")
-                    .update("month", "target.month")
-            })
-            .unwrap()
-            .await
-            .unwrap();
-
-        let expected = vec![
-            "+----+-------+------------+",
-            "| id | cost  | month      |",
-            "+----+-------+------------+",
-            "| A  | 10.15 | 2023-07-04 |",
-            "| B  | 11.15 | 2023-07-04 |",
-            "+----+-------+------------+",
-        ];
-        let actual = get_data(&table).await;
-        assert_batches_sorted_eq!(&expected, &actual);
-    }
 }