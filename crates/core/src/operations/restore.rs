//! Perform restore of delta table to a specified version or datetime
//!
//! Algorithm:
//! 1) Read the latest state snapshot of the table.
//! 2) Read table state for version or datetime to restore
//! 3) Compute files available in state for restoring (files were removed by some commit)
//!    but missed in the latest. Add these files into commit as AddFile action.
//! 4) Compute files available in the latest state snapshot (files were added after version to restore)
//!    but missed in the state to restore. Add these files into commit as RemoveFile action.
//! 5) If ignore_missing_files option is false (default value) check availability of AddFile
//!    in file system.
//! 6) Commit Protocol, all RemoveFile and AddFile actions
//!    into delta log using `LogStore::write_commit_entry` (commit will be failed in case of parallel transaction)
//!    TODO: comment is outdated
//! 7) If table was modified in parallel then ignore restore and raise exception.
//!
//! # Example
//! ```rust ignore
//! let table = open_table("../path/to/table")?;
//! let (table, metrics) = RestoreBuilder::new(table.object_store(), table.state).with_version_to_restore(1).await?;
//! ````

use std::cmp::max;
use std::collections::HashSet;
use std::ops::BitXor;
use std::sync::Arc;
use std::time::{SystemTime, UNIX_EPOCH};

use chrono::{DateTime, Utc};
use futures::future::BoxFuture;
use object_store::path::Path;
use object_store::ObjectStore;
use serde::Serialize;
use uuid::Uuid;

use crate::kernel::{Action, Add, Protocol, Remove};
use crate::logstore::LogStoreRef;
use crate::protocol::DeltaOperation;
use crate::table::state::DeltaTableState;
use crate::{DeltaResult, DeltaTable, DeltaTableConfig, DeltaTableError, ObjectStoreError};

use super::transaction::{CommitBuilder, CommitProperties, TransactionError};
use super::{CustomExecuteHandler, Operation};

/// Errors that can occur during restore
#[derive(thiserror::Error, Debug)]
enum RestoreError {
    #[error("Either the version or datetime should be provided for restore")]
    InvalidRestoreParameter,

    #[error("Version to restore {0} should be less then last available version {1}.")]
    TooLargeRestoreVersion(i64, i64),

    #[error("Find missing file {0} when restore.")]
    MissingDataFile(String),
}

impl From<RestoreError> for DeltaTableError {
    fn from(err: RestoreError) -> Self {
        DeltaTableError::GenericError {
            source: Box::new(err),
        }
    }
}

/// Metrics from Restore
#[derive(Default, Debug, Serialize)]
#[serde(rename_all = "camelCase")]
pub struct RestoreMetrics {
    /// Number of files removed
    pub num_removed_file: usize,
    /// Number of files restored
    pub num_restored_file: usize,
}

/// Restore a Delta table with given version
/// See this module's documentation for more information
pub struct RestoreBuilder {
    /// A snapshot of the to-be-restored table's state
    snapshot: DeltaTableState,
    /// Delta object store for handling data files
    log_store: LogStoreRef,
    /// Version to restore
    version_to_restore: Option<i64>,
    /// Datetime to restore
    datetime_to_restore: Option<DateTime<Utc>>,
    /// Ignore missing files
    ignore_missing_files: bool,
    /// Protocol downgrade allowed
    protocol_downgrade_allowed: bool,
    /// Additional information to add to the commit
    commit_properties: CommitProperties,
    custom_execute_handler: Option<Arc<dyn CustomExecuteHandler>>,
}

impl super::Operation<()> for RestoreBuilder {
    fn log_store(&self) -> &LogStoreRef {
        &self.log_store
    }
    fn get_custom_execute_handler(&self) -> Option<Arc<dyn CustomExecuteHandler>> {
        self.custom_execute_handler.clone()
    }
}

impl RestoreBuilder {
    /// Create a new [`RestoreBuilder`]
    pub fn new(log_store: LogStoreRef, snapshot: DeltaTableState) -> Self {
        Self {
            snapshot,
            log_store,
            version_to_restore: None,
            datetime_to_restore: None,
            ignore_missing_files: false,
            protocol_downgrade_allowed: false,
            commit_properties: CommitProperties::default(),
            custom_execute_handler: None,
        }
    }

    /// Set the version to restore
    pub fn with_version_to_restore(mut self, version: i64) -> Self {
        self.version_to_restore = Some(version);
        self
    }

    /// Set the datetime to restore
    pub fn with_datetime_to_restore(mut self, datetime: DateTime<Utc>) -> Self {
        self.datetime_to_restore = Some(datetime);
        self
    }

    /// Set whether to ignore missing files which delete manually or by vacuum.
    /// If true, continue to run when encountering missing files.
    pub fn with_ignore_missing_files(mut self, ignore_missing_files: bool) -> Self {
        self.ignore_missing_files = ignore_missing_files;
        self
    }

    /// Set whether allow to downgrade protocol
    pub fn with_protocol_downgrade_allowed(mut self, protocol_downgrade_allowed: bool) -> Self {
        self.protocol_downgrade_allowed = protocol_downgrade_allowed;
        self
    }

    /// Additional metadata to be added to commit info
    pub fn with_commit_properties(mut self, commit_properties: CommitProperties) -> Self {
        self.commit_properties = commit_properties;
        self
    }

    /// Set a custom execute handler, for pre and post execution
    pub fn with_custom_execute_handler(mut self, handler: Arc<dyn CustomExecuteHandler>) -> Self {
        self.custom_execute_handler = Some(handler);
        self
    }
}

#[allow(clippy::too_many_arguments)]
async fn execute(
    log_store: LogStoreRef,
    snapshot: DeltaTableState,
    version_to_restore: Option<i64>,
    datetime_to_restore: Option<DateTime<Utc>>,
    ignore_missing_files: bool,
    protocol_downgrade_allowed: bool,
    mut commit_properties: CommitProperties,
    operation_id: Uuid,
) -> DeltaResult<RestoreMetrics> {
    if !(version_to_restore
        .is_none()
        .bitxor(datetime_to_restore.is_none()))
    {
        return Err(DeltaTableError::from(RestoreError::InvalidRestoreParameter));
    }
    let mut table = DeltaTable::new(log_store.clone(), DeltaTableConfig::default());

    let version = match datetime_to_restore {
        Some(datetime) => {
            table.load_with_datetime(datetime).await?;
            table.version()
        }
        None => {
            table.load_version(version_to_restore.unwrap()).await?;
            table.version()
        }
    };

    if version >= snapshot.version() {
        return Err(DeltaTableError::from(RestoreError::TooLargeRestoreVersion(
            version,
            snapshot.version(),
        )));
    }

    let metadata_restored_version = table.metadata()?;

    let state_to_restore_files = table.snapshot()?.file_actions()?;
    let latest_state_files = snapshot.file_actions()?;
    let state_to_restore_files_set =
        HashSet::<Add>::from_iter(state_to_restore_files.iter().cloned());
    let latest_state_files_set = HashSet::<Add>::from_iter(latest_state_files.iter().cloned());

    let files_to_add: Vec<Add> = state_to_restore_files
        .into_iter()
        .filter(|a: &Add| !latest_state_files_set.contains(a))
        .map(|mut a: Add| -> Add {
            a.data_change = true;
            a
        })
        .collect();

    let deletion_timestamp = SystemTime::now()
        .duration_since(UNIX_EPOCH)
        .unwrap()
        .as_millis() as i64;
    let files_to_remove: Vec<Remove> = latest_state_files
        .into_iter()
        .filter(|a: &Add| !state_to_restore_files_set.contains(a))
        .map(|a: Add| -> Remove {
            Remove {
                path: a.path.clone(),
                deletion_timestamp: Some(deletion_timestamp),
                data_change: true,
                extended_file_metadata: Some(false),
                partition_values: Some(a.partition_values.clone()),
                size: Some(a.size),
                tags: a.tags,
                deletion_vector: a.deletion_vector,
                base_row_id: a.base_row_id,
                default_row_commit_version: a.default_row_commit_version,
            }
        })
        .collect();

    if !ignore_missing_files {
        check_files_available(log_store.object_store(None).as_ref(), &files_to_add).await?;
    }

    let metrics = RestoreMetrics {
        num_removed_file: files_to_remove.len(),
        num_restored_file: files_to_add.len(),
    };

    let mut actions = vec![];
    let protocol = if protocol_downgrade_allowed {
        Protocol {
            min_reader_version: table.protocol()?.min_reader_version,
            min_writer_version: table.protocol()?.min_writer_version,
            writer_features: if snapshot.protocol().min_writer_version < 7 {
                None
            } else {
                table.protocol()?.writer_features.clone()
            },
            reader_features: if snapshot.protocol().min_reader_version < 3 {
                None
            } else {
                table.protocol()?.reader_features.clone()
            },
        }
    } else {
        Protocol {
            min_reader_version: max(
                table.protocol()?.min_reader_version,
                snapshot.protocol().min_reader_version,
            ),
            min_writer_version: max(
                table.protocol()?.min_writer_version,
                snapshot.protocol().min_writer_version,
            ),
            writer_features: snapshot.protocol().writer_features.clone(),
            reader_features: snapshot.protocol().reader_features.clone(),
        }
    };
    commit_properties
        .app_metadata
        .insert("readVersion".to_owned(), snapshot.version().into());
    commit_properties.app_metadata.insert(
        "operationMetrics".to_owned(),
        serde_json::to_value(&metrics)?,
    );

    actions.push(Action::Protocol(protocol));
    actions.extend(files_to_add.into_iter().map(Action::Add));
    actions.extend(files_to_remove.into_iter().map(Action::Remove));
    // Add the metadata from the restored version to undo e.g. constraint or field metadata changes
    actions.push(Action::Metadata(metadata_restored_version.clone()));

    let operation = DeltaOperation::Restore {
        version: version_to_restore,
        datetime: datetime_to_restore.map(|time| -> i64 { time.timestamp_millis() }),
    };

    let prepared_commit = CommitBuilder::from(commit_properties)
        .with_actions(actions)
        .build(Some(&snapshot), log_store.clone(), operation)
        .into_prepared_commit_future()
        .await?;

    let commit_version = snapshot.version() + 1;
    let commit_bytes = prepared_commit.commit_or_bytes();
    match log_store
        .write_commit_entry(commit_version, commit_bytes.clone(), operation_id)
        .await
    {
        Ok(_) => {}
        Err(err @ TransactionError::VersionAlreadyExists(_)) => {
            return Err(err.into());
        }
        Err(err) => {
            log_store
                .abort_commit_entry(commit_version, commit_bytes.clone(), operation_id)
                .await?;
            return Err(err.into());
        }
    }
    Ok(metrics)
}

async fn check_files_available(
    object_store: &dyn ObjectStore,
    files: &Vec<Add>,
) -> DeltaResult<()> {
    for file in files {
        let file_path = Path::parse(file.path.clone())?;
        match object_store.head(&file_path).await {
            Ok(_) => {}
            Err(ObjectStoreError::NotFound { .. }) => {
                return Err(DeltaTableError::from(RestoreError::MissingDataFile(
                    file.path.clone(),
                )))
            }
            Err(e) => return Err(DeltaTableError::from(e)),
        }
    }
    Ok(())
}

impl std::future::IntoFuture for RestoreBuilder {
    type Output = DeltaResult<(DeltaTable, RestoreMetrics)>;
    type IntoFuture = BoxFuture<'static, Self::Output>;

    fn into_future(self) -> Self::IntoFuture {
        let this = self;

        Box::pin(async move {
            let operation_id = this.get_operation_id();
            this.pre_execute(operation_id).await?;

            let metrics = execute(
                this.log_store.clone(),
                this.snapshot.clone(),
                this.version_to_restore,
                this.datetime_to_restore,
                this.ignore_missing_files,
                this.protocol_downgrade_allowed,
                this.commit_properties.clone(),
                operation_id,
            )
            .await?;

            this.post_execute(operation_id).await?;

            let mut table = DeltaTable::new_with_state(this.log_store, this.snapshot);
            table.update().await?;
            Ok((table, metrics))
        })
    }
}

#[cfg(test)]
mod tests {
<<<<<<< HEAD
=======

>>>>>>> 15afe77f
    use crate::writer::test_utils::{create_bare_table, get_record_batch};
    use crate::{DeltaOps, DeltaResult};

    /// Verify that restore respects constraints that were added/removed in previous version_to_restore
    /// <https://github.com/delta-io/delta-rs/issues/3352>
    #[tokio::test]
    async fn test_simple_restore_constraints() -> DeltaResult<()> {
        let batch = get_record_batch(None, false);
        let table = DeltaOps(create_bare_table())
            .write(vec![batch.clone()])
            .await?;
        let first_v = table.version();

        let constraint = DeltaOps(table)
            .add_constraint()
            .with_constraint("my_custom_constraint", "value < 100")
            .await;
        let table = constraint.expect("Failed to add constraint to table");

        let constraints = table
            .state
            .as_ref()
            .unwrap()
            .table_config()
            .get_constraints();
        assert!(constraints.len() == 1);
        assert_eq!(constraints[0].name, "my_custom_constraint");

        let (table, _metrics) = DeltaOps(table)
            .restore()
            .with_version_to_restore(first_v)
            .await?;
        assert_ne!(table.version(), first_v);

        let constraints = table.state.unwrap().table_config().get_constraints();
        assert!(constraints.is_empty());

        Ok(())
    }
}<|MERGE_RESOLUTION|>--- conflicted
+++ resolved
@@ -369,10 +369,7 @@
 
 #[cfg(test)]
 mod tests {
-<<<<<<< HEAD
-=======
-
->>>>>>> 15afe77f
+
     use crate::writer::test_utils::{create_bare_table, get_record_batch};
     use crate::{DeltaOps, DeltaResult};
 
