//! Used to write [RecordBatch]es into a delta table.
//!
//! New Table Semantics
//!  - The schema of the [RecordBatch] is used to initialize the table.
//!  - The partition columns will be used to partition the table.
//!
//! Existing Table Semantics
//!  - The save mode will control how existing data is handled (i.e. overwrite, append, etc)
//!  - (NOT YET IMPLEMENTED) The schema of the RecordBatch will be checked and if there are new columns present
//!    they will be added to the tables schema. Conflicting columns (i.e. a INT, and a STRING)
//!    will result in an exception.
//!  - The partition columns, if present, are validated against the existing metadata. If not
//!    present, then the partitioning of the table is respected.
//!
//! In combination with `Overwrite`, a `replaceWhere` option can be used to transactionally
//! replace data that matches a predicate.
//!
//! # Example
//! ```rust ignore
//! let id_field = arrow::datatypes::Field::new("id", arrow::datatypes::DataType::Int32, false);
//! let schema = Arc::new(arrow::datatypes::Schema::new(vec![id_field]));
//! let ids = arrow::array::Int32Array::from(vec![1, 2, 3, 4, 5]);
//! let batch = RecordBatch::try_new(schema, vec![Arc::new(ids)])?;
//! let ops = DeltaOps::try_from_uri("../path/to/empty/dir").await?;
//! let table = ops.write(vec![batch]).await?;
//! ````

use std::collections::HashMap;
use std::sync::Arc;
use std::time::{SystemTime, UNIX_EPOCH};

use arrow_array::RecordBatch;
use arrow_cast::can_cast_types;
use arrow_schema::{DataType, Fields, SchemaRef as ArrowSchemaRef};
use datafusion::execution::context::{SessionContext, SessionState, TaskContext};
use datafusion::physical_expr::create_physical_expr;
use datafusion::physical_plan::filter::FilterExec;
use datafusion::physical_plan::{memory::MemoryExec, ExecutionPlan};
use datafusion_common::DFSchema;
use datafusion_expr::Expr;
use futures::future::BoxFuture;
use futures::StreamExt;
use parquet::file::properties::WriterProperties;

<<<<<<< HEAD
use super::transaction::{CommitBuilder, CommitProperties, PROTOCOL};
use super::writer::{DeltaWriter, WriterConfig};
use super::CreateBuilder;
use crate::delta_datafusion::{DataFusionMixins, DeltaDataChecker};
=======
use super::datafusion_utils::Expression;
use super::transaction::PROTOCOL;
use super::writer::{DeltaWriter, WriterConfig};
use super::{transaction::commit, CreateBuilder};
use crate::delta_datafusion::expr::fmt_expr_to_sql;
use crate::delta_datafusion::expr::parse_predicate_expression;
use crate::delta_datafusion::DeltaDataChecker;
use crate::delta_datafusion::{find_files, register_store, DeltaScanBuilder};
>>>>>>> f85152b0
use crate::errors::{DeltaResult, DeltaTableError};
use crate::kernel::{Action, Add, PartitionsExt, Remove, StructType};
use crate::logstore::LogStoreRef;
use crate::protocol::{DeltaOperation, SaveMode};
use crate::storage::ObjectStoreRef;
use crate::table::state::DeltaTableState;
use crate::table::Constraint as DeltaConstraint;
use crate::writer::record_batch::divide_by_partition_values;
use crate::DeltaTable;

#[derive(thiserror::Error, Debug)]
enum WriteError {
    #[error("No data source supplied to write command.")]
    MissingData,

    #[error("Failed to execute write task: {source}")]
    WriteTask { source: tokio::task::JoinError },

    #[error("A table already exists at: {0}")]
    AlreadyExists(String),

    #[error(
        "Specified table partitioning does not match table partitioning: expected: {expected:?}, got: {got:?}",
    )]
    PartitionColumnMismatch {
        expected: Vec<String>,
        got: Vec<String>,
    },
}

impl From<WriteError> for DeltaTableError {
    fn from(err: WriteError) -> Self {
        DeltaTableError::GenericError {
            source: Box::new(err),
        }
    }
}

/// Write data into a DeltaTable
pub struct WriteBuilder {
    /// A snapshot of the to-be-loaded table's state
    snapshot: Option<DeltaTableState>,
    /// Delta object store for handling data files
    log_store: LogStoreRef,
    /// The input plan
    input: Option<Arc<dyn ExecutionPlan>>,
    /// Datafusion session state relevant for executing the input plan
    state: Option<SessionState>,
    /// SaveMode defines how to treat data already written to table location
    mode: SaveMode,
    /// Column names for table partitioning
    partition_columns: Option<Vec<String>>,
    /// When using `Overwrite` mode, replace data that matches a predicate
    predicate: Option<Expression>,
    /// Size above which we will write a buffered parquet file to disk.
    target_file_size: Option<usize>,
    /// Number of records to be written in single batch to underlying writer
    write_batch_size: Option<usize>,
    /// RecordBatches to be written into the table
    batches: Option<Vec<RecordBatch>>,
    /// whether to overwrite the schema
    overwrite_schema: bool,
    /// how to handle cast failures, either return NULL (safe=true) or return ERR (safe=false)
    safe_cast: bool,
    /// Parquet writer properties
    writer_properties: Option<WriterProperties>,
    /// Additional information to add to the commit
    commit_properties: CommitProperties,
    /// Name of the table, only used when table doesn't exist yet
    name: Option<String>,
    /// Description of the table, only used when table doesn't exist yet
    description: Option<String>,
    /// Configurations of the delta table, only used when table doesn't exist
    configuration: HashMap<String, Option<String>>,
}

impl WriteBuilder {
    /// Create a new [`WriteBuilder`]
    pub fn new(log_store: LogStoreRef, snapshot: Option<DeltaTableState>) -> Self {
        Self {
            snapshot,
            log_store,
            input: None,
            state: None,
            mode: SaveMode::Append,
            partition_columns: None,
            predicate: None,
            target_file_size: None,
            write_batch_size: None,
            batches: None,
            safe_cast: false,
            overwrite_schema: false,
            writer_properties: None,
            commit_properties: CommitProperties::default(),
            name: None,
            description: None,
            configuration: Default::default(),
        }
    }

    /// Specify the behavior when a table exists at location
    pub fn with_save_mode(mut self, save_mode: SaveMode) -> Self {
        self.mode = save_mode;
        self
    }

    /// Add overwrite_schema
    pub fn with_overwrite_schema(mut self, overwrite_schema: bool) -> Self {
        self.overwrite_schema = overwrite_schema;
        self
    }

    /// When using `Overwrite` mode, replace data that matches a predicate
    pub fn with_replace_where(mut self, predicate: impl Into<Expression>) -> Self {
        self.predicate = Some(predicate.into());
        self
    }

    /// (Optional) Specify table partitioning. If specified, the partitioning is validated,
    /// if the table already exists. In case a new table is created, the partitioning is applied.
    pub fn with_partition_columns(
        mut self,
        partition_columns: impl IntoIterator<Item = impl Into<String>>,
    ) -> Self {
        self.partition_columns = Some(partition_columns.into_iter().map(|s| s.into()).collect());
        self
    }

    /// Execution plan that produces the data to be written to the delta table
    pub fn with_input_execution_plan(mut self, plan: Arc<dyn ExecutionPlan>) -> Self {
        self.input = Some(plan);
        self
    }

    /// A session state accompanying a given input plan, containing e.g. registered object stores
    pub fn with_input_session_state(mut self, state: SessionState) -> Self {
        self.state = Some(state);
        self
    }

    /// Execution plan that produces the data to be written to the delta table
    pub fn with_input_batches(mut self, batches: impl IntoIterator<Item = RecordBatch>) -> Self {
        self.batches = Some(batches.into_iter().collect());
        self
    }

    /// Specify the target file size for data files written to the delta table.
    pub fn with_target_file_size(mut self, target_file_size: usize) -> Self {
        self.target_file_size = Some(target_file_size);
        self
    }

    /// Specify the target batch size for row groups written to parquet files.
    pub fn with_write_batch_size(mut self, write_batch_size: usize) -> Self {
        self.write_batch_size = Some(write_batch_size);
        self
    }

    /// Specify the safety of the casting operation
    /// how to handle cast failures, either return NULL (safe=true) or return ERR (safe=false)
    pub fn with_cast_safety(mut self, safe: bool) -> Self {
        self.safe_cast = safe;
        self
    }

    /// Specify the writer properties to use when writing a parquet file
    pub fn with_writer_properties(mut self, writer_properties: WriterProperties) -> Self {
        self.writer_properties = Some(writer_properties);
        self
    }

    /// Additional metadata to be added to commit info
    pub fn with_commit_properties(mut self, commit_properties: CommitProperties) -> Self {
        self.commit_properties = commit_properties;
        self
    }

    /// Specify the table name. Optionally qualified with
    /// a database name [database_name.] table_name.
    pub fn with_table_name(mut self, name: impl Into<String>) -> Self {
        self.name = Some(name.into());
        self
    }

    /// Comment to describe the table.
    pub fn with_description(mut self, description: impl Into<String>) -> Self {
        self.description = Some(description.into());
        self
    }

    /// Set configuration on created table
    pub fn with_configuration(
        mut self,
        configuration: impl IntoIterator<Item = (impl Into<String>, Option<impl Into<String>>)>,
    ) -> Self {
        self.configuration = configuration
            .into_iter()
            .map(|(k, v)| (k.into(), v.map(|s| s.into())))
            .collect();
        self
    }

    async fn check_preconditions(&self) -> DeltaResult<Vec<Action>> {
        match &self.snapshot {
            Some(snapshot) => {
                PROTOCOL.can_write_to(&snapshot.snapshot)?;
                match self.mode {
                    SaveMode::ErrorIfExists => {
                        Err(WriteError::AlreadyExists(self.log_store.root_uri()).into())
                    }
                    _ => Ok(vec![]),
                }
            }
            None => {
                let schema: StructType = if let Some(plan) = &self.input {
                    Ok(plan.schema().try_into()?)
                } else if let Some(batches) = &self.batches {
                    if batches.is_empty() {
                        return Err(WriteError::MissingData.into());
                    }
                    Ok(batches[0].schema().try_into()?)
                } else {
                    Err(WriteError::MissingData)
                }?;
                let mut builder = CreateBuilder::new()
                    .with_log_store(self.log_store.clone())
                    .with_columns(schema.fields().clone())
                    .with_configuration(self.configuration.clone());
                if let Some(partition_columns) = self.partition_columns.as_ref() {
                    builder = builder.with_partition_columns(partition_columns.clone())
                }

                if let Some(name) = self.name.as_ref() {
                    builder = builder.with_table_name(name.clone());
                };

                if let Some(desc) = self.description.as_ref() {
                    builder = builder.with_comment(desc.clone());
                };

                let (_, actions, _) = builder.into_table_and_actions()?;
                Ok(actions)
            }
        }
    }
}

#[allow(clippy::too_many_arguments)]
async fn write_execution_plan_with_predicate(
    predicate: Option<Expr>,
    snapshot: Option<&DeltaTableState>,
    state: SessionState,
    plan: Arc<dyn ExecutionPlan>,
    partition_columns: Vec<String>,
    object_store: ObjectStoreRef,
    target_file_size: Option<usize>,
    write_batch_size: Option<usize>,
    writer_properties: Option<WriterProperties>,
    safe_cast: bool,
    overwrite_schema: bool,
) -> DeltaResult<Vec<Add>> {
    // Use input schema to prevent wrapping partitions columns into a dictionary.
    let schema: ArrowSchemaRef = if overwrite_schema {
        plan.schema()
    } else {
        snapshot
            .and_then(|s| s.input_schema().ok())
            .unwrap_or(plan.schema())
    };

    let checker = if let Some(snapshot) = snapshot {
        DeltaDataChecker::new(snapshot)
    } else {
        DeltaDataChecker::empty()
    };
    let checker = match predicate {
        Some(pred) => {
            // TODO: get the name of the outer-most column? `*` will also work but would it be slower?
            let chk = DeltaConstraint::new("*", &fmt_expr_to_sql(&pred)?);
            checker.with_extra_constraints(vec![chk])
        }
        _ => checker,
    };

    // Write data to disk
    let mut tasks = vec![];
    for i in 0..plan.output_partitioning().partition_count() {
        let inner_plan = plan.clone();
        let inner_schema = schema.clone();
        let task_ctx = Arc::new(TaskContext::from(&state));
        let config = WriterConfig::new(
            inner_schema.clone(),
            partition_columns.clone(),
            writer_properties.clone(),
            target_file_size,
            write_batch_size,
        );
        let mut writer = DeltaWriter::new(object_store.clone(), config);
        let checker_stream = checker.clone();
        let mut stream = inner_plan.execute(i, task_ctx)?;
        let handle: tokio::task::JoinHandle<DeltaResult<Vec<Add>>> =
            tokio::task::spawn(async move {
                while let Some(maybe_batch) = stream.next().await {
                    let batch = maybe_batch?;
                    checker_stream.check_batch(&batch).await?;
                    let arr =
                        super::cast::cast_record_batch(&batch, inner_schema.clone(), safe_cast)?;
                    writer.write(&arr).await?;
                }
                writer.close().await
            });

        tasks.push(handle);
    }

    // Collect add actions to add to commit
    Ok(futures::future::join_all(tasks)
        .await
        .into_iter()
        .collect::<Result<Vec<_>, _>>()
        .map_err(|err| WriteError::WriteTask { source: err })?
        .into_iter()
        .collect::<Result<Vec<_>, _>>()?
        .concat()
        .into_iter()
        .collect::<Vec<_>>())
}

#[allow(clippy::too_many_arguments)]
pub(crate) async fn write_execution_plan(
    snapshot: Option<&DeltaTableState>,
    state: SessionState,
    plan: Arc<dyn ExecutionPlan>,
    partition_columns: Vec<String>,
    object_store: ObjectStoreRef,
    target_file_size: Option<usize>,
    write_batch_size: Option<usize>,
    writer_properties: Option<WriterProperties>,
    safe_cast: bool,
    overwrite_schema: bool,
) -> DeltaResult<Vec<Add>> {
    write_execution_plan_with_predicate(
        None,
        snapshot,
        state,
        plan,
        partition_columns,
        object_store,
        target_file_size,
        write_batch_size,
        writer_properties,
        safe_cast,
        overwrite_schema,
    )
    .await
}

async fn execute_non_empty_expr(
    snapshot: &DeltaTableState,
    log_store: LogStoreRef,
    state: SessionState,
    partition_columns: Vec<String>,
    expression: &Expr,
    rewrite: &[Add],
    writer_properties: Option<WriterProperties>,
) -> DeltaResult<Vec<Add>> {
    // For each identified file perform a parquet scan + filter + limit (1) + count.
    // If returned count is not zero then append the file to be rewritten and removed from the log. Otherwise do nothing to the file.

    let input_schema = snapshot.input_schema()?;
    let input_dfschema: DFSchema = input_schema.clone().as_ref().clone().try_into()?;

    let scan = DeltaScanBuilder::new(snapshot, log_store.clone(), &state)
        .with_files(rewrite)
        .build()
        .await?;
    let scan = Arc::new(scan);

    // Apply the negation of the filter and rewrite files
    let negated_expression = Expr::Not(Box::new(Expr::IsTrue(Box::new(expression.clone()))));

    let predicate_expr = create_physical_expr(
        &negated_expression,
        &input_dfschema,
        state.execution_props(),
    )?;
    let filter: Arc<dyn ExecutionPlan> =
        Arc::new(FilterExec::try_new(predicate_expr, scan.clone())?);

    // We don't want to verify the predicate against existing data
    let add_actions = write_execution_plan(
        Some(snapshot),
        state,
        filter,
        partition_columns,
        log_store.object_store(),
        Some(snapshot.table_config().target_file_size() as usize),
        None,
        writer_properties,
        false,
        false,
    )
    .await?;

    Ok(add_actions)
}

// This should only be called wth a valid predicate
async fn prepare_predicate_actions(
    predicate: Expr,
    log_store: LogStoreRef,
    snapshot: &DeltaTableState,
    state: SessionState,
    partition_columns: Vec<String>,
    writer_properties: Option<WriterProperties>,
    deletion_timestamp: i64,
) -> DeltaResult<Vec<Action>> {
    let candidates =
        find_files(snapshot, log_store.clone(), &state, Some(predicate.clone())).await?;

    let add = if candidates.partition_scan {
        Vec::new()
    } else {
        execute_non_empty_expr(
            snapshot,
            log_store,
            state,
            partition_columns,
            &predicate,
            &candidates.candidates,
            writer_properties,
        )
        .await?
    };
    let remove = candidates.candidates;

    let mut actions: Vec<Action> = add.into_iter().map(Action::Add).collect();

    for action in remove {
        actions.push(Action::Remove(Remove {
            path: action.path,
            deletion_timestamp: Some(deletion_timestamp),
            data_change: true,
            extended_file_metadata: Some(true),
            partition_values: Some(action.partition_values),
            size: Some(action.size),
            deletion_vector: action.deletion_vector,
            tags: None,
            base_row_id: action.base_row_id,
            default_row_commit_version: action.default_row_commit_version,
        }))
    }
    Ok(actions)
}

impl std::future::IntoFuture for WriteBuilder {
    type Output = DeltaResult<DeltaTable>;
    type IntoFuture = BoxFuture<'static, Self::Output>;

    fn into_future(self) -> Self::IntoFuture {
        let this = self;

        Box::pin(async move {
            if this.mode == SaveMode::Overwrite {
                if let Some(snapshot) = &this.snapshot {
                    PROTOCOL.check_append_only(&snapshot.snapshot)?;
                }
            }

            // Create table actions to initialize table in case it does not yet exist and should be created
            let mut actions = this.check_preconditions().await?;

            let active_partitions = this
                .snapshot
                .as_ref()
                .map(|s| s.metadata().partition_columns.clone());

            // validate partition columns
            let partition_columns = if let Some(active_part) = active_partitions {
                if let Some(ref partition_columns) = this.partition_columns {
                    if &active_part != partition_columns {
                        Err(WriteError::PartitionColumnMismatch {
                            expected: active_part,
                            got: partition_columns.to_vec(),
                        })
                    } else {
                        Ok(partition_columns.clone())
                    }
                } else {
                    Ok(active_part)
                }
            } else {
                Ok(this.partition_columns.unwrap_or_default())
            }?;

            let plan = if let Some(plan) = this.input {
                Ok(plan)
            } else if let Some(batches) = this.batches {
                if batches.is_empty() {
                    Err(WriteError::MissingData)
                } else {
                    let schema = batches[0].schema();

                    if let Some(snapshot) = &this.snapshot {
                        let table_schema = snapshot
                            .physical_arrow_schema(this.log_store.object_store().clone())
                            .await
                            .or_else(|_| snapshot.arrow_schema())
                            .unwrap_or(schema.clone());

                        if !can_cast_batch(schema.fields(), table_schema.fields())
                            && !(this.overwrite_schema && matches!(this.mode, SaveMode::Overwrite))
                        {
                            return Err(DeltaTableError::Generic(
                                "Schema of data does not match table schema".to_string(),
                            ));
                        };
                    }

                    let data = if !partition_columns.is_empty() {
                        // TODO partitioning should probably happen in its own plan ...
                        let mut partitions: HashMap<String, Vec<RecordBatch>> = HashMap::new();
                        for batch in batches {
                            let divided = divide_by_partition_values(
                                schema.clone(),
                                partition_columns.clone(),
                                &batch,
                            )?;
                            for part in divided {
                                let key = part.partition_values.hive_partition_path();
                                match partitions.get_mut(&key) {
                                    Some(part_batches) => {
                                        part_batches.push(part.record_batch);
                                    }
                                    None => {
                                        partitions.insert(key, vec![part.record_batch]);
                                    }
                                }
                            }
                        }
                        partitions.into_values().collect::<Vec<_>>()
                    } else {
                        vec![batches]
                    };

                    Ok(Arc::new(MemoryExec::try_new(&data, schema.clone(), None)?)
                        as Arc<dyn ExecutionPlan>)
                }
            } else {
                Err(WriteError::MissingData)
            }?;
            let schema = plan.schema();

            let state = match this.state {
                Some(state) => state,
                None => {
                    let ctx = SessionContext::new();
                    register_store(this.log_store.clone(), ctx.runtime_env());
                    ctx.state()
                }
            };

            let (predicate_str, predicate) = match this.predicate {
                Some(predicate) => {
                    let pred = match predicate {
                        Expression::DataFusion(expr) => expr,
                        Expression::String(s) => {
                            let df_schema = DFSchema::try_from(schema.as_ref().to_owned())?;
                            parse_predicate_expression(&df_schema, s, &state)?
                            // this.snapshot.unwrap().parse_predicate_expression(s, &state)?
                        }
                    };
                    (Some(fmt_expr_to_sql(&pred)?), Some(pred))
                }
                _ => (None, None),
            };

            // Here we need to validate if the new data conforms to a predicate if one is provided
            let add_actions = write_execution_plan_with_predicate(
                predicate.clone(),
                this.snapshot.as_ref(),
                state.clone(),
                plan,
                partition_columns.clone(),
                this.log_store.object_store().clone(),
                this.target_file_size,
                this.write_batch_size,
                this.writer_properties.clone(),
                this.safe_cast,
                this.overwrite_schema,
            )
            .await?;
            actions.extend(add_actions.into_iter().map(Action::Add));

            // Collect remove actions if we are overwriting the table
            if let Some(snapshot) = &this.snapshot {
                if matches!(this.mode, SaveMode::Overwrite) {
                    // Update metadata with new schema
                    let table_schema = snapshot
                        .physical_arrow_schema(this.log_store.object_store().clone())
                        .await
                        .or_else(|_| snapshot.arrow_schema())
                        .unwrap_or(schema.clone());

                    if schema != table_schema {
                        let mut metadata = snapshot.metadata().clone();
                        let delta_schema: StructType = schema.as_ref().try_into()?;
                        metadata.schema_string = serde_json::to_string(&delta_schema)?;
                        actions.push(Action::Metadata(metadata));
                    }

                    let deletion_timestamp = SystemTime::now()
                        .duration_since(UNIX_EPOCH)
                        .unwrap()
                        .as_millis() as i64;

                    match predicate {
                        Some(pred) => {
                            let predicate_actions = prepare_predicate_actions(
                                pred,
                                this.log_store.clone(),
                                snapshot,
                                state,
                                partition_columns.clone(),
                                this.writer_properties,
                                deletion_timestamp,
                            )
                            .await?;
                            if !predicate_actions.is_empty() {
                                actions.extend(predicate_actions);
                            }
                        }
                        _ => {
                            let remove_actions = snapshot
                                .log_data()
                                .into_iter()
                                .map(|p| p.remove_action(true).into());
                            actions.extend(remove_actions);
                        }
                    };
                }
            }

            let operation = DeltaOperation::Write {
                mode: this.mode,
                partition_by: if !partition_columns.is_empty() {
                    Some(partition_columns)
                } else {
                    None
                },
                predicate: predicate_str,
            };
<<<<<<< HEAD
            let version = CommitBuilder::from(this.commit_properties)
                .with_actions(&actions)
                .with_maybe_snapshot(this.snapshot.as_ref().map(|s| &s.snapshot))
                .build(this.log_store.clone(), operation.clone())?
                .await?;
=======

            let version = commit(
                this.log_store.as_ref(),
                &actions,
                operation.clone(),
                this.snapshot.as_ref(),
                this.app_metadata,
            )
            .await?;
>>>>>>> f85152b0

            // TODO we do not have the table config available, but since we are merging only our newly
            // created actions, it may be safe to assume, that we want to include all actions.
            // then again, having only some tombstones may be misleading.
            if let Some(mut snapshot) = this.snapshot {
                snapshot.merge(actions, &operation, version)?;
                Ok(DeltaTable::new_with_state(this.log_store, snapshot))
            } else {
                let mut table = DeltaTable::new(this.log_store, Default::default());
                table.update().await?;
                Ok(table)
            }
        })
    }
}

fn can_cast_batch(from_fields: &Fields, to_fields: &Fields) -> bool {
    if from_fields.len() != to_fields.len() {
        return false;
    }

    from_fields.iter().all(|f| {
        if let Some((_, target_field)) = to_fields.find(f.name()) {
            if let (DataType::Struct(fields0), DataType::Struct(fields1)) =
                (f.data_type(), target_field.data_type())
            {
                can_cast_batch(fields0, fields1)
            } else {
                can_cast_types(f.data_type(), target_field.data_type())
            }
        } else {
            false
        }
    })
}

#[cfg(test)]
mod tests {
    use super::*;
    use crate::operations::{collect_sendable_stream, DeltaOps};
    use crate::protocol::SaveMode;
    use crate::writer::test_utils::datafusion::write_batch;
    use crate::writer::test_utils::datafusion::{get_data, get_data_sorted};
    use crate::writer::test_utils::{
        get_arrow_schema, get_delta_schema, get_delta_schema_with_nested_struct, get_record_batch,
        get_record_batch_with_nested_struct, setup_table_with_configuration,
    };
    use crate::DeltaConfigKey;
    use arrow::datatypes::Field;
    use arrow::datatypes::Schema as ArrowSchema;
    use arrow_array::{Int32Array, StringArray, TimestampMicrosecondArray};
    use arrow_schema::{DataType, TimeUnit};
    use datafusion::prelude::*;
    use datafusion::{assert_batches_eq, assert_batches_sorted_eq};
    use serde_json::{json, Value};

    #[tokio::test]
    async fn test_write_when_delta_table_is_append_only() {
        let table = setup_table_with_configuration(DeltaConfigKey::AppendOnly, Some("true")).await;
        let batch = get_record_batch(None, false);
        // Append
        let table = write_batch(table, batch.clone()).await;
        // Overwrite
        let _err = DeltaOps(table)
            .write(vec![batch])
            .with_save_mode(SaveMode::Overwrite)
            .await
            .expect_err("Remove action is included when Delta table is append-only. Should error");
    }

    #[tokio::test]
    async fn test_create_write() {
        let table_schema = get_delta_schema();
        let batch = get_record_batch(None, false);

        let table = DeltaOps::new_in_memory()
            .create()
            .with_columns(table_schema.fields().clone())
            .await
            .unwrap();
        assert_eq!(table.version(), 0);
        assert_eq!(table.history(None).await.unwrap().len(), 1);

        // write some data
        let metadata = HashMap::from_iter(vec![("k1".to_string(), json!("v1.1"))]);
        let mut table = DeltaOps(table)
            .write(vec![batch.clone()])
            .with_save_mode(SaveMode::Append)
            .with_commit_properties(CommitProperties::default().with_metadata(metadata.clone()))
            .await
            .unwrap();
        assert_eq!(table.version(), 1);
        assert_eq!(table.get_files_count(), 1);
        table.load().await.unwrap();
        assert_eq!(table.history(None).await.unwrap().len(), 2);
        assert_eq!(
            table.history(None).await.unwrap()[0]
                .info
                .clone()
                .into_iter()
                .filter(|(k, _)| k != "clientVersion")
                .collect::<HashMap<String, Value>>(),
            metadata
        );

        // append some data
        let metadata: HashMap<String, Value> =
            HashMap::from_iter(vec![("k1".to_string(), json!("v1.2"))]);
        let mut table = DeltaOps(table)
            .write(vec![batch.clone()])
            .with_save_mode(SaveMode::Append)
            .with_commit_properties(CommitProperties::default().with_metadata(metadata.clone()))
            .await
            .unwrap();
        assert_eq!(table.version(), 2);
        assert_eq!(table.get_files_count(), 2);
        table.load().await.unwrap();
        assert_eq!(table.history(None).await.unwrap().len(), 3);
        assert_eq!(
            table.history(None).await.unwrap()[0]
                .info
                .clone()
                .into_iter()
                .filter(|(k, _)| k != "clientVersion")
                .collect::<HashMap<String, Value>>(),
            metadata
        );

        // overwrite table
        let metadata: HashMap<String, Value> =
            HashMap::from_iter(vec![("k2".to_string(), json!("v2.1"))]);
        let mut table = DeltaOps(table)
            .write(vec![batch])
            .with_save_mode(SaveMode::Overwrite)
            .with_commit_properties(CommitProperties::default().with_metadata(metadata.clone()))
            .await
            .unwrap();
        assert_eq!(table.version(), 3);
        assert_eq!(table.get_files_count(), 1);
        table.load().await.unwrap();
        assert_eq!(table.history(None).await.unwrap().len(), 4);
        assert_eq!(
            table.history(None).await.unwrap()[0]
                .info
                .clone()
                .into_iter()
                .filter(|(k, _)| k != "clientVersion")
                .collect::<HashMap<String, Value>>(),
            metadata
        );
    }

    #[tokio::test]
    async fn test_write_different_types() {
        // Ensure write data is casted when data of a different type from the table is provided.

        // Validate String -> Int is err
        let schema = Arc::new(ArrowSchema::new(vec![Field::new(
            "value",
            DataType::Int32,
            true,
        )]));

        let batch = RecordBatch::try_new(
            Arc::clone(&schema),
            vec![Arc::new(Int32Array::from(vec![Some(0), None]))],
        )
        .unwrap();
        let table = DeltaOps::new_in_memory().write(vec![batch]).await.unwrap();

        let schema = Arc::new(ArrowSchema::new(vec![Field::new(
            "value",
            DataType::Utf8,
            true,
        )]));

        let batch = RecordBatch::try_new(
            Arc::clone(&schema),
            vec![Arc::new(StringArray::from(vec![
                Some("Test123".to_owned()),
                Some("123".to_owned()),
                None,
            ]))],
        )
        .unwrap();

        // Test cast options
        let table = DeltaOps::from(table)
            .write(vec![batch.clone()])
            .with_cast_safety(true)
            .await
            .unwrap();

        let expected = [
            "+-------+",
            "| value |",
            "+-------+",
            "|       |",
            "|       |",
            "|       |",
            "| 123   |",
            "| 0     |",
            "+-------+",
        ];
        let actual = get_data(&table).await;
        assert_batches_sorted_eq!(&expected, &actual);

        let res = DeltaOps::from(table).write(vec![batch]).await;
        assert!(res.is_err());

        // Validate the datetime -> string behavior
        let schema = Arc::new(ArrowSchema::new(vec![Field::new(
            "value",
            arrow::datatypes::DataType::Utf8,
            true,
        )]));

        let batch = RecordBatch::try_new(
            Arc::clone(&schema),
            vec![Arc::new(StringArray::from(vec![Some(
                "2023-06-03 15:35:00".to_owned(),
            )]))],
        )
        .unwrap();
        let table = DeltaOps::new_in_memory().write(vec![batch]).await.unwrap();

        let schema = Arc::new(ArrowSchema::new(vec![Field::new(
            "value",
            DataType::Timestamp(TimeUnit::Microsecond, None),
            true,
        )]));
        let batch = RecordBatch::try_new(
            Arc::clone(&schema),
            vec![Arc::new(TimestampMicrosecondArray::from(vec![Some(10000)]))],
        )
        .unwrap();

        let _res = DeltaOps::from(table).write(vec![batch]).await.unwrap();
        let expected = [
            "+-------------------------+",
            "| value                   |",
            "+-------------------------+",
            "| 1970-01-01T00:00:00.010 |",
            "| 2023-06-03 15:35:00     |",
            "+-------------------------+",
        ];
        let actual = get_data(&_res).await;
        assert_batches_sorted_eq!(&expected, &actual);
    }

    #[tokio::test]
    async fn test_write_nonexistent() {
        let batch = get_record_batch(None, false);
        let table = DeltaOps::new_in_memory()
            .write(vec![batch])
            .with_save_mode(SaveMode::ErrorIfExists)
            .await
            .unwrap();
        assert_eq!(table.version(), 0);
        assert_eq!(table.get_files_count(), 1)
    }

    #[tokio::test]
    async fn test_write_partitioned() {
        let batch = get_record_batch(None, false);
        let table = DeltaOps::new_in_memory()
            .write(vec![batch.clone()])
            .with_save_mode(SaveMode::ErrorIfExists)
            .with_partition_columns(["modified"])
            .await
            .unwrap();
        assert_eq!(table.version(), 0);
        assert_eq!(table.get_files_count(), 2);

        let table = DeltaOps::new_in_memory()
            .write(vec![batch])
            .with_save_mode(SaveMode::ErrorIfExists)
            .with_partition_columns(["modified", "id"])
            .await
            .unwrap();
        assert_eq!(table.version(), 0);
        assert_eq!(table.get_files_count(), 4)
    }

    #[tokio::test]
    async fn test_check_invariants() {
        let batch = get_record_batch(None, false);
        let schema: StructType = serde_json::from_value(json!({
            "type": "struct",
            "fields": [
                {"name": "id", "type": "string", "nullable": true, "metadata": {}},
                {"name": "value", "type": "integer", "nullable": true, "metadata": {
                    "delta.invariants": "{\"expression\": { \"expression\": \"value < 12\"} }"
                }},
                {"name": "modified", "type": "string", "nullable": true, "metadata": {}},
            ]
        }))
        .unwrap();
        let table = DeltaOps::new_in_memory()
            .create()
            .with_save_mode(SaveMode::ErrorIfExists)
            .with_columns(schema.fields().clone())
            .await
            .unwrap();
        assert_eq!(table.version(), 0);

        let table = DeltaOps(table).write(vec![batch.clone()]).await.unwrap();
        assert_eq!(table.version(), 1);

        let schema: StructType = serde_json::from_value(json!({
            "type": "struct",
            "fields": [
                {"name": "id", "type": "string", "nullable": true, "metadata": {}},
                {"name": "value", "type": "integer", "nullable": true, "metadata": {
                    "delta.invariants": "{\"expression\": { \"expression\": \"value < 6\"} }"
                }},
                {"name": "modified", "type": "string", "nullable": true, "metadata": {}},
            ]
        }))
        .unwrap();
        let table = DeltaOps::new_in_memory()
            .create()
            .with_save_mode(SaveMode::ErrorIfExists)
            .with_columns(schema.fields().clone())
            .await
            .unwrap();
        assert_eq!(table.version(), 0);

        let table = DeltaOps(table).write(vec![batch.clone()]).await;
        assert!(table.is_err())
    }

    #[tokio::test]
    async fn test_nested_struct() {
        let table_schema = get_delta_schema_with_nested_struct();
        let batch = get_record_batch_with_nested_struct();

        let table = DeltaOps::new_in_memory()
            .create()
            .with_columns(table_schema.fields().clone())
            .await
            .unwrap();
        assert_eq!(table.version(), 0);

        let table = DeltaOps(table)
            .write(vec![batch.clone()])
            .with_save_mode(SaveMode::Append)
            .await
            .unwrap();
        assert_eq!(table.version(), 1);

        let actual = get_data(&table).await;
        let expected = DataType::Struct(Fields::from(vec![Field::new(
            "count",
            DataType::Int32,
            true,
        )]));
        assert_eq!(
            actual[0].column_by_name("nested").unwrap().data_type(),
            &expected
        );
    }

    #[tokio::test]
    async fn test_special_characters_write_read() {
        let tmp_dir = tempfile::tempdir().unwrap();
        let tmp_path = std::fs::canonicalize(tmp_dir.path()).unwrap();

        let schema = Arc::new(ArrowSchema::new(vec![
            Field::new("string", DataType::Utf8, true),
            Field::new("data", DataType::Utf8, true),
        ]));

        let str_values = StringArray::from(vec![r#"$%&/()=^"[]#*?._- {=}|`<>~/\r\n+"#]);
        let data_values = StringArray::from(vec!["test"]);

        let batch = RecordBatch::try_new(schema, vec![Arc::new(str_values), Arc::new(data_values)])
            .unwrap();

        let ops = DeltaOps::try_from_uri(tmp_path.as_os_str().to_str().unwrap())
            .await
            .unwrap();

        let _table = ops
            .write([batch.clone()])
            .with_partition_columns(["string"])
            .await
            .unwrap();

        let table = crate::open_table(tmp_path.as_os_str().to_str().unwrap())
            .await
            .unwrap();
        let (_table, stream) = DeltaOps(table).load().await.unwrap();
        let data: Vec<RecordBatch> = collect_sendable_stream(stream).await.unwrap();

        let expected = vec![
            "+------+----------------------------------+",
            "| data | string                           |",
            "+------+----------------------------------+",
            "| test | $%&/()=^\"[]#*?._- {=}|`<>~/\\r\\n+ |",
            "+------+----------------------------------+",
        ];

        assert_batches_eq!(&expected, &data);
    }

    #[tokio::test]
    async fn test_replace_where() {
        let schema = get_arrow_schema(&None);

        let batch = RecordBatch::try_new(
            Arc::clone(&schema),
            vec![
                Arc::new(arrow::array::StringArray::from(vec!["A", "B", "C", "C"])),
                Arc::new(arrow::array::Int32Array::from(vec![0, 20, 10, 100])),
                Arc::new(arrow::array::StringArray::from(vec![
                    "2021-02-02",
                    "2021-02-03",
                    "2021-02-02",
                    "2021-02-04",
                ])),
            ],
        )
        .unwrap();

        let table = DeltaOps::new_in_memory()
            .write(vec![batch])
            .with_save_mode(SaveMode::Append)
            .await
            .unwrap();
        assert_eq!(table.version(), 0);

        let batch_add = RecordBatch::try_new(
            Arc::clone(&schema),
            vec![
                Arc::new(arrow::array::StringArray::from(vec!["C"])),
                Arc::new(arrow::array::Int32Array::from(vec![50])),
                Arc::new(arrow::array::StringArray::from(vec!["2023-01-01"])),
            ],
        )
        .unwrap();

        let table = DeltaOps(table)
            .write(vec![batch_add])
            .with_save_mode(SaveMode::Overwrite)
            .with_replace_where(col("id").eq(lit("C")))
            .await
            .unwrap();
        assert_eq!(table.version(), 1);

        let expected = [
            "+----+-------+------------+",
            "| id | value | modified   |",
            "+----+-------+------------+",
            "| A  | 0     | 2021-02-02 |",
            "| B  | 20    | 2021-02-03 |",
            "| C  | 50    | 2023-01-01 |",
            "+----+-------+------------+",
        ];
        let actual = get_data(&table).await;
        assert_batches_sorted_eq!(&expected, &actual);
    }

    #[tokio::test]
    async fn test_replace_where_fail_not_matching_predicate() {
        let schema = get_arrow_schema(&None);
        let batch = RecordBatch::try_new(
            Arc::clone(&schema),
            vec![
                Arc::new(arrow::array::StringArray::from(vec!["A", "B", "C", "C"])),
                Arc::new(arrow::array::Int32Array::from(vec![0, 20, 10, 100])),
                Arc::new(arrow::array::StringArray::from(vec![
                    "2021-02-02",
                    "2021-02-03",
                    "2021-02-02",
                    "2021-02-04",
                ])),
            ],
        )
        .unwrap();

        let table = DeltaOps::new_in_memory()
            .write(vec![batch])
            .with_save_mode(SaveMode::Append)
            .await
            .unwrap();
        assert_eq!(table.version(), 0);

        // Take clones of these before an operation resulting in error, otherwise it will
        // be impossible to refer to an in-memory table
        let table_logstore = table.log_store.clone();
        let table_state = table.state.clone().unwrap();

        // An attempt to write records non comforming to predicate should fail
        let batch_fail = RecordBatch::try_new(
            Arc::clone(&schema),
            vec![
                Arc::new(arrow::array::StringArray::from(vec!["D"])),
                Arc::new(arrow::array::Int32Array::from(vec![1000])),
                Arc::new(arrow::array::StringArray::from(vec!["2023-01-01"])),
            ],
        )
        .unwrap();

        let table = DeltaOps(table)
            .write(vec![batch_fail])
            .with_save_mode(SaveMode::Overwrite)
            .with_replace_where(col("id").eq(lit("C")))
            .await;
        assert!(table.is_err());

        // Verify that table state hasn't changed
        let table = DeltaTable::new_with_state(table_logstore, table_state);
        assert_eq!(table.get_latest_version().await.unwrap(), 0);
    }

    #[tokio::test]
    async fn test_replace_where_partitioned() {
        let schema = get_arrow_schema(&None);

        let batch = get_record_batch(None, false);

        let table = DeltaOps::new_in_memory()
            .write(vec![batch])
            .with_partition_columns(["id", "value"])
            .with_save_mode(SaveMode::Append)
            .await
            .unwrap();
        assert_eq!(table.version(), 0);

        let batch_add = RecordBatch::try_new(
            Arc::clone(&schema),
            vec![
                Arc::new(arrow::array::StringArray::from(vec!["A", "A", "A"])),
                Arc::new(arrow::array::Int32Array::from(vec![11, 13, 15])),
                Arc::new(arrow::array::StringArray::from(vec![
                    "2024-02-02",
                    "2024-02-02",
                    "2024-02-01",
                ])),
            ],
        )
        .unwrap();

        let table = DeltaOps(table)
            .write(vec![batch_add])
            .with_save_mode(SaveMode::Overwrite)
            .with_replace_where(col("id").eq(lit("A")))
            .await
            .unwrap();
        assert_eq!(table.version(), 1);

        let expected = [
            "+----+-------+------------+",
            "| id | value | modified   |",
            "+----+-------+------------+",
            "| A  | 11    | 2024-02-02 |",
            "| A  | 13    | 2024-02-02 |",
            "| A  | 15    | 2024-02-01 |",
            "| B  | 2     | 2021-02-02 |",
            "| B  | 4     | 2021-02-01 |",
            "| B  | 8     | 2021-02-01 |",
            "| B  | 9     | 2021-02-01 |",
            "+----+-------+------------+",
        ];
        let actual = get_data_sorted(&table, "id,value,modified").await;
        assert_batches_sorted_eq!(&expected, &actual);
    }
}<|MERGE_RESOLUTION|>--- conflicted
+++ resolved
@@ -42,21 +42,14 @@
 use futures::StreamExt;
 use parquet::file::properties::WriterProperties;
 
-<<<<<<< HEAD
+use super::datafusion_utils::Expression;
 use super::transaction::{CommitBuilder, CommitProperties, PROTOCOL};
 use super::writer::{DeltaWriter, WriterConfig};
 use super::CreateBuilder;
-use crate::delta_datafusion::{DataFusionMixins, DeltaDataChecker};
-=======
-use super::datafusion_utils::Expression;
-use super::transaction::PROTOCOL;
-use super::writer::{DeltaWriter, WriterConfig};
-use super::{transaction::commit, CreateBuilder};
 use crate::delta_datafusion::expr::fmt_expr_to_sql;
 use crate::delta_datafusion::expr::parse_predicate_expression;
-use crate::delta_datafusion::DeltaDataChecker;
 use crate::delta_datafusion::{find_files, register_store, DeltaScanBuilder};
->>>>>>> f85152b0
+use crate::delta_datafusion::{DataFusionMixins, DeltaDataChecker};
 use crate::errors::{DeltaResult, DeltaTableError};
 use crate::kernel::{Action, Add, PartitionsExt, Remove, StructType};
 use crate::logstore::LogStoreRef;
@@ -709,23 +702,11 @@
                 },
                 predicate: predicate_str,
             };
-<<<<<<< HEAD
             let version = CommitBuilder::from(this.commit_properties)
                 .with_actions(&actions)
-                .with_maybe_snapshot(this.snapshot.as_ref().map(|s| &s.snapshot))
+                .with_maybe_snapshot(this.snapshot.as_ref().map(|t| t.snapshot()))
                 .build(this.log_store.clone(), operation.clone())?
                 .await?;
-=======
-
-            let version = commit(
-                this.log_store.as_ref(),
-                &actions,
-                operation.clone(),
-                this.snapshot.as_ref(),
-                this.app_metadata,
-            )
-            .await?;
->>>>>>> f85152b0
 
             // TODO we do not have the table config available, but since we are merging only our newly
             // created actions, it may be safe to assume, that we want to include all actions.
