//!
//! New Table Semantics
//!  - The schema of the [RecordBatch] is used to initialize the table.
//!  - The partition columns will be used to partition the table.
//!
//! Existing Table Semantics
//!  - The save mode will control how existing data is handled (i.e. overwrite, append, etc)
//!  - (NOT YET IMPLEMENTED) The schema of the RecordBatch will be checked and if there are new columns present
//!    they will be added to the tables schema. Conflicting columns (i.e. a INT, and a STRING)
//!    will result in an exception.
//!  - The partition columns, if present, are validated against the existing metadata. If not
//!    present, then the partitioning of the table is respected.
//!
//! In combination with `Overwrite`, a `replaceWhere` option can be used to transactionally
//! replace data that matches a predicate.
//!
//! # Example
//! ```rust ignore
//! let id_field = arrow::datatypes::Field::new("id", arrow::datatypes::DataType::Int32, false);
//! let schema = Arc::new(arrow::datatypes::Schema::new(vec![id_field]));
//! let ids = arrow::array::Int32Array::from(vec![1, 2, 3, 4, 5]);
//! let batch = RecordBatch::try_new(schema, vec![Arc::new(ids)])?;
//! let ops = DeltaOps::try_from_uri("../path/to/empty/dir").await?;
//! let table = ops.write(vec![batch], batch.schema()).await?;
//! ````

use std::collections::HashMap;
use std::str::FromStr;
use std::sync::Arc;
use std::time::{SystemTime, UNIX_EPOCH};
use std::vec;

use arrow_array::RecordBatch;
use arrow_cast::can_cast_types;
use arrow_schema::{ArrowError, DataType, Fields, SchemaRef as ArrowSchemaRef};
use datafusion::execution::context::{SessionContext, SessionState, TaskContext};
use datafusion::physical_expr::create_physical_expr;
use datafusion::physical_plan::filter::FilterExec;
use datafusion::physical_plan::{memory::MemoryExec, ExecutionPlan};
use datafusion_common::DFSchema;
use datafusion_expr::Expr;
use futures::future::BoxFuture;
use futures::StreamExt;
use parquet::file::properties::WriterProperties;

use super::datafusion_utils::Expression;
use super::transaction::PROTOCOL;
use super::writer::{DeltaWriter, WriterConfig};
use super::{transaction::commit, CreateBuilder};
use crate::delta_datafusion::expr::fmt_expr_to_sql;
use crate::delta_datafusion::expr::parse_predicate_expression;
use crate::delta_datafusion::DeltaDataChecker;
use crate::delta_datafusion::{find_files, register_store, DeltaScanBuilder};
use crate::errors::{DeltaResult, DeltaTableError};
use crate::kernel::{Action, Add, Metadata, PartitionsExt, Remove, StructType};
use crate::logstore::LogStoreRef;
use crate::operations::cast::{cast_record_batch, merge_schema};
use crate::protocol::{DeltaOperation, SaveMode};
use crate::storage::ObjectStoreRef;
use crate::table::state::DeltaTableState;
use crate::table::Constraint as DeltaConstraint;
use crate::writer::record_batch::divide_by_partition_values;
use crate::DeltaTable;

#[derive(thiserror::Error, Debug)]
enum WriteError {
    #[error("No data source supplied to write command.")]
    MissingData,

    #[error("Failed to execute write task: {source}")]
    WriteTask { source: tokio::task::JoinError },

    #[error("A table already exists at: {0}")]
    AlreadyExists(String),

    #[error(
        "Specified table partitioning does not match table partitioning: expected: {expected:?}, got: {got:?}",
    )]
    PartitionColumnMismatch {
        expected: Vec<String>,
        got: Vec<String>,
    },
}

impl From<WriteError> for DeltaTableError {
    fn from(err: WriteError) -> Self {
        DeltaTableError::GenericError {
            source: Box::new(err),
        }
    }
}

///Specifies how to handle schema drifts
#[derive(PartialEq, Clone, Copy)]
pub enum SchemaMode {
    /// Overwrite the schema with the new schema
    Overwrite,
    /// Append the new schema to the existing schema
    Merge,
}

impl FromStr for SchemaMode {
    type Err = DeltaTableError;

    fn from_str(s: &str) -> DeltaResult<Self> {
        match s.to_ascii_lowercase().as_str() {
            "overwrite" => Ok(SchemaMode::Overwrite),
            "merge" => Ok(SchemaMode::Merge),
            _ => Err(DeltaTableError::Generic(format!(
                "Invalid schema write mode provided: {}, only these are supported: ['overwrite', 'merge']",
                s
            ))),
        }
    }
}

/// Data you want to write to the file
pub enum WriteData {
    /// A record batch with schema
    RecordBatches((Box<dyn Iterator<Item = RecordBatch> + Send>, ArrowSchemaRef)),
    /// A Datafusion Execution plan
    DataFusionPlan(Arc<dyn ExecutionPlan>),
}

/// Configuration for writing data to a DeltaTable
pub struct WriteBuilderConfig {
    /// A snapshot of the to-be-loaded table's state
    snapshot: Option<DeltaTableState>,
    /// Delta object store for handling data files
    log_store: LogStoreRef,
    /// Datafusion session state relevant for executing the input plan
    state: Option<SessionState>,
    /// SaveMode defines how to treat data already written to table location
    mode: SaveMode,
    /// Column names for table partitioning
    partition_columns: Option<Vec<String>>,
    /// When using `Overwrite` mode, replace data that matches a predicate
    predicate: Option<Expression>,
    /// Size above which we will write a buffered parquet file to disk.
    target_file_size: Option<usize>,
    /// Number of records to be written in single batch to underlying writer
    write_batch_size: Option<usize>,
    /// whether to overwrite the schema or to merge it. None means to fail on schmema drift
    schema_mode: Option<SchemaMode>,
    /// how to handle cast failures, either return NULL (safe=true) or return ERR (safe=false)
    safe_cast: bool,
    /// Parquet writer properties
    writer_properties: Option<WriterProperties>,
    /// Additional metadata to be added to commit
    app_metadata: Option<HashMap<String, serde_json::Value>>,
    /// Name of the table, only used when table doesn't exist yet
    name: Option<String>,
    /// Description of the table, only used when table doesn't exist yet
    description: Option<String>,
    /// Configurations of the delta table, only used when table doesn't exist
    configuration: HashMap<String, Option<String>>,
}

/// Write data into a DeltaTable
pub struct WriteBuilder {
    /// Basic config for the write operation
    config: WriteBuilderConfig,
    /// The data to actually write
    data: Option<WriteData>,
}

impl WriteBuilder {
    /// Create a new [`WriteBuilder`]
    pub fn new(log_store: LogStoreRef, snapshot: Option<DeltaTableState>) -> Self {
        Self {
            config: WriteBuilderConfig {
                snapshot,
                log_store,
                state: None,
                mode: SaveMode::Append,
                partition_columns: None,
                predicate: None,
                target_file_size: None,
                write_batch_size: None,
                safe_cast: false,
                schema_mode: None,
                writer_properties: None,
                app_metadata: None,
                name: None,
                description: None,
                configuration: Default::default(),
            },
            data: None,
        }
    }

    /// Specify the data to use to write this
    pub fn with_data(mut self, data: WriteData) -> Self {
        self.data = Some(data);
        self
    }

    /// Specify the behavior when a table exists at location
    pub fn with_save_mode(mut self, save_mode: SaveMode) -> Self {
        self.config.mode = save_mode;
        self
    }

    /// Add Schema Write Mode
    pub fn with_schema_mode(mut self, schema_mode: SchemaMode) -> Self {
        self.config.schema_mode = Some(schema_mode);
        self
    }

    /// When using `Overwrite` mode, replace data that matches a predicate
    pub fn with_replace_where(mut self, predicate: impl Into<Expression>) -> Self {
        self.config.predicate = Some(predicate.into());
        self
    }

    /// (Optional) Specify table partitioning. If specified, the partitioning is validated,
    /// if the table already exists. In case a new table is created, the partitioning is applied.
    pub fn with_partition_columns(
        mut self,
        partition_columns: impl IntoIterator<Item = impl Into<String>>,
    ) -> Self {
        self.config.partition_columns =
            Some(partition_columns.into_iter().map(|s| s.into()).collect());
        self
    }

    
    /// Execution plan that produces the data to be written to the delta table
    pub fn with_input_execution_plan(mut self, plan: Arc<dyn ExecutionPlan>) -> Self {
        self.data = Some(WriteData::DataFusionPlan(plan));
        self
    }

    /// A session state accompanying a given input plan, containing e.g. registered object stores
    pub fn with_input_session_state(mut self, state: SessionState) -> Self {
        self.config.state = Some(state);
        self
    }

    /// Specify the target file size for data files written to the delta table.
    pub fn with_target_file_size(mut self, target_file_size: usize) -> Self {
        self.config.target_file_size = Some(target_file_size);
        self
    }

    /// Specify the target batch size for row groups written to parquet files.
    pub fn with_write_batch_size(mut self, write_batch_size: usize) -> Self {
        self.config.write_batch_size = Some(write_batch_size);
        self
    }

    /// Specify the safety of the casting operation
    /// how to handle cast failures, either return NULL (safe=true) or return ERR (safe=false)
    pub fn with_cast_safety(mut self, safe: bool) -> Self {
        self.config.safe_cast = safe;
        self
    }

    /// Specify the writer properties to use when writing a parquet file
    pub fn with_writer_properties(mut self, writer_properties: WriterProperties) -> Self {
        self.config.writer_properties = Some(writer_properties);
        self
    }

    /// Additional metadata to be added to commit info
    pub fn with_metadata(
        mut self,
        metadata: impl IntoIterator<Item = (String, serde_json::Value)>,
    ) -> Self {
        self.config.app_metadata = Some(HashMap::from_iter(metadata));
        self
    }

    /// Specify the table name. Optionally qualified with
    /// a database name [database_name.] table_name.
    pub fn with_table_name(mut self, name: impl Into<String>) -> Self {
        self.config.name = Some(name.into());
        self
    }

    /// Comment to describe the table.
    pub fn with_description(mut self, description: impl Into<String>) -> Self {
        self.config.description = Some(description.into());
        self
    }

    /// Set configuration on created table
    pub fn with_configuration(
        mut self,
        configuration: impl IntoIterator<Item = (impl Into<String>, Option<impl Into<String>>)>,
    ) -> Self {
        self.config.configuration = configuration
            .into_iter()
            .map(|(k, v)| (k.into(), v.map(|s| s.into())))
            .collect();
        self
    }
}

<<<<<<< HEAD
async fn check_preconditions(
    builder: &WriteBuilderConfig,
    schema: ArrowSchemaRef,
) -> DeltaResult<Vec<Action>> {
    match &builder.snapshot {
        Some(snapshot) => {
            PROTOCOL.can_write_to(snapshot)?;

            let schema: StructType = schema.try_into()?;
            PROTOCOL.check_can_write_timestamp_ntz(snapshot, &schema)?;
            match builder.mode {
                SaveMode::ErrorIfExists => {
                    Err(WriteError::AlreadyExists(builder.log_store.root_uri()).into())
=======
    async fn check_preconditions(&self) -> DeltaResult<Vec<Action>> {
        match &self.snapshot {
            Some(snapshot) => {
                PROTOCOL.can_write_to(snapshot)?;

                if let Some(plan) = &self.input {
                    let schema: StructType = (plan.schema()).try_into()?;
                    PROTOCOL.check_can_write_timestamp_ntz(snapshot, &schema)?;
                } else if let Some(batches) = &self.batches {
                    if batches.is_empty() {
                        return Err(WriteError::MissingData.into());
                    }
                    let schema: StructType = (batches[0].schema()).try_into()?;
                    PROTOCOL.check_can_write_timestamp_ntz(snapshot, &schema)?;
                }

                match self.mode {
                    SaveMode::ErrorIfExists => {
                        Err(WriteError::AlreadyExists(self.log_store.root_uri()).into())
                    }
                    _ => Ok(vec![]),
>>>>>>> 4bcb2e60
                }
                _ => Ok(vec![]),
            }
        }
        None => {
            let schema: StructType = schema.try_into()?;
            let mut create_builder = CreateBuilder::new()
                .with_log_store(builder.log_store.clone())
                .with_columns(schema.fields().clone())
                .with_configuration(builder.configuration.clone());
            if let Some(partition_columns) = builder.partition_columns.as_ref() {
                create_builder = create_builder.with_partition_columns(partition_columns.clone())
            }

            if let Some(name) = builder.name.as_ref() {
                create_builder = create_builder.with_table_name(name.clone());
            };

            if let Some(desc) = builder.description.as_ref() {
                create_builder = create_builder.with_comment(desc.clone());
            };

            let (_, actions, _) = create_builder.into_table_and_actions()?;
            Ok(actions)
        }
    }
}

#[allow(clippy::too_many_arguments)]
async fn write_execution_plan_with_predicate(
    predicate: Option<Expr>,
    snapshot: Option<&DeltaTableState>,
    state: SessionState,
    plan: Arc<dyn ExecutionPlan>,
    partition_columns: Vec<String>,
    object_store: ObjectStoreRef,
    target_file_size: Option<usize>,
    write_batch_size: Option<usize>,
    writer_properties: Option<WriterProperties>,
    safe_cast: bool,
    schema_mode: Option<SchemaMode>,
) -> DeltaResult<Vec<Action>> {
    let schema: ArrowSchemaRef = if schema_mode.is_some() {
        plan.schema()
    } else {
        snapshot
            .and_then(|s| s.input_schema().ok())
            .unwrap_or(plan.schema())
    };

    let checker = if let Some(snapshot) = snapshot {
        DeltaDataChecker::new(snapshot)
    } else {
        DeltaDataChecker::empty()
    };
    let checker = match predicate {
        Some(pred) => {
            // TODO: get the name of the outer-most column? `*` will also work but would it be slower?
            let chk = DeltaConstraint::new("*", &fmt_expr_to_sql(&pred)?);
            checker.with_extra_constraints(vec![chk])
        }
        _ => checker,
    };

    // Write data to disk
    let mut tasks = vec![];
    for i in 0..plan.output_partitioning().partition_count() {
        let inner_plan = plan.clone();
        let inner_schema = schema.clone();
        let task_ctx = Arc::new(TaskContext::from(&state));
        let config = WriterConfig::new(
            inner_schema.clone(),
            partition_columns.clone(),
            writer_properties.clone(),
            target_file_size,
            write_batch_size,
        );
        let mut writer = DeltaWriter::new(object_store.clone(), config);
        let checker_stream = checker.clone();
        let mut stream = inner_plan.execute(i, task_ctx)?;
        let handle: tokio::task::JoinHandle<DeltaResult<Vec<Action>>> =
            tokio::task::spawn(async move {
                while let Some(maybe_batch) = stream.next().await {
                    let batch = maybe_batch?;
                    checker_stream.check_batch(&batch).await?;
                    let arr = super::cast::cast_record_batch(
                        &batch,
                        inner_schema.clone(),
                        safe_cast,
                        schema_mode == Some(SchemaMode::Merge),
                    )?;
                    writer.write(&arr).await?;
                }
                let add_actions = writer.close().await;
                match add_actions {
                    Ok(actions) => Ok(actions.into_iter().map(Action::Add).collect::<Vec<_>>()),
                    Err(err) => Err(err),
                }
            });

        tasks.push(handle);
    }
    let actions = futures::future::join_all(tasks)
        .await
        .into_iter()
        .collect::<Result<Vec<_>, _>>()
        .map_err(|err| WriteError::WriteTask { source: err })?
        .into_iter()
        .collect::<Result<Vec<_>, _>>()?
        .concat()
        .into_iter()
        .collect::<Vec<_>>();
    // Collect add actions to add to commit
    Ok(actions)
}

#[allow(clippy::too_many_arguments)]
pub(crate) async fn write_execution_plan(
    snapshot: Option<&DeltaTableState>,
    state: SessionState,
    plan: Arc<dyn ExecutionPlan>,
    partition_columns: Vec<String>,
    object_store: ObjectStoreRef,
    target_file_size: Option<usize>,
    write_batch_size: Option<usize>,
    writer_properties: Option<WriterProperties>,
    safe_cast: bool,
    schema_mode: Option<SchemaMode>,
) -> DeltaResult<Vec<Action>> {
    write_execution_plan_with_predicate(
        None,
        snapshot,
        state,
        plan,
        partition_columns,
        object_store,
        target_file_size,
        write_batch_size,
        writer_properties,
        safe_cast,
        schema_mode,
    )
    .await
}

async fn execute_non_empty_expr(
    snapshot: &DeltaTableState,
    log_store: LogStoreRef,
    state: SessionState,
    partition_columns: Vec<String>,
    expression: &Expr,
    rewrite: &[Add],
    writer_properties: Option<WriterProperties>,
) -> DeltaResult<Vec<Action>> {
    // For each identified file perform a parquet scan + filter + limit (1) + count.
    // If returned count is not zero then append the file to be rewritten and removed from the log. Otherwise do nothing to the file.

    let input_schema = snapshot.input_schema()?;
    let input_dfschema: DFSchema = input_schema.clone().as_ref().clone().try_into()?;

    let scan = DeltaScanBuilder::new(snapshot, log_store.clone(), &state)
        .with_files(rewrite)
        .build()
        .await?;
    let scan = Arc::new(scan);

    // Apply the negation of the filter and rewrite files
    let negated_expression = Expr::Not(Box::new(Expr::IsTrue(Box::new(expression.clone()))));

    let predicate_expr = create_physical_expr(
        &negated_expression,
        &input_dfschema,
        state.execution_props(),
    )?;
    let filter: Arc<dyn ExecutionPlan> =
        Arc::new(FilterExec::try_new(predicate_expr, scan.clone())?);

    // We don't want to verify the predicate against existing data
    let add_actions = write_execution_plan(
        Some(snapshot),
        state,
        filter,
        partition_columns,
        log_store.object_store(),
        Some(snapshot.table_config().target_file_size() as usize),
        None,
        writer_properties,
        false,
        None,
    )
    .await?;

    Ok(add_actions)
}

// This should only be called wth a valid predicate
async fn prepare_predicate_actions(
    predicate: Expr,
    log_store: LogStoreRef,
    snapshot: &DeltaTableState,
    state: SessionState,
    partition_columns: Vec<String>,
    writer_properties: Option<WriterProperties>,
    deletion_timestamp: i64,
) -> DeltaResult<Vec<Action>> {
    let candidates =
        find_files(snapshot, log_store.clone(), &state, Some(predicate.clone())).await?;

    let add = if candidates.partition_scan {
        Vec::new()
    } else {
        execute_non_empty_expr(
            snapshot,
            log_store,
            state,
            partition_columns,
            &predicate,
            &candidates.candidates,
            writer_properties,
        )
        .await?
    };
    let remove = candidates.candidates;

    let mut actions: Vec<Action> = add.into_iter().collect();

    for action in remove {
        actions.push(Action::Remove(Remove {
            path: action.path,
            deletion_timestamp: Some(deletion_timestamp),
            data_change: true,
            extended_file_metadata: Some(true),
            partition_values: Some(action.partition_values),
            size: Some(action.size),
            deletion_vector: action.deletion_vector,
            tags: None,
            base_row_id: action.base_row_id,
            default_row_commit_version: action.default_row_commit_version,
        }))
    }
    Ok(actions)
}

impl std::future::IntoFuture for WriteBuilder {
    type Output = DeltaResult<DeltaTable>;
    type IntoFuture = BoxFuture<'static, Self::Output>;

    fn into_future(self) -> Self::IntoFuture {
        let this = self.config;
        let input_data = self.data;

        Box::pin(async move {
            if this.mode == SaveMode::Overwrite {
                if let Some(snapshot) = &this.snapshot {
                    PROTOCOL.check_append_only(snapshot)?;
                }
            }
            if this.schema_mode == Some(SchemaMode::Overwrite) && this.mode != SaveMode::Overwrite {
                return Err(DeltaTableError::Generic(
                    "Schema overwrite not supported for Append".to_string(),
                ));
            }
            let input_schema = match input_data {
                Some(WriteData::RecordBatches((_, ref schema))) => schema.clone(),
                Some(WriteData::DataFusionPlan(ref plan)) => plan.as_ref().schema().clone(),
                None => return Err(WriteError::MissingData.into()),
            };

            // Create table actions to initialize table in case it does not yet exist and should be created
            let mut actions = check_preconditions(&this, input_schema.clone()).await?;

            let active_partitions = this
                .snapshot
                .as_ref()
                .map(|s| s.metadata().partition_columns.clone());

            // validate partition columns
            let partition_columns = if let Some(active_part) = active_partitions {
                if let Some(ref partition_columns) = this.partition_columns {
                    if &active_part != partition_columns {
                        Err(WriteError::PartitionColumnMismatch {
                            expected: active_part,
                            got: partition_columns.to_vec(),
                        })
                    } else {
                        Ok(partition_columns.clone())
                    }
                } else {
                    Ok(active_part)
                }
            } else {
                Ok(this.partition_columns.unwrap_or_default())
            }?;
            let mut schema_drift = false;

            let mut new_schema = None;
            if let Some(snapshot) = &this.snapshot {
                let table_schema = snapshot
                    .physical_arrow_schema(this.log_store.object_store().clone())
                    .await
                    .or_else(|_| snapshot.arrow_schema())
                    .unwrap_or(input_schema.clone());

                if let Err(schema_err) =
                    try_cast_batch(input_schema.fields(), table_schema.fields())
                {
                    schema_drift = true;
                    if this.mode == SaveMode::Overwrite && this.schema_mode.is_some() {
                        new_schema = None // we overwrite anyway, so no need to cast
                    } else if this.schema_mode == Some(SchemaMode::Merge) {
                        new_schema = Some(Arc::new(merge_schema(
                            table_schema.as_ref().clone(),
                            input_schema.as_ref().clone(),
                        )?));
                    } else {
                        return Err(schema_err.into());
                    }
                }
            }
            let target_schema = new_schema.clone().unwrap_or(input_schema.clone());

            let state = match this.state {
                Some(state) => state,
                None => {
                    let ctx = SessionContext::new();
                    register_store(this.log_store.clone(), ctx.runtime_env());
                    ctx.state()
                }
            };

            let (predicate_str, predicate) = match this.predicate {
                Some(predicate) => {
                    let pred = match predicate {
                        Expression::DataFusion(expr) => expr,
                        Expression::String(s) => {
                            let df_schema = DFSchema::try_from(target_schema.as_ref().to_owned())?;
                            parse_predicate_expression(&df_schema, s, &state)?
                            // this.snapshot.unwrap().parse_predicate_expression(s, &state)?
                        }
                    };
                    (Some(fmt_expr_to_sql(&pred)?), Some(pred))
                }
                _ => (None, None),
            };

            match input_data {
                None => return Err(WriteError::MissingData.into()),
                Some(WriteData::DataFusionPlan(plan)) => {
                    let add_actions = write_execution_plan_with_predicate(
                        predicate.clone(),
                        this.snapshot.as_ref(),
                        state.clone(),
                        plan,
                        partition_columns.clone(),
                        this.log_store.object_store().clone(),
                        this.target_file_size,
                        this.write_batch_size,
                        this.writer_properties.clone(),
                        this.safe_cast,
                        this.schema_mode,
                    )
                    .await?;
                    actions.extend(add_actions);
                }
                Some(WriteData::RecordBatches((input_batches, _))) => {
                    for batches in ChunksIterator::new(input_batches, 10) {
                        let data = if !partition_columns.is_empty() {
                            // TODO partitioning should probably happen in its own plan ...
                            let mut partitions: HashMap<String, Vec<RecordBatch>> = HashMap::new();
                            for batch in batches {
                                let real_batch = match new_schema.clone() {
                                    Some(new_schema) => {
                                        cast_record_batch(&batch, new_schema, false, true)?
                                    }
                                    None => batch,
                                };

                                let divided = divide_by_partition_values(
                                    target_schema.clone(),
                                    partition_columns.clone(),
                                    &real_batch,
                                )?;
                                for part in divided {
                                    let key = part.partition_values.hive_partition_path();
                                    match partitions.get_mut(&key) {
                                        Some(part_batches) => {
                                            part_batches.push(part.record_batch);
                                        }
                                        None => {
                                            partitions.insert(key, vec![part.record_batch]);
                                        }
                                    }
                                }
                            }
                            partitions.into_values().collect::<Vec<_>>()
                        } else {
                            match new_schema {
                                Some(ref new_schema) => {
                                    let mut new_batches = vec![];
                                    for batch in batches {
                                        new_batches.push(cast_record_batch(
                                            &batch,
                                            new_schema.clone(),
                                            false,
                                            true,
                                        )?);
                                    }
                                    vec![new_batches]
                                }
                                None => vec![batches],
                            }
                        };

                        let plan =
                            Arc::new(MemoryExec::try_new(&data, target_schema.clone(), None)?);

                        let add_actions = write_execution_plan_with_predicate(
                            predicate.clone(),
                            this.snapshot.as_ref(),
                            state.clone(),
                            plan,
                            partition_columns.clone(),
                            this.log_store.object_store().clone(),
                            this.target_file_size,
                            this.write_batch_size,
                            this.writer_properties.clone(),
                            this.safe_cast,
                            this.schema_mode,
                        )
                        .await?;
                        actions.extend(add_actions);
                    }
                }
            }
            // Here we need to validate if the new data conforms to a predicate if one is provided

            if this.schema_mode == Some(SchemaMode::Merge) && schema_drift {
                if let Some(snapshot) = &this.snapshot {
                    let schema_struct: StructType = target_schema.clone().try_into()?;
                    let schema_action = Action::Metadata(Metadata::try_new(
                        schema_struct,
                        partition_columns.clone(),
                        snapshot.metadata().configuration.clone(),
                    )?);
                    actions.push(schema_action);
                }
            }
            // Collect remove actions if we are overwriting the table
            if let Some(snapshot) = &this.snapshot {
                if matches!(this.mode, SaveMode::Overwrite) {
                    // Update metadata with new schema
                    let table_schema = snapshot
                        .physical_arrow_schema(this.log_store.object_store().clone())
                        .await
                        .or_else(|_| snapshot.arrow_schema())
                        .unwrap_or(target_schema.clone());

                    if target_schema != table_schema {
                        let mut metadata = snapshot.metadata().clone();
                        let delta_schema: StructType = target_schema.as_ref().try_into()?;
                        metadata.schema_string = serde_json::to_string(&delta_schema)?;
                        actions.push(Action::Metadata(metadata));
                    }

                    let deletion_timestamp = SystemTime::now()
                        .duration_since(UNIX_EPOCH)
                        .unwrap()
                        .as_millis() as i64;

                    match predicate {
                        Some(pred) => {
                            let predicate_actions = prepare_predicate_actions(
                                pred,
                                this.log_store.clone(),
                                snapshot,
                                state,
                                partition_columns.clone(),
                                this.writer_properties,
                                deletion_timestamp,
                            )
                            .await?;
                            if !predicate_actions.is_empty() {
                                actions.extend(predicate_actions);
                            }
                        }
                        _ => {
                            let remove_actions = snapshot
                                .log_data()
                                .into_iter()
                                .map(|p| p.remove_action(true).into());
                            actions.extend(remove_actions);
                        }
                    };
                }
            }

            let operation = DeltaOperation::Write {
                mode: this.mode,
                partition_by: if !partition_columns.is_empty() {
                    Some(partition_columns)
                } else {
                    None
                },
                predicate: predicate_str,
            };

            let version = commit(
                this.log_store.as_ref(),
                &actions,
                operation.clone(),
                this.snapshot.as_ref(),
                this.app_metadata,
            )
            .await?;

            // TODO we do not have the table config available, but since we are merging only our newly
            // created actions, it may be safe to assume, that we want to include all actions.
            // then again, having only some tombstones may be misleading.
            if let Some(mut snapshot) = this.snapshot {
                snapshot.merge(actions, &operation, version)?;
                Ok(DeltaTable::new_with_state(this.log_store, snapshot))
            } else {
                let mut table = DeltaTable::new(this.log_store, Default::default());
                table.update().await?;
                Ok(table)
            }
        })
    }
}

struct ChunksIterator {
    iter: Box<dyn Iterator<Item = RecordBatch> + Send>,
    chunk_size: usize,
}
impl ChunksIterator {
    fn new(iter: Box<dyn Iterator<Item = RecordBatch> + Send>, chunk_size: usize) -> Self {
        Self { iter, chunk_size }
    }
}
impl Iterator for ChunksIterator {
    type Item = Vec<RecordBatch>;

    fn next(&mut self) -> Option<Self::Item> {
        let mut chunk = Vec::with_capacity(self.chunk_size);
        for _ in 0..self.chunk_size {
            if let Some(batch) = self.iter.next() {
                chunk.push(batch);
            } else if chunk.is_empty() {
                return None;
            } else {
                return Some(chunk);
            }
        }
        Some(chunk)
    }
}

fn try_cast_batch(from_fields: &Fields, to_fields: &Fields) -> Result<(), ArrowError> {
    if from_fields.len() != to_fields.len() {
        return Err(ArrowError::SchemaError(format!(
            "Cannot cast schema, number of fields does not match: {} vs {}",
            from_fields.len(),
            to_fields.len()
        )));
    }

    from_fields
        .iter()
        .map(|f| {
            if let Some((_, target_field)) = to_fields.find(f.name()) {
                if let (DataType::Struct(fields0), DataType::Struct(fields1)) =
                    (f.data_type(), target_field.data_type())
                {
                    try_cast_batch(fields0, fields1)
                } else if !can_cast_types(f.data_type(), target_field.data_type()) {
                    Err(ArrowError::SchemaError(format!(
                        "Cannot cast field {} from {} to {}",
                        f.name(),
                        f.data_type(),
                        target_field.data_type()
                    )))
                } else {
                    Ok(())
                }
            } else {
                Err(ArrowError::SchemaError(format!(
                    "Field {} not found in schema",
                    f.name()
                )))
            }
        })
        .collect::<Result<Vec<_>, _>>()?;
    Ok(())
}

#[cfg(test)]
mod tests {
    use super::*;
    use crate::operations::{collect_sendable_stream, DeltaOps};
    use crate::protocol::SaveMode;
    use crate::writer::test_utils::datafusion::write_batch;
    use crate::writer::test_utils::datafusion::{get_data, get_data_sorted};
    use crate::writer::test_utils::{
        get_arrow_schema, get_delta_schema, get_delta_schema_with_nested_struct, get_record_batch,
        get_record_batch_with_nested_struct, setup_table_with_configuration,
    };
    use crate::DeltaConfigKey;
    use arrow::datatypes::Field;
    use arrow::datatypes::Schema as ArrowSchema;
    use arrow_array::{Int32Array, StringArray, TimestampMicrosecondArray};
    use arrow_schema::{DataType, TimeUnit};
    use datafusion::prelude::*;
    use datafusion::{assert_batches_eq, assert_batches_sorted_eq};
    use serde_json::{json, Value};

    #[tokio::test]
    async fn test_write_when_delta_table_is_append_only() {
        let table = setup_table_with_configuration(DeltaConfigKey::AppendOnly, Some("true")).await;
        let batch = get_record_batch(None, false);
        // Append
        let table = write_batch(table, batch.clone()).await;
        // Overwrite
        let _err = DeltaOps(table)
            .write(vec![batch].into_iter(), batch.schema())
            .with_save_mode(SaveMode::Overwrite)
            .await
            .expect_err("Remove action is included when Delta table is append-only. Should error");
    }

    #[tokio::test]
    async fn test_create_write() {
        let table_schema = get_delta_schema();
        let batch = get_record_batch(None, false);

        let table = DeltaOps::new_in_memory()
            .create()
            .with_columns(table_schema.fields().clone())
            .await
            .unwrap();
        assert_eq!(table.version(), 0);
        assert_eq!(table.history(None).await.unwrap().len(), 1);

        // write some data
        let metadata = HashMap::from_iter(vec![("k1".to_string(), json!("v1.1"))]);
        let mut table = DeltaOps(table)
            .write(vec![batch].clone(), batch.schema())
            .with_save_mode(SaveMode::Append)
            .with_metadata(metadata.clone())
            .await
            .unwrap();
        assert_eq!(table.version(), 1);
        assert_eq!(table.get_files_count(), 1);
        table.load().await.unwrap();
        assert_eq!(table.history(None).await.unwrap().len(), 2);
        assert_eq!(
            table.history(None).await.unwrap()[0]
                .info
                .clone()
                .into_iter()
                .filter(|(k, _)| k != "clientVersion")
                .collect::<HashMap<String, Value>>(),
            metadata
        );

        // append some data
        let metadata: HashMap<String, Value> =
            HashMap::from_iter(vec![("k1".to_string(), json!("v1.2"))]);
        let mut table = DeltaOps(table)
            .write(vec![batch].clone(), batch.schema())
            .with_save_mode(SaveMode::Append)
            .with_metadata(metadata.clone())
            .await
            .unwrap();
        assert_eq!(table.version(), 2);
        assert_eq!(table.get_files_count(), 2);
        table.load().await.unwrap();
        assert_eq!(table.history(None).await.unwrap().len(), 3);
        assert_eq!(
            table.history(None).await.unwrap()[0]
                .info
                .clone()
                .into_iter()
                .filter(|(k, _)| k != "clientVersion")
                .collect::<HashMap<String, Value>>(),
            metadata
        );

        // overwrite table
        let metadata: HashMap<String, Value> =
            HashMap::from_iter(vec![("k2".to_string(), json!("v2.1"))]);
        let mut table = DeltaOps(table)
            .write(vec![batch], batch.schema())
            .with_save_mode(SaveMode::Overwrite)
            .with_metadata(metadata.clone())
            .await
            .unwrap();
        assert_eq!(table.version(), 3);
        assert_eq!(table.get_files_count(), 1);
        table.load().await.unwrap();
        assert_eq!(table.history(None).await.unwrap().len(), 4);
        assert_eq!(
            table.history(None).await.unwrap()[0]
                .info
                .clone()
                .into_iter()
                .filter(|(k, _)| k != "clientVersion")
                .collect::<HashMap<String, Value>>(),
            metadata
        );
    }

    #[tokio::test]
    async fn test_write_different_types() {
        // Ensure write data is casted when data of a different type from the table is provided.

        // Validate String -> Int is err
        let schema = Arc::new(ArrowSchema::new(vec![Field::new(
            "value",
            DataType::Int32,
            true,
        )]));

        let batch = RecordBatch::try_new(
            Arc::clone(&schema),
            vec![Arc::new(Int32Array::from(vec![Some(0), None]))],
        )
        .unwrap();
        let table = DeltaOps::new_in_memory()
            .write(vec![batch], batch.schema())
            .await
            .unwrap();

        let schema = Arc::new(ArrowSchema::new(vec![Field::new(
            "value",
            DataType::Utf8,
            true,
        )]));

        let batch = RecordBatch::try_new(
            Arc::clone(&schema),
            vec![Arc::new(StringArray::from(vec![
                Some("Test123".to_owned()),
                Some("123".to_owned()),
                None,
            ]))],
        )
        .unwrap();

        // Test cast options
        let table = DeltaOps::from(table)
            .write(vec![batch].clone(), batch.schema())
            .with_cast_safety(true)
            .await
            .unwrap();

        let expected = [
            "+-------+",
            "| value |",
            "+-------+",
            "|       |",
            "|       |",
            "|       |",
            "| 123   |",
            "| 0     |",
            "+-------+",
        ];
        let actual = get_data(&table).await;
        assert_batches_sorted_eq!(&expected, &actual);

        let res = DeltaOps::from(table)
            .write(vec![batch], batch.schema())
            .await;
        assert!(res.is_err());

        // Validate the datetime -> string behavior
        let schema = Arc::new(ArrowSchema::new(vec![Field::new(
            "value",
            arrow::datatypes::DataType::Utf8,
            true,
        )]));

        let batch = RecordBatch::try_new(
            Arc::clone(&schema),
            vec![Arc::new(StringArray::from(vec![Some(
                "2023-06-03 15:35:00".to_owned(),
            )]))],
        )
        .unwrap();
        let table = DeltaOps::new_in_memory()
            .write(vec![batch], batch.schema())
            .await
            .unwrap();

        let schema = Arc::new(ArrowSchema::new(vec![Field::new(
            "value",
            DataType::Timestamp(TimeUnit::Microsecond, Some("UTC".to_string().into())),
            true,
        )]));
        let batch = RecordBatch::try_new(
            Arc::clone(&schema),
            vec![Arc::new(
                TimestampMicrosecondArray::from(vec![Some(10000)]).with_timezone("UTC"),
            )],
        )
        .unwrap();

        let _res = DeltaOps::from(table)
            .write(vec![batch], batch.schema())
            .await
            .unwrap();
        let expected = [
            "+--------------------------+",
            "| value                    |",
            "+--------------------------+",
            "| 1970-01-01T00:00:00.010Z |",
            "| 2023-06-03 15:35:00      |",
            "+--------------------------+",
        ];
        let actual = get_data(&_res).await;
        assert_batches_sorted_eq!(&expected, &actual);
    }

    #[tokio::test]
    async fn test_write_nonexistent() {
        let batch = get_record_batch(None, false);
        let table = DeltaOps::new_in_memory()
            .write(vec![batch], batch.schema())
            .with_save_mode(SaveMode::ErrorIfExists)
            .await
            .unwrap();
        assert_eq!(table.version(), 0);
        assert_eq!(table.get_files_count(), 1)
    }

    #[tokio::test]
    async fn test_write_partitioned() {
        let batch = get_record_batch(None, false);
        let table = DeltaOps::new_in_memory()
            .write(vec![batch].clone(), batch.schema())
            .with_save_mode(SaveMode::ErrorIfExists)
            .with_partition_columns(["modified"])
            .await
            .unwrap();
        assert_eq!(table.version(), 0);
        assert_eq!(table.get_files_count(), 2);

        let table = DeltaOps::new_in_memory()
            .write(vec![batch], batch.schema())
            .with_save_mode(SaveMode::ErrorIfExists)
            .with_partition_columns(["modified", "id"])
            .await
            .unwrap();
        assert_eq!(table.version(), 0);
        assert_eq!(table.get_files_count(), 4)
    }

    #[tokio::test]
    async fn test_merge_schema() {
        let batch = get_record_batch(None, false);
        let table = DeltaOps::new_in_memory()
            .write(vec![batch].clone(), batch.schema())
            .with_save_mode(SaveMode::ErrorIfExists)
            .await
            .unwrap();
        assert_eq!(table.version(), 0);

        let mut new_schema_builder = arrow_schema::SchemaBuilder::new();
        for field in batch.schema().fields() {
            if field.name() != "modified" {
                new_schema_builder.push(field.clone());
            }
        }
        new_schema_builder.push(Field::new("inserted_by", DataType::Utf8, true));
        let new_schema = new_schema_builder.finish();
        let new_fields = new_schema.fields();
        let new_names = new_fields.iter().map(|f| f.name()).collect::<Vec<_>>();
        assert_eq!(new_names, vec!["id", "value", "inserted_by"]);
        let inserted_by = StringArray::from(vec![
            Some("A1"),
            Some("B1"),
            None,
            Some("B2"),
            Some("A3"),
            Some("A4"),
            None,
            None,
            Some("B4"),
            Some("A5"),
            Some("A7"),
        ]);
        let new_batch = RecordBatch::try_new(
            Arc::new(new_schema),
            vec![
                Arc::new(batch.column_by_name("id").unwrap().clone()),
                Arc::new(batch.column_by_name("value").unwrap().clone()),
                Arc::new(inserted_by),
            ],
        )
        .unwrap();

        let mut table = DeltaOps(table)
            .write(vec![new_batch], new_batch.schema())
            .with_save_mode(SaveMode::Append)
            .with_schema_mode(SchemaMode::Merge)
            .await
            .unwrap();
        table.load().await.unwrap();
        assert_eq!(table.version(), 1);
        let new_schema = table.metadata().unwrap().schema().unwrap();
        let fields = new_schema.fields();
        let names = fields.iter().map(|f| f.name()).collect::<Vec<_>>();
        assert_eq!(names, vec!["id", "value", "modified", "inserted_by"]);
    }

    #[tokio::test]
    async fn test_merge_schema_with_partitions() {
        let batch = get_record_batch(None, false);
        let table = DeltaOps::new_in_memory()
            .write(vec![batch].clone(), batch.schema())
            .with_partition_columns(vec!["id", "value"])
            .with_save_mode(SaveMode::ErrorIfExists)
            .await
            .unwrap();
        assert_eq!(table.version(), 0);

        let mut new_schema_builder = arrow_schema::SchemaBuilder::new();
        for field in batch.schema().fields() {
            if field.name() != "modified" {
                new_schema_builder.push(field.clone());
            }
        }
        new_schema_builder.push(Field::new("inserted_by", DataType::Utf8, true));
        let new_schema = new_schema_builder.finish();
        let new_fields = new_schema.fields();
        let new_names = new_fields.iter().map(|f| f.name()).collect::<Vec<_>>();
        assert_eq!(new_names, vec!["id", "value", "inserted_by"]);
        let inserted_by = StringArray::from(vec![
            Some("A1"),
            Some("B1"),
            None,
            Some("B2"),
            Some("A3"),
            Some("A4"),
            None,
            None,
            Some("B4"),
            Some("A5"),
            Some("A7"),
        ]);
        let new_batch = RecordBatch::try_new(
            Arc::new(new_schema),
            vec![
                Arc::new(batch.column_by_name("id").unwrap().clone()),
                Arc::new(batch.column_by_name("value").unwrap().clone()),
                Arc::new(inserted_by),
            ],
        )
        .unwrap();
        println!("new_batch: {:?}", new_batch.schema());
        let table = DeltaOps(table)
            .write(vec![new_batch], new_batch.schema())
            .with_save_mode(SaveMode::Append)
            .with_schema_mode(SchemaMode::Merge)
            .await
            .unwrap();

        assert_eq!(table.version(), 1);
        let new_schema = table.metadata().unwrap().schema().unwrap();
        let fields = new_schema.fields();
        let mut names = fields.iter().map(|f| f.name()).collect::<Vec<_>>();
        names.sort();
        assert_eq!(names, vec!["id", "inserted_by", "modified", "value"]);
        let part_cols = table.metadata().unwrap().partition_columns.clone();
        assert_eq!(part_cols, vec!["id", "value"]); // we want to preserve partitions
    }

    #[tokio::test]
    async fn test_overwrite_schema() {
        let batch = get_record_batch(None, false);
        let table = DeltaOps::new_in_memory()
            .write(vec![batch].clone(), batch.schema())
            .with_save_mode(SaveMode::ErrorIfExists)
            .await
            .unwrap();
        assert_eq!(table.version(), 0);

        let mut new_schema_builder = arrow_schema::SchemaBuilder::new();
        for field in batch.schema().fields() {
            if field.name() != "modified" {
                new_schema_builder.push(field.clone());
            }
        }
        new_schema_builder.push(Field::new("inserted_by", DataType::Utf8, true));
        let new_schema = new_schema_builder.finish();
        let new_fields = new_schema.fields();
        let new_names = new_fields.iter().map(|f| f.name()).collect::<Vec<_>>();
        assert_eq!(new_names, vec!["id", "value", "inserted_by"]);
        let inserted_by = StringArray::from(vec![
            Some("A1"),
            Some("B1"),
            None,
            Some("B2"),
            Some("A3"),
            Some("A4"),
            None,
            None,
            Some("B4"),
            Some("A5"),
            Some("A7"),
        ]);
        let new_batch = RecordBatch::try_new(
            Arc::new(new_schema),
            vec![
                Arc::new(batch.column_by_name("id").unwrap().clone()),
                Arc::new(batch.column_by_name("value").unwrap().clone()),
                Arc::new(inserted_by),
            ],
        )
        .unwrap();

        let table = DeltaOps(table)
            .write(vec![new_batch], new_batch.schema())
            .with_save_mode(SaveMode::Append)
            .with_schema_mode(SchemaMode::Overwrite)
            .await;
        assert!(table.is_err());
    }

    #[tokio::test]
    async fn test_overwrite_check() {
        // If you do not pass a schema mode, we want to check the schema
        let batch = get_record_batch(None, false);
        let table = DeltaOps::new_in_memory()
            .write(vec![batch].clone(), batch.schema())
            .with_save_mode(SaveMode::ErrorIfExists)
            .await
            .unwrap();
        assert_eq!(table.version(), 0);

        let mut new_schema_builder = arrow_schema::SchemaBuilder::new();

        new_schema_builder.push(Field::new("inserted_by", DataType::Utf8, true));
        let new_schema = new_schema_builder.finish();
        let new_fields = new_schema.fields();
        let new_names = new_fields.iter().map(|f| f.name()).collect::<Vec<_>>();
        assert_eq!(new_names, vec!["inserted_by"]);
        let inserted_by = StringArray::from(vec![
            Some("A1"),
            Some("B1"),
            None,
            Some("B2"),
            Some("A3"),
            Some("A4"),
            None,
            None,
            Some("B4"),
            Some("A5"),
            Some("A7"),
        ]);
        let new_batch =
            RecordBatch::try_new(Arc::new(new_schema), vec![Arc::new(inserted_by)]).unwrap();

        let table = DeltaOps(table)
            .write(vec![new_batch], new_batch.schema())
            .with_save_mode(SaveMode::Append)
            .await;
        assert!(table.is_err());
    }

    #[tokio::test]
    async fn test_check_invariants() {
        let batch = get_record_batch(None, false);
        let schema: StructType = serde_json::from_value(json!({
            "type": "struct",
            "fields": [
                {"name": "id", "type": "string", "nullable": true, "metadata": {}},
                {"name": "value", "type": "integer", "nullable": true, "metadata": {
                    "delta.invariants": "{\"expression\": { \"expression\": \"value < 12\"} }"
                }},
                {"name": "modified", "type": "string", "nullable": true, "metadata": {}},
            ]
        }))
        .unwrap();
        let table = DeltaOps::new_in_memory()
            .create()
            .with_save_mode(SaveMode::ErrorIfExists)
            .with_columns(schema.fields().clone())
            .await
            .unwrap();
        assert_eq!(table.version(), 0);

        let table = DeltaOps(table)
            .write(vec![batch].clone(), batch.schema())
            .await
            .unwrap();
        assert_eq!(table.version(), 1);

        let schema: StructType = serde_json::from_value(json!({
            "type": "struct",
            "fields": [
                {"name": "id", "type": "string", "nullable": true, "metadata": {}},
                {"name": "value", "type": "integer", "nullable": true, "metadata": {
                    "delta.invariants": "{\"expression\": { \"expression\": \"value < 6\"} }"
                }},
                {"name": "modified", "type": "string", "nullable": true, "metadata": {}},
            ]
        }))
        .unwrap();
        let table = DeltaOps::new_in_memory()
            .create()
            .with_save_mode(SaveMode::ErrorIfExists)
            .with_columns(schema.fields().clone())
            .await
            .unwrap();
        assert_eq!(table.version(), 0);

        let table = DeltaOps(table)
            .write(vec![batch].clone(), batch.schema())
            .await;
        assert!(table.is_err())
    }

    #[tokio::test]
    async fn test_nested_struct() {
        let table_schema = get_delta_schema_with_nested_struct();
        let batch = get_record_batch_with_nested_struct();

        let table = DeltaOps::new_in_memory()
            .create()
            .with_columns(table_schema.fields().clone())
            .await
            .unwrap();
        assert_eq!(table.version(), 0);

        let table = DeltaOps(table)
            .write(vec![batch].clone(), batch.schema())
            .with_save_mode(SaveMode::Append)
            .await
            .unwrap();
        assert_eq!(table.version(), 1);

        let actual = get_data(&table).await;
        let expected = DataType::Struct(Fields::from(vec![Field::new(
            "count",
            DataType::Int32,
            true,
        )]));
        assert_eq!(
            actual[0].column_by_name("nested").unwrap().data_type(),
            &expected
        );
    }

    #[tokio::test]
    async fn test_special_characters_write_read() {
        let tmp_dir = tempfile::tempdir().unwrap();
        let tmp_path = std::fs::canonicalize(tmp_dir.path()).unwrap();

        let schema = Arc::new(ArrowSchema::new(vec![
            Field::new("string", DataType::Utf8, true),
            Field::new("data", DataType::Utf8, true),
        ]));

        let str_values = StringArray::from(vec![r#"$%&/()=^"[]#*?._- {=}|`<>~/\r\n+"#]);
        let data_values = StringArray::from(vec!["test"]);

        let batch = RecordBatch::try_new(schema, vec![Arc::new(str_values), Arc::new(data_values)])
            .unwrap();

        let ops = DeltaOps::try_from_uri(tmp_path.as_os_str().to_str().unwrap())
            .await
            .unwrap();

        let _table = ops
            .write([batch.clone()], batch.schema())
            .with_partition_columns(["string"])
            .await
            .unwrap();

        let table = crate::open_table(tmp_path.as_os_str().to_str().unwrap())
            .await
            .unwrap();
        let (_table, stream) = DeltaOps(table).load().await.unwrap();
        let data: Vec<RecordBatch> = collect_sendable_stream(stream).await.unwrap();

        let expected = vec![
            "+------+----------------------------------+",
            "| data | string                           |",
            "+------+----------------------------------+",
            "| test | $%&/()=^\"[]#*?._- {=}|`<>~/\\r\\n+ |",
            "+------+----------------------------------+",
        ];

        assert_batches_eq!(&expected, &data);
    }

    #[tokio::test]
    async fn test_replace_where() {
        let schema = get_arrow_schema(&None);

        let batch = RecordBatch::try_new(
            Arc::clone(&schema),
            vec![
                Arc::new(arrow::array::StringArray::from(vec!["A", "B", "C", "C"])),
                Arc::new(arrow::array::Int32Array::from(vec![0, 20, 10, 100])),
                Arc::new(arrow::array::StringArray::from(vec![
                    "2021-02-02",
                    "2021-02-03",
                    "2021-02-02",
                    "2021-02-04",
                ])),
            ],
        )
        .unwrap();

        let table = DeltaOps::new_in_memory()
            .write(vec![batch], batch.schema())
            .with_save_mode(SaveMode::Append)
            .await
            .unwrap();
        assert_eq!(table.version(), 0);

        let batch_add = RecordBatch::try_new(
            Arc::clone(&schema),
            vec![
                Arc::new(arrow::array::StringArray::from(vec!["C"])),
                Arc::new(arrow::array::Int32Array::from(vec![50])),
                Arc::new(arrow::array::StringArray::from(vec!["2023-01-01"])),
            ],
        )
        .unwrap();

        let table = DeltaOps(table)
            .write(vec![batch_add], batch_add.schema())
            .with_save_mode(SaveMode::Overwrite)
            .with_replace_where(col("id").eq(lit("C")))
            .await
            .unwrap();
        assert_eq!(table.version(), 1);

        let expected = [
            "+----+-------+------------+",
            "| id | value | modified   |",
            "+----+-------+------------+",
            "| A  | 0     | 2021-02-02 |",
            "| B  | 20    | 2021-02-03 |",
            "| C  | 50    | 2023-01-01 |",
            "+----+-------+------------+",
        ];
        let actual = get_data(&table).await;
        assert_batches_sorted_eq!(&expected, &actual);
    }

    #[tokio::test]
    async fn test_replace_where_fail_not_matching_predicate() {
        let schema = get_arrow_schema(&None);
        let batch = RecordBatch::try_new(
            Arc::clone(&schema),
            vec![
                Arc::new(arrow::array::StringArray::from(vec!["A", "B", "C", "C"])),
                Arc::new(arrow::array::Int32Array::from(vec![0, 20, 10, 100])),
                Arc::new(arrow::array::StringArray::from(vec![
                    "2021-02-02",
                    "2021-02-03",
                    "2021-02-02",
                    "2021-02-04",
                ])),
            ],
        )
        .unwrap();

        let table = DeltaOps::new_in_memory()
            .write(vec![batch], batch.schema())
            .with_save_mode(SaveMode::Append)
            .await
            .unwrap();
        assert_eq!(table.version(), 0);

        // Take clones of these before an operation resulting in error, otherwise it will
        // be impossible to refer to an in-memory table
        let table_logstore = table.log_store.clone();
        let table_state = table.state.clone().unwrap();

        // An attempt to write records non comforming to predicate should fail
        let batch_fail = RecordBatch::try_new(
            Arc::clone(&schema),
            vec![
                Arc::new(arrow::array::StringArray::from(vec!["D"])),
                Arc::new(arrow::array::Int32Array::from(vec![1000])),
                Arc::new(arrow::array::StringArray::from(vec!["2023-01-01"])),
            ],
        )
        .unwrap();

        let table = DeltaOps(table)
            .write(vec![batch_fail], batch_fail.schema())
            .with_save_mode(SaveMode::Overwrite)
            .with_replace_where(col("id").eq(lit("C")))
            .await;
        assert!(table.is_err());

        // Verify that table state hasn't changed
        let table = DeltaTable::new_with_state(table_logstore, table_state);
        assert_eq!(table.get_latest_version().await.unwrap(), 0);
    }

    #[tokio::test]
    async fn test_replace_where_partitioned() {
        let schema = get_arrow_schema(&None);

        let batch = get_record_batch(None, false);

        let table = DeltaOps::new_in_memory()
            .write(vec![batch], batch.schema())
            .with_partition_columns(["id", "value"])
            .with_save_mode(SaveMode::Append)
            .await
            .unwrap();
        assert_eq!(table.version(), 0);

        let batch_add = RecordBatch::try_new(
            Arc::clone(&schema),
            vec![
                Arc::new(arrow::array::StringArray::from(vec!["A", "A", "A"])),
                Arc::new(arrow::array::Int32Array::from(vec![11, 13, 15])),
                Arc::new(arrow::array::StringArray::from(vec![
                    "2024-02-02",
                    "2024-02-02",
                    "2024-02-01",
                ])),
            ],
        )
        .unwrap();

        let table = DeltaOps(table)
            .write(vec![batch_add], batch_add.schema())
            .with_save_mode(SaveMode::Overwrite)
            .with_replace_where(col("id").eq(lit("A")))
            .await
            .unwrap();
        assert_eq!(table.version(), 1);

        let expected = [
            "+----+-------+------------+",
            "| id | value | modified   |",
            "+----+-------+------------+",
            "| A  | 11    | 2024-02-02 |",
            "| A  | 13    | 2024-02-02 |",
            "| A  | 15    | 2024-02-01 |",
            "| B  | 2     | 2021-02-02 |",
            "| B  | 4     | 2021-02-01 |",
            "| B  | 8     | 2021-02-01 |",
            "| B  | 9     | 2021-02-01 |",
            "+----+-------+------------+",
        ];
        let actual = get_data_sorted(&table, "id,value,modified").await;
        assert_batches_sorted_eq!(&expected, &actual);
    }
}<|MERGE_RESOLUTION|>--- conflicted
+++ resolved
@@ -224,7 +224,6 @@
         self
     }
 
-    
     /// Execution plan that produces the data to be written to the delta table
     pub fn with_input_execution_plan(mut self, plan: Arc<dyn ExecutionPlan>) -> Self {
         self.data = Some(WriteData::DataFusionPlan(plan));
@@ -297,7 +296,6 @@
     }
 }
 
-<<<<<<< HEAD
 async fn check_preconditions(
     builder: &WriteBuilderConfig,
     schema: ArrowSchemaRef,
@@ -311,29 +309,6 @@
             match builder.mode {
                 SaveMode::ErrorIfExists => {
                     Err(WriteError::AlreadyExists(builder.log_store.root_uri()).into())
-=======
-    async fn check_preconditions(&self) -> DeltaResult<Vec<Action>> {
-        match &self.snapshot {
-            Some(snapshot) => {
-                PROTOCOL.can_write_to(snapshot)?;
-
-                if let Some(plan) = &self.input {
-                    let schema: StructType = (plan.schema()).try_into()?;
-                    PROTOCOL.check_can_write_timestamp_ntz(snapshot, &schema)?;
-                } else if let Some(batches) = &self.batches {
-                    if batches.is_empty() {
-                        return Err(WriteError::MissingData.into());
-                    }
-                    let schema: StructType = (batches[0].schema()).try_into()?;
-                    PROTOCOL.check_can_write_timestamp_ntz(snapshot, &schema)?;
-                }
-
-                match self.mode {
-                    SaveMode::ErrorIfExists => {
-                        Err(WriteError::AlreadyExists(self.log_store.root_uri()).into())
-                    }
-                    _ => Ok(vec![]),
->>>>>>> 4bcb2e60
                 }
                 _ => Ok(vec![]),
             }
