--- conflicted
+++ resolved
@@ -194,7 +194,6 @@
     /// Create a new [`WriteBuilder`]
     pub fn new(log_store: LogStoreRef, snapshot: Option<DeltaTableState>) -> Self {
         Self {
-<<<<<<< HEAD
             config: WriteBuilderConfig {
                 snapshot,
                 log_store,
@@ -207,31 +206,12 @@
                 safe_cast: false,
                 schema_mode: None,
                 writer_properties: None,
-                app_metadata: None,
+                commit_properties: CommitProperties::default(),
                 name: None,
                 description: None,
                 configuration: Default::default(),
             },
             data: None,
-=======
-            snapshot,
-            log_store,
-            input: None,
-            state: None,
-            mode: SaveMode::Append,
-            partition_columns: None,
-            predicate: None,
-            target_file_size: None,
-            write_batch_size: None,
-            batches: None,
-            safe_cast: false,
-            schema_mode: None,
-            writer_properties: None,
-            commit_properties: CommitProperties::default(),
-            name: None,
-            description: None,
-            configuration: Default::default(),
->>>>>>> 67df4cb8
         }
     }
 
@@ -308,16 +288,8 @@
     }
 
     /// Additional metadata to be added to commit info
-<<<<<<< HEAD
-    pub fn with_metadata(
-        mut self,
-        metadata: impl IntoIterator<Item = (String, serde_json::Value)>,
-    ) -> Self {
-        self.config.app_metadata = Some(HashMap::from_iter(metadata));
-=======
     pub fn with_commit_properties(mut self, commit_properties: CommitProperties) -> Self {
-        self.commit_properties = commit_properties;
->>>>>>> 67df4cb8
+        self.config.commit_properties = commit_properties;
         self
     }
 
