--- conflicted
+++ resolved
@@ -386,10 +386,7 @@
                 self.flush_arrow_writer().await?;
             }
         }
-<<<<<<< HEAD
-=======
         self.arrow_writer.flush();
->>>>>>> 22f03b42
         Ok(())
     }
 
