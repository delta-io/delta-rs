--- conflicted
+++ resolved
@@ -341,13 +341,8 @@
     predicate: Option<Expr>,
     log_store: LogStoreRef,
     snapshot: EagerSnapshot,
-<<<<<<< HEAD
-    state: SessionState,
+    session: SessionState,
     writer_properties_factory: Option<WriterPropertiesFactoryRef>,
-=======
-    session: SessionState,
-    writer_properties: Option<WriterProperties>,
->>>>>>> 9f67f9f8
     mut commit_properties: CommitProperties,
     operation_id: Uuid,
     handle: Option<&Arc<dyn CustomExecuteHandler>>,
@@ -362,18 +357,14 @@
     let mut metrics = DeleteMetrics::default();
 
     let scan_start = Instant::now();
-<<<<<<< HEAD
     let candidates = find_files(
         &snapshot,
         log_store.clone(),
-        &state,
+        &session,
         file_format_options.as_ref(),
         predicate.clone(),
     )
     .await?;
-=======
-    let candidates = find_files(&snapshot, log_store.clone(), &session, predicate.clone()).await?;
->>>>>>> 9f67f9f8
     metrics.scan_time_ms = Instant::now().duration_since(scan_start).as_millis() as u64;
 
     let predicate = predicate.unwrap_or(lit(true));
@@ -465,15 +456,6 @@
             let operation_id = this.get_operation_id();
             this.pre_execute(operation_id).await?;
 
-<<<<<<< HEAD
-            let state = this.state.unwrap_or_else(|| {
-                let session: SessionContext = DeltaSessionContext::default().into();
-
-                // If a user provides their own their DF state then they must register the store themselves
-                register_store(this.log_store.clone(), session.runtime_env());
-                session.state()
-            });
-=======
             let session = this
                 .session
                 .and_then(|session| session.as_any().downcast_ref::<SessionState>().cloned())
@@ -483,11 +465,10 @@
                 });
 
             register_store(this.log_store.clone(), session.runtime_env().as_ref());
->>>>>>> 9f67f9f8
 
             let file_format_options = &this.snapshot.load_config().file_format_options;
 
-            let state = state_with_file_format_options(state, file_format_options.as_ref())?;
+            let session = state_with_file_format_options(session, file_format_options.as_ref())?;
 
             let predicate = match this.predicate {
                 Some(predicate) => match predicate {
@@ -503,13 +484,8 @@
                 predicate,
                 this.log_store.clone(),
                 this.snapshot,
-<<<<<<< HEAD
-                state,
+                session,
                 this.writer_properties_factory,
-=======
-                session,
-                this.writer_properties,
->>>>>>> 9f67f9f8
                 this.commit_properties,
                 operation_id,
                 this.custom_execute_handler.as_ref(),
