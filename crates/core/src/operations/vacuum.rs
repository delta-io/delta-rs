//! Vacuum a Delta table
//!
//! Run the Vacuum command on the Delta Table: delete files no longer referenced by a Delta table and are older than the retention threshold.
//! We do not recommend that you set a retention interval shorter than 7 days, because old snapshots
//! and uncommitted files can still be in use by concurrent readers or writers to the table.
//!
//! If vacuum cleans up active files, concurrent readers can fail or, worse, tables can be
//! corrupted when vacuum deletes files that have not yet been committed.
//! If `retention_period` is not set then the `configuration.deletedFileRetentionDuration` of
//! delta table is used or if that's missing too, then the default value of 7 days otherwise.
//!
//! When you run vacuum then you cannot use time travel to a version older than
//! the specified retention period.
//!
//! Warning: Vacuum does not support partitioned tables on Windows. This is due
//! to Windows not using unix style paths. See #682
//!
//! # Example
//! ```rust ignore
//! let mut table = open_table("../path/to/table")?;
//! let (table, metrics) = VacuumBuilder::new(table.object_store(). table.state).await?;
//! ````

use std::collections::HashSet;
use std::fmt::Debug;
use std::sync::Arc;

use chrono::{Duration, Utc};
use futures::future::{ready, BoxFuture};
use futures::{StreamExt, TryStreamExt};
use object_store::{path::Path, Error, ObjectStore};
use serde::Serialize;
use tracing::*;

use super::{CustomExecuteHandler, Operation};
use crate::errors::{DeltaResult, DeltaTableError};
use crate::kernel::transaction::{CommitBuilder, CommitProperties};
use crate::kernel::{resolve_snapshot, EagerSnapshot};
use crate::logstore::{LogStore, LogStoreRef};
use crate::protocol::DeltaOperation;
use crate::table::config::TablePropertiesExt as _;
use crate::table::state::DeltaTableState;
use crate::{DeltaTable, DeltaTableConfig};

/// Errors that can occur during vacuum
#[derive(thiserror::Error, Debug)]
enum VacuumError {
    /// Error returned when Vacuum retention period is below the safe threshold
    #[error(
        "Invalid retention period, minimum retention for vacuum is configured to be greater than {} hours, got {} hours", .min, .provided
    )]
    InvalidVacuumRetentionPeriod {
        /// User provided retention on vacuum call
        provided: i64,
        /// Minimal retention configured in delta table config
        min: i64,
    },

    /// Error returned
    #[error(transparent)]
    DeltaTable(#[from] DeltaTableError),
}

impl From<VacuumError> for DeltaTableError {
    fn from(err: VacuumError) -> Self {
        DeltaTableError::GenericError {
            source: Box::new(err),
        }
    }
}

/// A source of time
pub trait Clock: Debug + Send + Sync {
    /// get the current time in milliseconds since epoch
    fn current_timestamp_millis(&self) -> i64;
}

/// Type of Vacuum operation to perform
#[derive(Debug, Default, Clone, PartialEq)]
pub enum VacuumMode {
    /// The `lite` mode will only remove files which are referenced in the `_delta_log` associated
    /// with `remove` action
    #[default]
    Lite,
    /// A `full` mode vacuum will remove _all_ data files no longer actively referenced in the
    /// `_delta_log` table. For example, if parquet files exist in the table directory but are no
    /// longer mentioned as `add` actions in the transaction log, then this mode will scan storage
    /// and remove those files.
    Full,
}

/// Vacuum a Delta table with the given options
/// See this module's documentation for more information
pub struct VacuumBuilder {
    /// A snapshot of the to-be-vacuumed table's state
    snapshot: Option<EagerSnapshot>,
    /// Delta object store for handling data files
    log_store: LogStoreRef,
    /// Period of stale files allowed.
    retention_period: Option<Duration>,
    /// Validate the retention period is not below the retention period configured in the table
    enforce_retention_duration: bool,
    /// Keep files associated with particular versions
    keep_versions: Option<Vec<i64>>,
    /// Don't delete the files. Just determine which files can be deleted
    dry_run: bool,
    /// Mode of vacuum that should be run
    mode: VacuumMode,
    /// Override the source of time
    clock: Option<Arc<dyn Clock>>,
    /// Additional information to add to the commit
    commit_properties: CommitProperties,
    custom_execute_handler: Option<Arc<dyn CustomExecuteHandler>>,
}

impl super::Operation for VacuumBuilder {
    fn log_store(&self) -> &LogStoreRef {
        &self.log_store
    }
    fn get_custom_execute_handler(&self) -> Option<Arc<dyn CustomExecuteHandler>> {
        self.custom_execute_handler.clone()
    }
}

/// Details for the Vacuum operation including which files were
#[derive(Debug, Default)]
pub struct VacuumMetrics {
    /// Was this a dry run
    pub dry_run: bool,
    /// Files deleted successfully
    pub files_deleted: Vec<String>,
}

/// Details for the Vacuum start operation for the transaction log
#[derive(Serialize)]
#[serde(rename_all = "camelCase")]
pub struct VacuumStartOperationMetrics {
    /// The number of files that will be deleted
    pub num_files_to_delete: i64,
    /// Size of the data to be deleted in bytes
    pub size_of_data_to_delete: i64,
}

/// Details for the Vacuum End operation for the transaction log
#[derive(Serialize)]
#[serde(rename_all = "camelCase")]
pub struct VacuumEndOperationMetrics {
    /// The number of actually deleted files
    pub num_deleted_files: i64,
    /// The number of actually vacuumed directories
    pub num_vacuumed_directories: i64,
}

/// Methods to specify various vacuum options and to execute the operation
impl VacuumBuilder {
    /// Create a new [`VacuumBuilder`]
    pub(crate) fn new(log_store: LogStoreRef, snapshot: Option<EagerSnapshot>) -> Self {
        VacuumBuilder {
            snapshot,
            log_store,
            retention_period: None,
            enforce_retention_duration: true,
            keep_versions: None,
            dry_run: false,
            mode: VacuumMode::Lite,
            clock: None,
            commit_properties: CommitProperties::default(),
            custom_execute_handler: None,
        }
    }

    /// Override the default retention period for which files are deleted.
    pub fn with_retention_period(mut self, retention_period: Duration) -> Self {
        self.retention_period = Some(retention_period);
        self
    }

    /// Specify table versions that we want to keep for time travel.
    /// This will prevent deletion of files required by these versions.
    pub fn with_keep_versions(mut self, versions: &[i64]) -> Self {
        warn!("Using experimental API VacuumBuilder::with_keep_versions");
        self.keep_versions = Some(versions.to_vec());
        self
    }

    /// Override the default vacuum mode (lite)
    pub fn with_mode(mut self, mode: VacuumMode) -> Self {
        self.mode = mode;
        self
    }

    /// Only determine which files should be deleted
    pub fn with_dry_run(mut self, dry_run: bool) -> Self {
        self.dry_run = dry_run;
        self
    }

    /// Check if the specified retention period is less than the table's minimum
    pub fn with_enforce_retention_duration(mut self, enforce: bool) -> Self {
        self.enforce_retention_duration = enforce;
        self
    }

    /// add a time source for testing
    #[doc(hidden)]
    pub fn with_clock(mut self, clock: Arc<dyn Clock>) -> Self {
        self.clock = Some(clock);
        self
    }

    /// Additional metadata to be added to commit info
    pub fn with_commit_properties(mut self, commit_properties: CommitProperties) -> Self {
        self.commit_properties = commit_properties;
        self
    }

    /// Set a custom execute handler, for pre and post execution
    pub fn with_custom_execute_handler(mut self, handler: Arc<dyn CustomExecuteHandler>) -> Self {
        self.custom_execute_handler = Some(handler);
        self
    }

    /// Determine which files can be deleted. Does not actually perform the deletion
    async fn create_vacuum_plan(
        &self,
        snapshot: &EagerSnapshot,
    ) -> Result<VacuumPlan, VacuumError> {
        if self.mode == VacuumMode::Full {
            info!("Vacuum configured to run with 'VacuumMode::Full'. It will scan for orphaned parquet files in the Delta table directory and remove those as well!");
        }

        let min_retention = Duration::milliseconds(
            snapshot
                .table_properties()
                .deleted_file_retention_duration()
                .as_millis() as i64,
        );
        let retention_period = self.retention_period.unwrap_or(min_retention);
        let enforce_retention_duration = self.enforce_retention_duration;

        if enforce_retention_duration && retention_period < min_retention {
            return Err(VacuumError::InvalidVacuumRetentionPeriod {
                provided: retention_period.num_hours(),
                min: min_retention.num_hours(),
            });
        }

        let now_millis = match &self.clock {
            Some(clock) => clock.current_timestamp_millis(),
            None => Utc::now().timestamp_millis(),
        };

        let keep_files = match &self.keep_versions {
            Some(versions) if !versions.is_empty() => {
                let mut sorted_versions = versions.clone();
                sorted_versions.sort();
                let mut keep_files: HashSet<String> = HashSet::new();
                let mut state = DeltaTableState::try_new(
                    &self.log_store,
                    DeltaTableConfig::default(),
                    Some(versions[0]),
                )
                .await?;
                for version in sorted_versions {
                    state.update(&self.log_store, Some(version)).await?;
                    let files: Vec<String> = state
                        .log_data()
                        .into_iter()
                        .map(|add| add.object_store_path())
                        .map(|path| path.to_string())
                        .collect();
                    debug!("keep version:{version}\n, {files:#?}");
                    keep_files.extend(files);
                }

                keep_files
            }
            _ => HashSet::new(),
        };

        let expired_tombstones =
            get_stale_files(snapshot, retention_period, now_millis, &self.log_store).await?;
        let valid_files: HashSet<_> = snapshot
            .file_views(self.log_store.as_ref(), None)
            .map_ok(|f| f.object_store_path())
            .try_collect()
            .await?;

        let mut files_to_delete = vec![];
        let mut file_sizes = vec![];
        let object_store = self.log_store.object_store(None);

        let list_span = info_span!("list_files", operation = "vacuum");
        let mut all_files = list_span.in_scope(|| object_store.list(None));
        let partition_columns = snapshot.metadata().partition_columns();

        let mut file_count = 0;
        while let Some(obj_meta) = all_files.next().await {
            // TODO should we allow NotFound here in case we have a temporary commit file in the list
            let obj_meta = obj_meta.map_err(DeltaTableError::from)?;
            file_count += 1;
            // file is still being tracked in table
            if valid_files.contains(&obj_meta.location) {
                continue;
            }
            // file is associated with a version that we are keeping
            if keep_files.contains(&obj_meta.location.to_string()) {
                debug!(
                    "The file {:?} is in a version specified to be kept by the user, skipping",
                    &obj_meta.location
                );
                continue;
            }
            if is_hidden_directory(partition_columns, &obj_meta.location)? {
                continue;
            }
            // file is not an expired tombstone _and_ this is a "Lite" vacuum
            // If the file is not an expired tombstone and we have gotten to here with a
            // VacuumMode::Full then it should be added to the deletion plan
            if !expired_tombstones.contains(obj_meta.location.as_ref()) {
                // For files without tombstones (uncommitted or orphaned files),
                // check their physical age to protect recently written files from deletion.
                // This prevents race conditions where a concurrent writer's uncommitted files
                // could be deleted before the transaction is committed.
                let file_age_millis = now_millis - obj_meta.last_modified.timestamp_millis();
                if file_age_millis < retention_period.num_milliseconds() {
                    debug!(
                        "The file {:?} is not in the log but too recent , protecting from vacuum",
                        &obj_meta.location,
                    );
                    continue;
                }
                if self.mode == VacuumMode::Lite {
                    debug!("The file {:?} was not referenced in a log file, but VacuumMode::Lite means it will not be vacuumed", &obj_meta.location);
                    continue;
                } else {
                    debug!("The file {:?} was not referenced in a log file, but VacuumMode::Full means it *will be vacuumed*", &obj_meta.location);
                }
            }

            files_to_delete.push(obj_meta.location);
            file_sizes.push(obj_meta.size as i64);
        }
        info!(
            files_scanned = file_count,
            files_to_delete = files_to_delete.len(),
            "vacuum file listing completed"
        );

        Ok(VacuumPlan {
            files_to_delete,
            file_sizes,
            retention_check_enabled: enforce_retention_duration,
            default_retention_millis: min_retention.num_milliseconds(),
            specified_retention_millis: Some(retention_period.num_milliseconds()),
        })
    }
}

impl std::future::IntoFuture for VacuumBuilder {
    type Output = DeltaResult<(DeltaTable, VacuumMetrics)>;
    type IntoFuture = BoxFuture<'static, Self::Output>;

    fn into_future(self) -> Self::IntoFuture {
        let this = self;
        Box::pin(async move {
            let snapshot = resolve_snapshot(&this.log_store, this.snapshot.clone(), true).await?;
            let plan = this.create_vacuum_plan(&snapshot).await?;

            if this.dry_run {
                return Ok((
                    DeltaTable::new_with_state(this.log_store, DeltaTableState::new(snapshot)),
                    VacuumMetrics {
                        files_deleted: plan.files_to_delete.iter().map(|f| f.to_string()).collect(),
                        dry_run: true,
                    },
                ));
            }

            let operation_id = this.get_operation_id();
            this.pre_execute(operation_id).await?;

            let result = plan
                .execute(
                    this.log_store.clone(),
                    &snapshot,
                    this.commit_properties.clone(),
                    operation_id,
                    this.get_custom_execute_handler(),
                )
                .await?;

            this.post_execute(operation_id).await?;

            Ok(match result {
                Some((snapshot, metrics)) => (
                    DeltaTable::new_with_state(this.log_store, snapshot),
                    metrics,
                ),
                None => (
                    DeltaTable::new_with_state(this.log_store, DeltaTableState::new(snapshot)),
                    Default::default(),
                ),
            })
        })
    }
}

/// Encapsulate which files are to be deleted and the parameters used to make that decision
struct VacuumPlan {
    /// What files are to be deleted
    pub files_to_delete: Vec<Path>,
    /// Size of each file which to delete
    pub file_sizes: Vec<i64>,
    /// If retention check is enabled
    pub retention_check_enabled: bool,
    /// Default retention in milliseconds
    pub default_retention_millis: i64,
    /// Overridden retention in milliseconds
    pub specified_retention_millis: Option<i64>,
}

impl VacuumPlan {
    /// Execute the vacuum plan and delete files from underlying storage
    pub async fn execute(
        self,
        store: LogStoreRef,
        snapshot: &EagerSnapshot,
        mut commit_properties: CommitProperties,
        operation_id: uuid::Uuid,
        handle: Option<Arc<dyn CustomExecuteHandler>>,
    ) -> Result<Option<(DeltaTableState, VacuumMetrics)>, DeltaTableError> {
        if self.files_to_delete.is_empty() {
            return Ok(None);
        }

        let start_operation = DeltaOperation::VacuumStart {
            retention_check_enabled: self.retention_check_enabled,
            specified_retention_millis: self.specified_retention_millis,
            default_retention_millis: self.default_retention_millis,
        };

        let end_operation = DeltaOperation::VacuumEnd {
            status: String::from("COMPLETED"), // Maybe this should be FAILED when vacuum has error during the files, not sure how to check for this
        };

        let start_metrics = VacuumStartOperationMetrics {
            num_files_to_delete: self.files_to_delete.len() as i64,
            size_of_data_to_delete: self.file_sizes.iter().sum(),
        };

        // Begin VACUUM START COMMIT
        let mut start_props = CommitProperties::default();
        start_props.app_metadata = commit_properties.app_metadata.clone();
        start_props.app_metadata.insert(
            "operationMetrics".to_owned(),
            serde_json::to_value(start_metrics)?,
        );

        let last_commit = CommitBuilder::from(start_props)
            .with_operation_id(operation_id)
            .with_post_commit_hook_handler(handle.clone())
            .build(Some(snapshot), store.clone(), start_operation)
            .await?;
        // Finish VACUUM START COMMIT

        let locations = futures::stream::iter(self.files_to_delete)
            .map(Result::Ok)
            .boxed();

        let files_deleted = store
            .object_store(Some(operation_id))
            .delete_stream(locations)
            .map(|res| match res {
                Ok(path) => Ok(path.to_string()),
                Err(Error::NotFound { path, .. }) => Ok(path),
                Err(err) => Err(err),
            })
            .try_collect::<Vec<_>>()
            .await?;

        // Create end metadata
        let end_metrics = VacuumEndOperationMetrics {
            num_deleted_files: files_deleted.len() as i64,
            num_vacuumed_directories: 0, // Set to zero since we only remove files not dirs
        };

        // Begin VACUUM END COMMIT
        commit_properties.app_metadata.insert(
            "operationMetrics".to_owned(),
            serde_json::to_value(end_metrics)?,
        );
        let last_commit = CommitBuilder::from(commit_properties)
            .with_operation_id(operation_id)
            .with_post_commit_hook_handler(handle)
            .build(Some(&last_commit.snapshot), store.clone(), end_operation)
            .await?;
        // Finish VACUUM END COMMIT

        Ok(Some((
            last_commit.snapshot,
            VacuumMetrics {
                files_deleted,
                dry_run: false,
            },
        )))
    }
}

/// Whether a path should be hidden for delta-related file operations, such as Vacuum.
/// Names of the form partitionCol=[value] are partition directories, and should be
/// deleted even if they'd normally be hidden. The _db_index directory contains (bloom filter)
/// indexes and these must be deleted when the data they are tied to is deleted.
fn is_hidden_directory(partition_columns: &[String], path: &Path) -> Result<bool, DeltaTableError> {
    let path_name = path.to_string();
    Ok((path_name.starts_with('.') || path_name.starts_with('_'))
        && !path_name.starts_with("_delta_index")
        && !path_name.starts_with("_change_data")
        && !partition_columns
            .iter()
            .any(|partition_column| path_name.starts_with(partition_column)))
}

/// List files no longer referenced by a Delta table and are older than the retention threshold.
async fn get_stale_files(
    snapshot: &EagerSnapshot,
    retention_period: Duration,
    now_timestamp_millis: i64,
    store: &dyn LogStore,
) -> DeltaResult<HashSet<String>> {
    let tombstone_retention_timestamp = now_timestamp_millis - retention_period.num_milliseconds();
    snapshot
        .snapshot()
        .tombstones(store)
        .try_filter(|tombstone| {
            // if the file has a creation time before the `tombstone_retention_timestamp`
            // then it's considered as a stale file
            ready(tombstone.deletion_timestamp().unwrap_or(0) < tombstone_retention_timestamp)
        })
        .map_ok(|tombstone| tombstone.path().to_string())
        .try_collect::<HashSet<_>>()
        .await
}

#[cfg(test)]
mod tests {
<<<<<<< HEAD
=======
    use object_store::{local::LocalFileSystem, memory::InMemory, PutPayload};

    use super::*;
    use crate::{ensure_table_uri, open_table};
>>>>>>> 49f089db
    use std::path::Path;
    use std::{io::Read, time::SystemTime};

    use object_store::{local::LocalFileSystem, memory::InMemory, PutPayload};
    use url::Url;

    use super::*;
    use crate::{ensure_table_uri, open_table};

    #[tokio::test]
    async fn test_vacuum_full() -> DeltaResult<()> {
        let table_path = Path::new("../test/tests/data/simple_commit");
        let table_uri =
            Url::from_directory_path(std::fs::canonicalize(table_path).unwrap()).unwrap();
        let table = open_table(table_uri).await?;

        let (_table, result) =
            VacuumBuilder::new(table.log_store(), Some(table.snapshot()?.snapshot.clone()))
                .with_retention_period(Duration::hours(0))
                .with_dry_run(true)
                .with_mode(VacuumMode::Lite)
                .with_enforce_retention_duration(false)
                .await?;
        // When running lite, this table with superfluous parquet files should not have anything to
        // delete
        assert!(result.files_deleted.is_empty());

        let (_table, result) =
            VacuumBuilder::new(table.log_store(), Some(table.snapshot()?.snapshot.clone()))
                .with_retention_period(Duration::hours(0))
                .with_dry_run(true)
                .with_mode(VacuumMode::Full)
                .with_enforce_retention_duration(false)
                .await?;
        let mut files_deleted = result.files_deleted.clone();
        files_deleted.sort();
        // When running with full, these superfluous parquet files which are not actually
        // referenced in the _delta_log commits should be considered for the
        // low-orbit ion-cannon
        assert_eq!(
            files_deleted,
            vec![
                "part-00000-512e1537-8aaa-4193-b8b4-bef3de0de409-c000.snappy.parquet",
                "part-00000-b44fcdb0-8b06-4f3a-8606-f8311a96f6dc-c000.snappy.parquet",
                "part-00001-185eca06-e017-4dea-ae49-fc48b973e37e-c000.snappy.parquet",
                "part-00001-4327c977-2734-4477-9507-7ccf67924649-c000.snappy.parquet",
            ]
        );
        Ok(())
    }

    /// This test simply ensures that with_keep_versions invocation of [VacuumBuilder] removes
    /// fewer files than a full vacuum.
    #[tokio::test]
    async fn test_vacuum_keep_version_sanity_check() -> DeltaResult<()> {
        let table_loc = "../test/tests/data/simple_table";
        let table_uri = ensure_table_uri(table_loc).unwrap();
        let table = open_table(table_uri).await?;
        let versions_to_keep = vec![3];

        // First, vacuum without keeping any particular versions
        let (_table, result) =
            VacuumBuilder::new(table.log_store(), Some(table.snapshot()?.snapshot.clone()))
                .with_retention_period(Duration::hours(0))
                .with_dry_run(true)
                .with_mode(VacuumMode::Full)
                .with_enforce_retention_duration(false)
                .await?;

        // Our simple_table has 32 data files in it which could be vacuumed.
        assert_eq!(32, result.files_deleted.len());

        // Next, vacuum with specific versions retained
        let (_table, result) =
            VacuumBuilder::new(table.log_store(), Some(table.snapshot()?.snapshot.clone()))
                .with_retention_period(Duration::hours(0))
                .with_keep_versions(&versions_to_keep)
                .with_dry_run(true)
                .with_mode(VacuumMode::Full)
                .with_enforce_retention_duration(false)
                .await?;
        assert_ne!(
            32,
            result.files_deleted.len(),
            "with_keep_versions should have fewer files deleted than a full vacuum"
        );

        Ok(())
    }

    /// This test ensures that with_keep_versions invocations retain files which are removed within
    /// the context of the kept ranges
    #[tokio::test]
    async fn test_vacuum_keep_version_add_removes() -> DeltaResult<()> {
        let table_loc = "../test/tests/data/simple_table";
        let table_uri = ensure_table_uri(table_loc).unwrap();
        let table = open_table(table_uri).await?;
        let versions_to_keep = vec![2, 3];

        // First, vacuum without keeping any particular versions
        let (_table, result) =
            VacuumBuilder::new(table.log_store(), Some(table.snapshot()?.snapshot.clone()))
                .with_retention_period(Duration::hours(0))
                .with_dry_run(true)
                .with_mode(VacuumMode::Full)
                .with_enforce_retention_duration(false)
                .await?;

        // Our simple_table has 32 data files in it which could be vacuumed.
        assert_eq!(32, result.files_deleted.len());

        // Next, vacuum with specific versions retained
        let (_table, result) =
            VacuumBuilder::new(table.log_store(), Some(table.snapshot()?.snapshot.clone()))
                .with_retention_period(Duration::hours(0))
                .with_keep_versions(&versions_to_keep)
                .with_dry_run(true)
                .with_mode(VacuumMode::Full)
                .with_enforce_retention_duration(false)
                .await?;
        assert_ne!(
            32,
            result.files_deleted.len(),
            "with_keep_versions should have fewer files deleted than a full vacuum"
        );

        let kept_files = vec![
            // Adds from v3
            "part-00000-f17fcbf5-e0dc-40ba-adae-ce66d1fcaef6-c000.snappy.parquet",
            "part-00001-bb70d2ba-c196-4df2-9c85-f34969ad3aa9-c000.snappy.parquet",
            // Removes from v3, these were add in v2
            "part-00003-53f42606-6cda-4f13-8d07-599a21197296-c000.snappy.parquet",
            "part-00006-46f2ff20-eb5d-4dda-8498-7bfb2940713b-c000.snappy.parquet",
        ];

        for kept in kept_files {
            assert!(
                !result.files_deleted.contains(&kept.to_string()),
                "files_deleted contains something which should be kept!: {:#?} {kept}",
                result.files_deleted
            )
        }
        Ok(())
    }

    // This test will do some table operations after executing a vacuum with versions to ensure
    // that the table is still functional, can be read, checkpointed, etc.
    #[cfg(feature = "datafusion")]
    #[tokio::test]
    async fn test_vacuum_keep_version_validity() {
        use datafusion::prelude::SessionContext;
        use object_store::GetResultPayload;
        let store = Arc::new(InMemory::new());
        let source = LocalFileSystem::new_with_prefix("../test/tests/data/simple_table").unwrap();
        let mut stream = source.list(None);

        while let Some(Ok(entity)) = stream.next().await {
            let mut contents = vec![];
            match source.get(&entity.location).await.unwrap().payload {
                GetResultPayload::File(mut fd, _path) => {
                    fd.read_to_end(&mut contents).unwrap();
                }
                _ => panic!("We should only be dealing in files!"),
            }
            let content = bytes::Bytes::from(contents);
            store
                .put(&entity.location, PutPayload::from_bytes(content))
                .await
                .unwrap();
        }

        let table_url = url::Url::parse("memory:///").unwrap();
        let mut table = crate::DeltaTableBuilder::from_uri(table_url.clone())
            .unwrap()
            .with_storage_backend(store.clone(), table_url)
            .build()
            .unwrap();
        table.load().await.unwrap();

        let (mut table, result) = VacuumBuilder::new(
            table.log_store(),
            Some(table.snapshot().unwrap().snapshot.clone()),
        )
        .with_retention_period(Duration::hours(0))
        .with_keep_versions(&[2, 3])
        .with_mode(VacuumMode::Full)
        .with_enforce_retention_duration(false)
        .await
        .unwrap();
        // Our simple_table has 32 data files in it, and we shouldn't have deleted them all!
        assert_ne!(32, result.files_deleted.len());

        // Can we checkpoint it?
        crate::checkpoints::create_checkpoint(&table, None)
            .await
            .unwrap();
        table.load().await.unwrap();
        assert_eq!(Some(6), table.version());

        let ctx = SessionContext::new();
        ctx.runtime_env()
            .register_object_store(&url::Url::parse("memory:///").unwrap(), store);
        ctx.register_table("test", Arc::new(table)).unwrap();
        let _batches = ctx
            .sql("SELECT * FROM test")
            .await
            .unwrap()
            .collect()
            .await
            .unwrap();
    }

    #[tokio::test]
    async fn vacuum_delta_8_0_table() -> DeltaResult<()> {
        let table_path = Path::new("../test/tests/data/delta-0.8.0");
        let table_uri =
            Url::from_directory_path(std::fs::canonicalize(table_path).unwrap()).unwrap();
        let table = open_table(table_uri).await.unwrap();

        let result = VacuumBuilder::new(
            table.log_store(),
            Some(table.snapshot().unwrap().snapshot.clone()),
        )
        .with_retention_period(Duration::hours(1))
        .with_dry_run(true)
        .await;

        assert!(result.is_err());

        let table_path = Path::new("../test/tests/data/delta-0.8.0");
        let table_uri =
            Url::from_directory_path(std::fs::canonicalize(table_path).unwrap()).unwrap();
        let table = open_table(table_uri).await.unwrap();

        let (table, result) = VacuumBuilder::new(
            table.log_store(),
            Some(table.snapshot().unwrap().snapshot.clone()),
        )
        .with_retention_period(Duration::hours(0))
        .with_dry_run(true)
        .with_enforce_retention_duration(false)
        .await?;
        // do not enforce retention duration check with 0 hour will purge all files
        assert_eq!(
            result.files_deleted,
            vec!["part-00001-911a94a2-43f6-4acb-8620-5e68c2654989-c000.snappy.parquet"]
        );

        let (table, result) = VacuumBuilder::new(
            table.log_store(),
            Some(table.snapshot().unwrap().snapshot.clone()),
        )
        .with_retention_period(Duration::hours(169))
        .with_dry_run(true)
        .await?;

        assert_eq!(
            result.files_deleted,
            vec!["part-00001-911a94a2-43f6-4acb-8620-5e68c2654989-c000.snappy.parquet"]
        );

        let retention_hours = SystemTime::now()
            .duration_since(SystemTime::UNIX_EPOCH)
            .unwrap()
            .as_secs()
            / 3600;
        let empty: Vec<String> = Vec::new();
        let (_table, result) = VacuumBuilder::new(
            table.log_store(),
            Some(table.snapshot().unwrap().snapshot.clone()),
        )
        .with_retention_period(Duration::hours(retention_hours as i64))
        .with_dry_run(true)
        .await?;

        assert_eq!(result.files_deleted, empty);
        Ok(())
    }

    /// Mock clock for testing time-dependent vacuum behavior
    #[derive(Debug, Clone)]
    struct MockClock {
        timestamp_millis: i64,
    }

    impl MockClock {
        fn new(timestamp_millis: i64) -> Self {
            Self { timestamp_millis }
        }
    }

    impl Clock for MockClock {
        fn current_timestamp_millis(&self) -> i64 {
            self.timestamp_millis
        }
    }

    /// Test that recently written uncommitted files are protected from deletion in Full mode
    /// This tests the fix for the race condition where concurrent writer's files could be deleted
    #[tokio::test]
    async fn test_vacuum_full_protects_recent_uncommitted_files() -> DeltaResult<()> {
        use chrono::DateTime;
        use object_store::GetResultPayload;

        let store = InMemory::new();
        let source = LocalFileSystem::new_with_prefix("../test/tests/data/simple_table").unwrap();
        let mut stream = source.list(None);

        while let Some(Ok(entity)) = stream.next().await {
            let mut contents = vec![];
            match source.get(&entity.location).await.unwrap().payload {
                GetResultPayload::File(mut fd, _path) => {
                    fd.read_to_end(&mut contents).unwrap();
                }
                _ => panic!("We should only be dealing in files!"),
            }
            let content = bytes::Bytes::from(contents);
            store
                .put(&entity.location, PutPayload::from_bytes(content))
                .await
                .unwrap();
        }

        // Add a "recently written" orphaned file that simulates an uncommitted file
        let recent_file_path = object_store::path::Path::from("uncommitted-recent.parquet");
        store
            .put(
                &recent_file_path,
                PutPayload::from_bytes(bytes::Bytes::from("test data")),
            )
            .await
            .unwrap();

        let table_url = url::Url::parse("memory:///").unwrap();
        let mut table = crate::DeltaTableBuilder::from_uri(table_url.clone())
            .unwrap()
            .with_storage_backend(Arc::new(store), table_url)
            .build()
            .unwrap();
        table.load().await.unwrap();

        // Set current time to 10 days after epoch
        let current_time = DateTime::from_timestamp(10 * 24 * 3600, 0)
            .unwrap()
            .timestamp_millis();
        let mock_clock = Arc::new(MockClock::new(current_time));

        // Run vacuum with 7-day retention in Full mode
        // The recent file should NOT be deleted because it's too new
        let (_table, result) = VacuumBuilder::new(
            table.log_store(),
            Some(table.snapshot().unwrap().snapshot.clone()),
        )
        .with_retention_period(Duration::days(7))
        .with_dry_run(true)
        .with_mode(VacuumMode::Full)
        .with_enforce_retention_duration(false)
        .with_clock(mock_clock)
        .await
        .unwrap();

        // The recent uncommitted file should NOT be in the deletion list
        assert!(
            !result.files_deleted.contains(&recent_file_path.to_string()),
            "Recent uncommitted file should be protected from deletion, but found in deletion list: {:?}",
            result.files_deleted
        );

        Ok(())
    }
}<|MERGE_RESOLUTION|>--- conflicted
+++ resolved
@@ -544,13 +544,6 @@
 
 #[cfg(test)]
 mod tests {
-<<<<<<< HEAD
-=======
-    use object_store::{local::LocalFileSystem, memory::InMemory, PutPayload};
-
-    use super::*;
-    use crate::{ensure_table_uri, open_table};
->>>>>>> 49f089db
     use std::path::Path;
     use std::{io::Read, time::SystemTime};
 
