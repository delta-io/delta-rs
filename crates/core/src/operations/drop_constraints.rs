//! Drop a constraint from a table

use std::sync::Arc;

use futures::future::BoxFuture;

use super::{CustomExecuteHandler, Operation};
use crate::kernel::transaction::{CommitBuilder, CommitProperties};
use crate::kernel::{Action, EagerSnapshot, MetadataExt};
use crate::logstore::LogStoreRef;
use crate::protocol::DeltaOperation;
use crate::table::file_format_options::FileFormatRef;
use crate::table::state::DeltaTableState;
use crate::DeltaTable;
use crate::{DeltaResult, DeltaTableError};

/// Remove constraints from the table
pub struct DropConstraintBuilder {
    /// A snapshot of the table's state
    snapshot: EagerSnapshot,
    /// Name of the constraint
    name: Option<String>,
    /// Raise if constraint doesn't exist
    raise_if_not_exists: bool,
    /// Delta object store for handling data files
    log_store: LogStoreRef,
    /// options to apply when operating on the table files
    file_format_options: Option<FileFormatRef>,
    /// Additional information to add to the commit
    commit_properties: CommitProperties,
    custom_execute_handler: Option<Arc<dyn CustomExecuteHandler>>,
}

impl super::Operation<()> for DropConstraintBuilder {
    fn log_store(&self) -> &LogStoreRef {
        &self.log_store
    }
    fn get_custom_execute_handler(&self) -> Option<Arc<dyn CustomExecuteHandler>> {
        self.custom_execute_handler.clone()
    }
}

impl DropConstraintBuilder {
    /// Create a new builder
<<<<<<< HEAD
    pub fn new(
        log_store: LogStoreRef,
        snapshot: DeltaTableState,
        file_format_options: Option<FileFormatRef>,
    ) -> Self {
=======
    pub fn new(log_store: LogStoreRef, snapshot: EagerSnapshot) -> Self {
>>>>>>> 18f949ef
        Self {
            name: None,
            raise_if_not_exists: true,
            snapshot,
            log_store,
            file_format_options,
            commit_properties: CommitProperties::default(),
            custom_execute_handler: None,
        }
    }

    /// Specify the constraint to be removed
    pub fn with_constraint<S: Into<String>>(mut self, name: S) -> Self {
        self.name = Some(name.into());
        self
    }

    /// Specify if you want to raise if the constraint does not exist
    pub fn with_raise_if_not_exists(mut self, raise: bool) -> Self {
        self.raise_if_not_exists = raise;
        self
    }

    /// Additional metadata to be added to commit info
    pub fn with_commit_properties(mut self, commit_properties: CommitProperties) -> Self {
        self.commit_properties = commit_properties;
        self
    }

    /// Set a custom execute handler, for pre and post execution
    pub fn with_custom_execute_handler(mut self, handler: Arc<dyn CustomExecuteHandler>) -> Self {
        self.custom_execute_handler = Some(handler);
        self
    }
}

impl std::future::IntoFuture for DropConstraintBuilder {
    type Output = DeltaResult<DeltaTable>;

    type IntoFuture = BoxFuture<'static, Self::Output>;

    fn into_future(self) -> Self::IntoFuture {
        let this = self;

        Box::pin(async move {
            let name = this
                .name
                .clone()
                .ok_or(DeltaTableError::Generic("No name provided".to_string()))?;

            let operation_id = this.get_operation_id();
            this.pre_execute(operation_id).await?;

            let mut metadata = this.snapshot.metadata().clone();
            let configuration_key = format!("delta.constraints.{name}");

            if !metadata.configuration().contains_key(&configuration_key) {
                if this.raise_if_not_exists {
                    return Err(DeltaTableError::Generic(format!(
                        "Constraint with name '{name}' does not exist."
                    )));
                }
                return Ok(DeltaTable::new_with_state(
                    this.log_store,
<<<<<<< HEAD
                    this.snapshot,
                    this.file_format_options,
=======
                    DeltaTableState {
                        snapshot: this.snapshot,
                    },
>>>>>>> 18f949ef
                ));
            }

            metadata = metadata.remove_config_key(&configuration_key)?;
            let operation = DeltaOperation::DropConstraint { name: name.clone() };

            let actions = vec![Action::Metadata(metadata)];

            let commit = CommitBuilder::from(this.commit_properties.clone())
                .with_operation_id(operation_id)
                .with_post_commit_hook_handler(this.get_custom_execute_handler())
                .with_actions(actions)
                .build(Some(&this.snapshot), this.log_store.clone(), operation)
                .await?;

            this.post_execute(operation_id).await?;

            Ok(DeltaTable::new_with_state(
                this.log_store,
                commit.snapshot(),
                this.file_format_options.clone(),
            ))
        })
    }
}

#[cfg(feature = "datafusion")]
#[cfg(test)]
mod tests {
    use crate::writer::test_utils::{create_bare_table, get_record_batch};
    use crate::{DeltaOps, DeltaResult, DeltaTable};

    async fn get_constraint_op_params(table: &mut DeltaTable) -> String {
        let last_commit = table.last_commit().await.unwrap();

        last_commit
            .operation_parameters
            .as_ref()
            .unwrap()
            .get("name")
            .unwrap()
            .as_str()
            .unwrap()
            .to_owned()
    }

    #[tokio::test]
    async fn drop_valid_constraint() -> DeltaResult<()> {
        let batch = get_record_batch(None, false);
        let write = DeltaOps(create_bare_table())
            .write(vec![batch.clone()])
            .await?;
        let table = DeltaOps(write);

        let table = table
            .add_constraint()
            .with_constraint("id", "value < 1000")
            .await?;

        let mut table = DeltaOps(table)
            .drop_constraints()
            .with_constraint("id")
            .await?;

        let expected_name = "id";
        assert_eq!(get_constraint_op_params(&mut table).await, expected_name);
        assert_eq!(
            table
                .snapshot()
                .unwrap()
                .metadata()
                .configuration()
                .get("id"),
            None
        );
        Ok(())
    }

    #[tokio::test]
    async fn drop_invalid_constraint_not_existing() -> DeltaResult<()> {
        let batch = get_record_batch(None, false);
        let write = DeltaOps(create_bare_table())
            .write(vec![batch.clone()])
            .await?;

        let table = DeltaOps(write)
            .drop_constraints()
            .with_constraint("not_existing")
            .await;
        assert!(table.is_err());

        Ok(())
    }

    #[tokio::test]
    async fn drop_invalid_constraint_ignore() -> DeltaResult<()> {
        let batch = get_record_batch(None, false);
        let write = DeltaOps(create_bare_table())
            .write(vec![batch.clone()])
            .await?;

        let version = write.version();

        let table = DeltaOps(write)
            .drop_constraints()
            .with_constraint("not_existing")
            .with_raise_if_not_exists(false)
            .await?;

        let version_after = table.version();

        assert_eq!(version, version_after);
        Ok(())
    }
}<|MERGE_RESOLUTION|>--- conflicted
+++ resolved
@@ -42,15 +42,11 @@
 
 impl DropConstraintBuilder {
     /// Create a new builder
-<<<<<<< HEAD
     pub fn new(
         log_store: LogStoreRef,
-        snapshot: DeltaTableState,
+        snapshot: EagerSnapshot,
         file_format_options: Option<FileFormatRef>,
     ) -> Self {
-=======
-    pub fn new(log_store: LogStoreRef, snapshot: EagerSnapshot) -> Self {
->>>>>>> 18f949ef
         Self {
             name: None,
             raise_if_not_exists: true,
@@ -115,14 +111,10 @@
                 }
                 return Ok(DeltaTable::new_with_state(
                     this.log_store,
-<<<<<<< HEAD
-                    this.snapshot,
-                    this.file_format_options,
-=======
                     DeltaTableState {
                         snapshot: this.snapshot,
                     },
->>>>>>> 18f949ef
+                    this.file_format_options,
                 ));
             }
 
