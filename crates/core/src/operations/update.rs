//! Update records from a Delta Table for records satisfy a predicate
//!
//! When a predicate is not provided then all records are updated from the Delta
//! Table. Otherwise a scan of the Delta table is performed to mark any files
//! that contain records that satisfy the predicate. Once they are determined
//! then column values are updated with new values provided by the user
//!
//!
//! Predicates MUST be deterministic otherwise undefined behaviour may occur during the
//! scanning and rewriting phase.
//!
//! # Example
//! ```rust ignore
//! let table = open_table("../path/to/table")?;
//! let (table, metrics) = UpdateBuilder::new(table.object_store(), table.state)
//!     .with_predicate(col("col1").eq(lit(1)))
//!     .with_update("value", col("value") + lit(20))
//!     .await?;
//! ````

use std::{
    collections::HashMap,
    sync::Arc,
    time::{Instant, SystemTime, UNIX_EPOCH},
};

use async_trait::async_trait;
use datafusion::error::Result as DataFusionResult;
use datafusion::logical_expr::{
    case, col, lit, when, Expr, Extension, LogicalPlan, LogicalPlanBuilder, UserDefinedLogicalNode,
};
use datafusion::{
    catalog::Session,
    common::{Column, ScalarValue},
};
use datafusion::{
    dataframe::DataFrame,
    datasource::provider_as_source,
    execution::context::SessionState,
    execution::session_state::SessionStateBuilder,
    physical_plan::{metrics::MetricBuilder, ExecutionPlan},
    physical_planner::{ExtensionPlanner, PhysicalPlanner},
};
use futures::future::BoxFuture;
use parquet::file::properties::WriterProperties;
use serde::Serialize;
use tracing::log::*;
use uuid::Uuid;

use super::datafusion_utils::Expression;
use super::write::WriterStatsConfig;
use super::{
    write::execution::{write_execution_plan, write_execution_plan_cdc},
    CustomExecuteHandler, Operation,
};
use crate::logstore::LogStoreRef;
use crate::operations::cdc::*;
use crate::protocol::DeltaOperation;
use crate::table::file_format_options::{
    build_writer_properties_factory_wp, state_with_file_format_options, WriterPropertiesFactoryRef,
};
use crate::table::state::DeltaTableState;
use crate::{
    delta_datafusion::{
        create_session,
        expr::fmt_expr_to_sql,
        logical::MetricObserver,
        physical::{find_metric_node, get_metric, MetricObserverExec},
        session_state_from_session, DataFusionMixins, DeltaColumn, DeltaScanConfigBuilder,
        DeltaTableProvider,
    },
    kernel::{
        transaction::{CommitBuilder, CommitProperties, PROTOCOL},
        Action, EagerSnapshot, Remove,
    },
    table::config::TablePropertiesExt,
};
use crate::{
    delta_datafusion::{find_files, planner::DeltaPlanner, register_store},
    kernel::resolve_snapshot,
};
use crate::{DeltaResult, DeltaTable, DeltaTableError};

/// Custom column name used for marking internal [RecordBatch] rows as updated
pub(crate) const UPDATE_PREDICATE_COLNAME: &str = "__delta_rs_update_predicate";

const UPDATE_COUNT_ID: &str = "update_source_count";
const UPDATE_ROW_COUNT: &str = "num_updated_rows";
const COPIED_ROW_COUNT: &str = "num_copied_rows";

/// Updates records in the Delta Table.
/// See this module's documentation for more information
pub struct UpdateBuilder {
    /// Which records to update
    predicate: Option<Expression>,
    /// How to update columns in a record that match the predicate
    updates: HashMap<Column, Expression>,
    /// A snapshot of the table's state
    snapshot: Option<EagerSnapshot>,
    /// Delta object store for handling data files
    log_store: LogStoreRef,
    /// Datafusion session state relevant for executing the input plan
    session: Option<Arc<dyn Session>>,
    /// Properties passed to underlying parquet writer for when files are rewritten
    writer_properties_factory: Option<WriterPropertiesFactoryRef>,
    /// Additional information to add to the commit
    commit_properties: CommitProperties,
    /// safe_cast determines how data types that do not match the underlying table are handled
    /// By default an error is returned
    safe_cast: bool,
    custom_execute_handler: Option<Arc<dyn CustomExecuteHandler>>,
}

#[derive(Default, Serialize, Debug)]
/// Metrics collected during the Update operation
pub struct UpdateMetrics {
    /// Number of files added.
    pub num_added_files: usize,
    /// Number of files removed.
    pub num_removed_files: usize,
    /// Number of rows updated.
    pub num_updated_rows: usize,
    /// Number of rows just copied over in the process of updating files.
    pub num_copied_rows: usize,
    /// Time taken to execute the entire operation.
    pub execution_time_ms: u64,
    /// Time taken to scan the files for matches.
    pub scan_time_ms: u64,
}

impl super::Operation for UpdateBuilder {
    fn log_store(&self) -> &LogStoreRef {
        &self.log_store
    }
    fn get_custom_execute_handler(&self) -> Option<Arc<dyn CustomExecuteHandler>> {
        self.custom_execute_handler.clone()
    }
}

impl UpdateBuilder {
    /// Create a new ['UpdateBuilder']
<<<<<<< HEAD
    pub fn new(log_store: LogStoreRef, snapshot: EagerSnapshot) -> Self {
        let file_format_options = snapshot.load_config().file_format_options.clone();
        let writer_properties_factory = file_format_options
            .clone()
            .map(|ffo| ffo.writer_properties_factory());
=======
    pub(crate) fn new(log_store: LogStoreRef, snapshot: Option<EagerSnapshot>) -> Self {
>>>>>>> 5ac0629e
        Self {
            predicate: None,
            updates: HashMap::new(),
            snapshot,
            log_store,
            session: None,
            writer_properties_factory,
            commit_properties: CommitProperties::default(),
            safe_cast: false,
            custom_execute_handler: None,
        }
    }

    /// Which records to update
    pub fn with_predicate<E: Into<Expression>>(mut self, predicate: E) -> Self {
        self.predicate = Some(predicate.into());
        self
    }

    /// Perform an additional update expression during the operation
    pub fn with_update<S: Into<DeltaColumn>, E: Into<Expression>>(
        mut self,
        column: S,
        expression: E,
    ) -> Self {
        self.updates.insert(column.into().into(), expression.into());
        self
    }

    /// The Datafusion session state to use
    pub fn with_session_state(mut self, session: Arc<dyn Session>) -> Self {
        self.session = Some(session);
        self
    }

    /// Additional metadata to be added to commit info
    pub fn with_commit_properties(mut self, commit_properties: CommitProperties) -> Self {
        self.commit_properties = commit_properties;
        self
    }

    /// Writer properties passed to parquet writer for when fiiles are rewritten
    pub fn with_writer_properties(mut self, writer_properties: WriterProperties) -> Self {
        let writer_properties_factory = build_writer_properties_factory_wp(writer_properties);
        self.writer_properties_factory = Some(writer_properties_factory);
        self
    }

    /// Specify the cast options to use when casting columns that do not match
    /// the table's schema.  When `cast_options.safe` is set true then any
    /// failures to cast a datatype will use null instead of returning an error
    /// to the user.
    ///
    /// Example (column's type is int):
    /// Input               Output
    /// 123         ->      123
    /// Test123     ->      null
    pub fn with_safe_cast(mut self, safe_cast: bool) -> Self {
        self.safe_cast = safe_cast;
        self
    }

    /// Set a custom execute handler, for pre and post execution
    pub fn with_custom_execute_handler(mut self, handler: Arc<dyn CustomExecuteHandler>) -> Self {
        self.custom_execute_handler = Some(handler);
        self
    }
}

#[derive(Clone, Debug)]
pub(crate) struct UpdateMetricExtensionPlanner {}

impl UpdateMetricExtensionPlanner {
    pub fn new() -> Arc<Self> {
        Arc::new(Self {})
    }
}

#[async_trait]
impl ExtensionPlanner for UpdateMetricExtensionPlanner {
    async fn plan_extension(
        &self,
        _planner: &dyn PhysicalPlanner,
        node: &dyn UserDefinedLogicalNode,
        _logical_inputs: &[&LogicalPlan],
        physical_inputs: &[Arc<dyn ExecutionPlan>],
        _session_state: &SessionState,
    ) -> DataFusionResult<Option<Arc<dyn ExecutionPlan>>> {
        if let Some(metric_observer) = node.as_any().downcast_ref::<MetricObserver>() {
            if metric_observer.id.eq(UPDATE_COUNT_ID) {
                return Ok(Some(MetricObserverExec::try_new(
                    UPDATE_COUNT_ID.into(),
                    physical_inputs,
                    |batch, metrics| {
                        let array = batch.column_by_name(UPDATE_PREDICATE_COLNAME).unwrap();
                        let copied_rows = array.null_count();
                        let num_updated = array.len() - copied_rows;

                        MetricBuilder::new(metrics)
                            .global_counter(UPDATE_ROW_COUNT)
                            .add(num_updated);

                        MetricBuilder::new(metrics)
                            .global_counter(COPIED_ROW_COUNT)
                            .add(copied_rows);
                    },
                )?));
            }
        }
        Ok(None)
    }
}

#[allow(clippy::too_many_arguments)]
#[tracing::instrument(skip_all, fields(operation = "update", version = snapshot.version(), table_uri = %log_store.root_uri()))]
async fn execute(
    predicate: Option<Expression>,
    updates: HashMap<Column, Expression>,
    log_store: LogStoreRef,
    snapshot: EagerSnapshot,
    session: SessionState,
    writer_properties_factory: Option<WriterPropertiesFactoryRef>,
    mut commit_properties: CommitProperties,
    _safe_cast: bool,
    operation_id: Uuid,
    handle: Option<&Arc<dyn CustomExecuteHandler>>,
) -> DeltaResult<(EagerSnapshot, UpdateMetrics)> {
    // Validate the predicate and update expressions.
    //
    // If the predicate is not set, then all files need to be updated.
    // If it only contains partition columns then perform in memory-scan.
    // Otherwise, scan files for records that satisfy the predicate.
    //
    // For files that were identified, scan for records that match the predicate,
    // perform update operations, and then commit add and remove actions to
    // the log.

    // NOTE: The optimize_projections rule is being temporarily disabled because it errors with
    // our schemas for Lists due to issues discussed
    // [here](https://github.com/delta-io/delta-rs/pull/2886#issuecomment-2481550560>
    let rules: Vec<Arc<dyn datafusion::optimizer::OptimizerRule + Send + Sync>> = session
        .optimizers()
        .iter()
        .filter(|rule| {
            rule.name() != "optimize_projections" && rule.name() != "simplify_expressions"
        })
        .cloned()
        .collect();

    let file_format_options = snapshot.load_config().file_format_options.clone();
    let session = state_with_file_format_options(session, file_format_options.as_ref())?;

    let update_planner = DeltaPlanner::new();

    let session = SessionStateBuilder::from(session)
        .with_optimizer_rules(rules)
        .with_query_planner(update_planner)
        .build();

    let exec_start = Instant::now();
    let mut metrics = UpdateMetrics::default();

    if updates.is_empty() {
        return Ok((snapshot, metrics));
    }

    let predicate = match predicate {
        Some(predicate) => match predicate {
            Expression::DataFusion(expr) => Some(expr),
            Expression::String(s) => Some(snapshot.parse_predicate_expression(s, &session)?),
        },
        None => None,
    };

    let updates = updates
        .into_iter()
        .map(|(key, expr)| match expr {
            Expression::DataFusion(e) => Ok((key.name, e)),
            Expression::String(s) => snapshot
                .parse_predicate_expression(s, &session)
                .map(|e| (key.name, e)),
        })
        .collect::<Result<HashMap<String, Expr>, _>>()?;

    let current_metadata = snapshot.metadata();
    let table_partition_cols = current_metadata.partition_columns().clone();

    let scan_start = Instant::now();
    let candidates = find_files(&snapshot, log_store.clone(), &session, predicate.clone()).await?;
    metrics.scan_time_ms = Instant::now().duration_since(scan_start).as_millis() as u64;

    if candidates.candidates.is_empty() {
        return Ok((snapshot, metrics));
    }

    let predicate = predicate.unwrap_or(lit(true));

    let scan_config = DeltaScanConfigBuilder::default()
        .with_file_column(false)
        .with_schema(snapshot.input_schema())
        .build(&snapshot)?;

    // For each rewrite evaluate the predicate and then modify each expression
    // to either compute the new value or obtain the old one then write these batches
    let target_provider = Arc::new(
        DeltaTableProvider::try_new(snapshot.clone(), log_store.clone(), scan_config.clone())?
            .with_files(candidates.candidates.clone()),
    );

    let target_provider = provider_as_source(target_provider);
    let plan = LogicalPlanBuilder::scan("target", target_provider.clone(), None)?.build()?;

    let df = DataFrame::new(session.clone(), plan);

    // Take advantage of how null counts are tracked in arrow arrays use the
    // null count to track how many records do NOT satisfy the predicate.  The
    // count is then exposed through the metrics through the `UpdateCountExec`
    // execution plan
    let predicate_null =
        when(predicate.clone(), lit(true)).otherwise(lit(ScalarValue::Boolean(None)))?;

    let df_with_update_col = df
        .clone()
        .with_column(UPDATE_PREDICATE_COLNAME, predicate_null)?;

    let plan_with_metrics = LogicalPlan::Extension(Extension {
        node: Arc::new(MetricObserver {
            id: UPDATE_COUNT_ID.into(),
            input: df_with_update_col.into_unoptimized_plan(),
            enable_pushdown: false,
        }),
    });
    let df_with_predicate_and_metrics = DataFrame::new(session.clone(), plan_with_metrics);

    let expressions: Vec<Expr> = df_with_predicate_and_metrics
        .schema()
        .fields()
        .into_iter()
        .map(|field| {
            let field_name = field.name();
            let expr = match updates.get(field_name) {
                Some(expr) => case(col(UPDATE_PREDICATE_COLNAME))
                    .when(lit(true), expr.to_owned())
                    .otherwise(col(Column::from_name(field_name)))?
                    .alias(field_name),
                None => col(Column::from_name(field_name)),
            };
            Ok(expr)
        })
        .collect::<DeltaResult<Vec<Expr>>>()?;

    //let updated_df = df_with_predicate_and_metrics.clone();
    // Disabling the select allows the coerce test to pass, still not sure why
    let updated_df = df_with_predicate_and_metrics
        .select(expressions.clone())?
        .drop_columns(&[UPDATE_PREDICATE_COLNAME])?;
    let physical_plan = updated_df.clone().create_physical_plan().await?;
    let writer_stats_config = WriterStatsConfig::new(
        snapshot.table_properties().num_indexed_cols(),
        snapshot
            .table_properties()
            .data_skipping_stats_columns
            .as_ref()
            .map(|v| v.iter().map(|v| v.to_string()).collect::<Vec<String>>()),
    );

    let tracker = CDCTracker::new(df, updated_df);

    let writer_properties_factory = if writer_properties_factory.is_some() {
        writer_properties_factory
    } else {
        file_format_options
            .clone()
            .map(|ffo| ffo.writer_properties_factory())
    };

    let add_actions = write_execution_plan(
        Some(&snapshot),
        &session,
        physical_plan.clone(),
        table_partition_cols.clone(),
        log_store.object_store(Some(operation_id)).clone(),
        Some(snapshot.table_properties().target_file_size().get() as usize),
        None,
        writer_properties_factory.clone(),
        writer_stats_config.clone(),
    )
    .await?;

    let err = || DeltaTableError::Generic("Unable to locate expected metric node".into());
    let update_count = find_metric_node(UPDATE_COUNT_ID, &physical_plan).ok_or_else(err)?;
    let update_count_metrics = update_count.metrics().unwrap();

    metrics.num_updated_rows = get_metric(&update_count_metrics, UPDATE_ROW_COUNT);
    metrics.num_copied_rows = get_metric(&update_count_metrics, COPIED_ROW_COUNT);

    let deletion_timestamp = SystemTime::now()
        .duration_since(UNIX_EPOCH)
        .unwrap()
        .as_millis() as i64;
    let mut actions: Vec<Action> = add_actions.clone();

    metrics.num_added_files = actions.len();
    metrics.num_removed_files = candidates.candidates.len();

    for action in candidates.candidates {
        actions.push(Action::Remove(Remove {
            path: action.path,
            deletion_timestamp: Some(deletion_timestamp),
            data_change: true,
            extended_file_metadata: Some(true),
            partition_values: Some(action.partition_values),
            size: Some(action.size),
            deletion_vector: action.deletion_vector,
            tags: None,
            base_row_id: None,
            default_row_commit_version: None,
        }))
    }

    metrics.execution_time_ms = Instant::now().duration_since(exec_start).as_millis() as u64;

    let operation = DeltaOperation::Update {
        predicate: Some(fmt_expr_to_sql(&predicate)?),
    };

    commit_properties
        .app_metadata
        .insert("readVersion".to_owned(), snapshot.version().into());

    commit_properties.app_metadata.insert(
        "operationMetrics".to_owned(),
        serde_json::to_value(&metrics)?,
    );

    if let Ok(true) = should_write_cdc(&snapshot) {
        match tracker.collect() {
            Ok(df) => {
                let cdc_actions = write_execution_plan_cdc(
                    Some(&snapshot),
                    &session,
                    df.create_physical_plan().await?,
                    table_partition_cols,
                    log_store.object_store(Some(operation_id)),
                    Some(snapshot.table_properties().target_file_size().get() as usize),
                    None,
                    writer_properties_factory,
                    writer_stats_config,
                )
                .await?;
                actions.extend(cdc_actions);
            }
            Err(err) => {
                error!("Failed to collect CDC batches: {err:#?}");
            }
        };
    }

    let commit = CommitBuilder::from(commit_properties)
        .with_actions(actions)
        .with_operation_id(operation_id)
        .with_post_commit_hook_handler(handle.cloned())
        .build(Some(&snapshot), log_store, operation)
        .await?;

    Ok((commit.snapshot().snapshot().clone(), metrics))
}

impl std::future::IntoFuture for UpdateBuilder {
    type Output = DeltaResult<(DeltaTable, UpdateMetrics)>;
    type IntoFuture = BoxFuture<'static, Self::Output>;

    fn into_future(self) -> Self::IntoFuture {
        let this = self;
        Box::pin(async move {
            let snapshot = resolve_snapshot(&this.log_store, this.snapshot.clone(), true).await?;
            PROTOCOL.check_append_only(&snapshot)?;
            PROTOCOL.can_write_to(&snapshot)?;

            if !&snapshot.load_config().require_files {
                return Err(DeltaTableError::NotInitializedWithFiles("UPDATE".into()));
            }

            let operation_id = this.get_operation_id();
            this.pre_execute(operation_id).await?;

            let session = this
                .session
                .unwrap_or_else(|| Arc::new(create_session().into_inner().state()));
            register_store(this.log_store.clone(), session.runtime_env().as_ref());
            let state = session_state_from_session(session.as_ref())?;

            let (snapshot, metrics) = execute(
                this.predicate,
                this.updates,
                this.log_store.clone(),
<<<<<<< HEAD
                this.snapshot,
                session,
                this.writer_properties_factory,
=======
                snapshot,
                state.clone(),
                this.writer_properties,
>>>>>>> 5ac0629e
                this.commit_properties,
                this.safe_cast,
                operation_id,
                this.custom_execute_handler.as_ref(),
            )
            .await?;

            if let Some(handler) = this.custom_execute_handler {
                handler.post_execute(&this.log_store, operation_id).await?;
            }

            Ok((
                DeltaTable::new_with_state(this.log_store, DeltaTableState::new(snapshot)),
                metrics,
            ))
        })
    }
}

#[cfg(test)]
mod tests {
    use super::*;

    use crate::kernel::{Action, PrimitiveType, StructField, StructType};
    use crate::kernel::{DataType as DeltaDataType, ProtocolInner};
    use crate::operations::load_cdf::*;
    use crate::operations::DeltaOps;
    use crate::writer::test_utils::datafusion::get_data;
    use crate::writer::test_utils::datafusion::write_batch;
    use crate::writer::test_utils::{
        get_arrow_schema, get_delta_schema, get_record_batch, setup_table_with_configuration,
    };
    use crate::{DeltaTable, TableProperty};
    use arrow::array::{Int32Array, ListArray, StringArray};
    use arrow::datatypes::Schema as ArrowSchema;
    use arrow::datatypes::{Field, Schema};
    use arrow::record_batch::RecordBatch;
    use arrow_schema::DataType;
    use datafusion::assert_batches_sorted_eq;
    use datafusion::prelude::*;
    use delta_kernel::engine::arrow_conversion::TryIntoArrow;
    use serde_json::json;
    use std::sync::Arc;

    async fn setup_table(partitions: Option<Vec<&str>>) -> DeltaTable {
        let table_schema = get_delta_schema();

        let table = DeltaOps::new_in_memory()
            .create()
            .with_columns(table_schema.fields().cloned())
            .with_partition_columns(partitions.unwrap_or_default())
            .await
            .unwrap();
        assert_eq!(table.version(), Some(0));
        table
    }

    async fn prepare_values_table() -> DeltaTable {
        let schema = Arc::new(Schema::new(vec![Field::new(
            "value",
            arrow::datatypes::DataType::Int32,
            true,
        )]));

        let batch = RecordBatch::try_new(
            Arc::clone(&schema),
            vec![Arc::new(Int32Array::from(vec![
                Some(0),
                None,
                Some(2),
                None,
                Some(4),
            ]))],
        )
        .unwrap();

        DeltaOps::new_in_memory().write(vec![batch]).await.unwrap()
    }

    #[tokio::test]
    async fn test_update_when_delta_table_is_append_only() {
        let table = setup_table_with_configuration(TableProperty::AppendOnly, Some("true")).await;
        let batch = get_record_batch(None, false);
        // Append
        let table = write_batch(table, batch).await;
        let _err = DeltaOps(table)
            .update()
            .with_update("modified", lit("2023-05-14"))
            .await
            .expect_err("Remove action is included when Delta table is append-only. Should error");
    }

    // <https://github.com/delta-io/delta-rs/issues/3414>
    #[tokio::test]
    async fn test_update_predicate_left_in_data() -> DeltaResult<()> {
        let schema = get_arrow_schema(&None);
        let table = setup_table(None).await;

        let batch = RecordBatch::try_new(
            Arc::clone(&schema),
            vec![
                Arc::new(arrow::array::StringArray::from(vec!["A", "B", "A", "A"])),
                Arc::new(arrow::array::Int32Array::from(vec![1, 10, 10, 100])),
                Arc::new(arrow::array::StringArray::from(vec![
                    "2021-02-02",
                    "2021-02-02",
                    "2021-02-02",
                    "2021-02-02",
                ])),
            ],
        )?;

        let table = write_batch(table, batch).await;
        assert_eq!(table.version(), Some(1));

        let (table, _) = DeltaOps(table)
            .update()
            .with_update("modified", lit("2023-05-14"))
            .with_predicate(col("value").eq(lit(10)))
            .await?;

        use parquet::arrow::async_reader::ParquetObjectReader;
        use parquet::arrow::async_reader::ParquetRecordBatchStreamBuilder;

        for pq in table.snapshot()?.file_paths_iter() {
            let store = table.log_store().object_store(None);
            let reader = ParquetObjectReader::new(store, pq);
            let builder = ParquetRecordBatchStreamBuilder::new(reader).await?;
            let schema = builder.schema();

            assert!(
                schema
                    .field_with_name("__delta_rs_update_predicate")
                    .is_err(),
                "The schema contains __delta_rs_update_predicate which is incorrect!"
            );
            assert_eq!(schema.fields.len(), 3, "Expected the Parquet file to only have three fields in the schema, something is amiss!");
        }
        Ok(())
    }

    #[tokio::test]
    async fn test_update_no_predicate() {
        let schema = get_arrow_schema(&None);
        let table = setup_table(None).await;

        let batch = RecordBatch::try_new(
            Arc::clone(&schema),
            vec![
                Arc::new(arrow::array::StringArray::from(vec!["A", "B", "A", "A"])),
                Arc::new(arrow::array::Int32Array::from(vec![1, 10, 10, 100])),
                Arc::new(arrow::array::StringArray::from(vec![
                    "2021-02-02",
                    "2021-02-02",
                    "2021-02-02",
                    "2021-02-02",
                ])),
            ],
        )
        .unwrap();

        let table = write_batch(table, batch).await;
        assert_eq!(table.version(), Some(1));
        assert_eq!(table.snapshot().unwrap().log_data().num_files(), 1);

        let (table, metrics) = DeltaOps(table)
            .update()
            .with_update("modified", lit("2023-05-14"))
            .await
            .unwrap();

        assert_eq!(table.version(), Some(2));
        assert_eq!(table.snapshot().unwrap().log_data().num_files(), 1);
        assert_eq!(metrics.num_added_files, 1);
        assert_eq!(metrics.num_removed_files, 1);
        assert_eq!(metrics.num_updated_rows, 4);
        assert_eq!(metrics.num_copied_rows, 0);

        let expected = vec![
            "+----+-------+------------+",
            "| id | value | modified   |",
            "+----+-------+------------+",
            "| A  | 1     | 2023-05-14 |",
            "| A  | 10    | 2023-05-14 |",
            "| A  | 100   | 2023-05-14 |",
            "| B  | 10    | 2023-05-14 |",
            "+----+-------+------------+",
        ];
        let actual = get_data(&table).await;
        assert_batches_sorted_eq!(&expected, &actual);
    }

    #[tokio::test]
    async fn test_update_non_partition() {
        let schema = get_arrow_schema(&None);
        let table = setup_table(None).await;

        let batch = RecordBatch::try_new(
            Arc::clone(&schema),
            vec![
                Arc::new(arrow::array::StringArray::from(vec!["A", "B", "A", "A"])),
                Arc::new(arrow::array::Int32Array::from(vec![1, 10, 10, 100])),
                Arc::new(arrow::array::StringArray::from(vec![
                    "2021-02-02",
                    "2021-02-02",
                    "2021-02-03",
                    "2021-02-03",
                ])),
            ],
        )
        .unwrap();

        // Update a partitioned table where the predicate contains only partition column
        // The expectation is that a physical scan of data is not required

        let table = write_batch(table, batch).await;
        assert_eq!(table.version(), Some(1));
        assert_eq!(table.snapshot().unwrap().log_data().num_files(), 1);

        let (table, metrics) = DeltaOps(table)
            .update()
            .with_predicate(col("modified").eq(lit("2021-02-03")))
            .with_update("modified", lit("2023-05-14"))
            .await
            .unwrap();

        assert_eq!(table.version(), Some(2));
        assert_eq!(table.snapshot().unwrap().log_data().num_files(), 1);
        assert_eq!(metrics.num_added_files, 1);
        assert_eq!(metrics.num_removed_files, 1);
        assert_eq!(metrics.num_updated_rows, 2);
        assert_eq!(metrics.num_copied_rows, 2);

        let last_commit = table.last_commit().await.unwrap();
        let parameters = last_commit.operation_parameters.clone().unwrap();
        assert_eq!(parameters["predicate"], json!("modified = '2021-02-03'"));

        let expected = vec![
            "+----+-------+------------+",
            "| id | value | modified   |",
            "+----+-------+------------+",
            "| A  | 1     | 2021-02-02 |",
            "| A  | 10    | 2023-05-14 |",
            "| A  | 100   | 2023-05-14 |",
            "| B  | 10    | 2021-02-02 |",
            "+----+-------+------------+",
        ];
        let actual = get_data(&table).await;
        assert_batches_sorted_eq!(&expected, &actual);
    }

    #[tokio::test]
    async fn test_update_partitions() {
        let schema = get_arrow_schema(&None);
        let table = setup_table(Some(vec!["modified"])).await;

        let batch = RecordBatch::try_new(
            Arc::clone(&schema),
            vec![
                Arc::new(arrow::array::StringArray::from(vec!["A", "B", "A", "A"])),
                Arc::new(arrow::array::Int32Array::from(vec![1, 10, 10, 100])),
                Arc::new(arrow::array::StringArray::from(vec![
                    "2021-02-02",
                    "2021-02-02",
                    "2021-02-03",
                    "2021-02-03",
                ])),
            ],
        )
        .unwrap();

        let table = write_batch(table, batch.clone()).await;
        assert_eq!(table.version(), Some(1));
        assert_eq!(table.snapshot().unwrap().log_data().num_files(), 2);

        let (table, metrics) = DeltaOps(table)
            .update()
            .with_predicate(col("modified").eq(lit("2021-02-03")))
            .with_update("modified", lit("2023-05-14"))
            .with_update("id", lit("C"))
            .await
            .unwrap();

        assert_eq!(table.version(), Some(2));
        assert_eq!(table.snapshot().unwrap().log_data().num_files(), 2);
        assert_eq!(metrics.num_added_files, 1);
        assert_eq!(metrics.num_removed_files, 1);
        assert_eq!(metrics.num_updated_rows, 2);
        assert_eq!(metrics.num_copied_rows, 0);

        let expected = vec![
            "+----+-------+------------+",
            "| id | value | modified   |",
            "+----+-------+------------+",
            "| A  | 1     | 2021-02-02 |",
            "| C  | 10    | 2023-05-14 |",
            "| C  | 100   | 2023-05-14 |",
            "| B  | 10    | 2021-02-02 |",
            "+----+-------+------------+",
        ];

        let actual = get_data(&table).await;
        assert_batches_sorted_eq!(&expected, &actual);

        // Update a partitioned table where the predicate contains a partition column and non-partition column
        let table = setup_table(Some(vec!["modified"])).await;
        let table = write_batch(table, batch).await;
        assert_eq!(table.version(), Some(1));
        assert_eq!(table.snapshot().unwrap().log_data().num_files(), 2);

        let (table, metrics) = DeltaOps(table)
            .update()
            .with_predicate(
                col("modified")
                    .eq(lit("2021-02-03"))
                    .and(col("value").eq(lit(100))),
            )
            .with_update("modified", lit("2023-05-14"))
            .with_update("id", lit("C"))
            .await
            .unwrap();

        assert_eq!(table.version(), Some(2));
        assert_eq!(table.snapshot().unwrap().log_data().num_files(), 3);
        assert_eq!(metrics.num_added_files, 2);
        assert_eq!(metrics.num_removed_files, 1);
        assert_eq!(metrics.num_updated_rows, 1);
        assert_eq!(metrics.num_copied_rows, 1);

        let expected = vec![
            "+----+-------+------------+",
            "| id | value | modified   |",
            "+----+-------+------------+",
            "| A  | 1     | 2021-02-02 |",
            "| A  | 10    | 2021-02-03 |",
            "| B  | 10    | 2021-02-02 |",
            "| C  | 100   | 2023-05-14 |",
            "+----+-------+------------+",
        ];

        let actual = get_data(&table).await;
        assert_batches_sorted_eq!(&expected, &actual);
    }

    #[tokio::test]
    async fn test_update_case_sensitive() {
        let schema = StructType::try_new(vec![
            StructField::new(
                "Id".to_string(),
                DeltaDataType::Primitive(PrimitiveType::String),
                true,
            ),
            StructField::new(
                "ValUe".to_string(), // spellchecker:disable-line
                DeltaDataType::Primitive(PrimitiveType::Integer),
                true,
            ),
            StructField::new(
                "mOdified".to_string(),
                DeltaDataType::Primitive(PrimitiveType::String),
                true,
            ),
        ])
        .unwrap();

        let arrow_schema = Arc::new(ArrowSchema::new(vec![
            Field::new("Id", DataType::Utf8, true),
            Field::new("ValUe", DataType::Int32, true), // spellchecker:disable-line
            Field::new("mOdified", DataType::Utf8, true),
        ]));

        let batch = RecordBatch::try_new(
            Arc::clone(&arrow_schema),
            vec![
                Arc::new(arrow::array::StringArray::from(vec!["A", "B", "A", "A"])),
                Arc::new(arrow::array::Int32Array::from(vec![1, 10, 10, 100])),
                Arc::new(arrow::array::StringArray::from(vec![
                    "2021-02-02",
                    "2021-02-02",
                    "2021-02-03",
                    "2021-02-03",
                ])),
            ],
        )
        .unwrap();

        let table = DeltaOps::new_in_memory()
            .create()
            .with_columns(schema.fields().cloned())
            .await
            .unwrap();
        let table = write_batch(table, batch).await;

        let (table, _metrics) = DeltaOps(table)
            .update()
            .with_predicate("mOdified = '2021-02-03'")
            .with_update("mOdified", "'2023-05-14'")
            .with_update("Id", "'C'")
            .await
            .unwrap();

        let expected = vec![
            "+----+-------+------------+",
            "| Id | ValUe | mOdified   |", // spellchecker:disable-line
            "+----+-------+------------+",
            "| A  | 1     | 2021-02-02 |",
            "| B  | 10    | 2021-02-02 |",
            "| C  | 10    | 2023-05-14 |",
            "| C  | 100   | 2023-05-14 |",
            "+----+-------+------------+",
        ];

        let actual = get_data(&table).await;
        assert_batches_sorted_eq!(&expected, &actual);
    }

    #[tokio::test]
    async fn test_update_null() {
        let table = prepare_values_table().await;
        assert_eq!(table.version(), Some(0));
        assert_eq!(table.snapshot().unwrap().log_data().num_files(), 1);

        let (table, metrics) = DeltaOps(table)
            .update()
            .with_update("value", col("value") + lit(1))
            .await
            .unwrap();
        assert_eq!(table.version(), Some(1));
        assert_eq!(table.snapshot().unwrap().log_data().num_files(), 1);
        assert_eq!(metrics.num_added_files, 1);
        assert_eq!(metrics.num_removed_files, 1);
        assert_eq!(metrics.num_updated_rows, 5);
        assert_eq!(metrics.num_copied_rows, 0);

        let expected = [
            "+-------+",
            "| value |",
            "+-------+",
            "|       |",
            "|       |",
            "| 1     |",
            "| 3     |",
            "| 5     |",
            "+-------+",
        ];

        let actual = get_data(&table).await;
        assert_batches_sorted_eq!(&expected, &actual);

        // Validate order operators do not include nulls
        let table = prepare_values_table().await;
        let (table, metrics) = DeltaOps(table)
            .update()
            .with_predicate(col("value").gt(lit(2)).or(col("value").lt(lit(2))))
            .with_update("value", lit(10))
            .await
            .unwrap();
        assert_eq!(table.version(), Some(1));
        assert_eq!(table.snapshot().unwrap().log_data().num_files(), 1);
        assert_eq!(metrics.num_added_files, 1);
        assert_eq!(metrics.num_removed_files, 1);
        assert_eq!(metrics.num_updated_rows, 2);
        assert_eq!(metrics.num_copied_rows, 3);

        let last_commit = table.last_commit().await.unwrap();
        let extra_info = last_commit.info.clone();
        assert_eq!(
            extra_info["operationMetrics"],
            serde_json::to_value(&metrics).unwrap()
        );

        let expected = [
            "+-------+",
            "| value |",
            "+-------+",
            "|       |",
            "|       |",
            "| 2     |",
            "| 10    |",
            "| 10    |",
            "+-------+",
        ];
        let actual = get_data(&table).await;
        assert_batches_sorted_eq!(&expected, &actual);

        let table = prepare_values_table().await;
        let (table, metrics) = DeltaOps(table)
            .update()
            .with_predicate("value is null")
            .with_update("value", "10")
            .await
            .unwrap();
        assert_eq!(table.version(), Some(1));
        assert_eq!(table.snapshot().unwrap().log_data().num_files(), 1);
        assert_eq!(metrics.num_added_files, 1);
        assert_eq!(metrics.num_removed_files, 1);
        assert_eq!(metrics.num_updated_rows, 2);
        assert_eq!(metrics.num_copied_rows, 3);

        let expected = [
            "+-------+",
            "| value |",
            "+-------+",
            "| 10    |",
            "| 10    |",
            "| 0     |",
            "| 2     |",
            "| 4     |",
            "+-------+",
        ];
        let actual = get_data(&table).await;
        assert_batches_sorted_eq!(&expected, &actual);
    }

    #[tokio::test]
    async fn test_no_updates() {
        // No Update operations are provided
        let table = prepare_values_table().await;
        let (table, metrics) = DeltaOps(table).update().await.unwrap();

        assert_eq!(table.version(), Some(0));
        assert_eq!(metrics.num_added_files, 0);
        assert_eq!(metrics.num_removed_files, 0);
        assert_eq!(metrics.num_copied_rows, 0);
        assert_eq!(metrics.num_removed_files, 0);
        assert_eq!(metrics.scan_time_ms, 0);
        assert_eq!(metrics.execution_time_ms, 0);

        // The predicate does not match any records
        let (table, metrics) = DeltaOps(table)
            .update()
            .with_predicate(col("value").eq(lit(3)))
            .with_update("value", lit(10))
            .await
            .unwrap();

        assert_eq!(table.version(), Some(0));
        assert_eq!(metrics.num_added_files, 0);
        assert_eq!(metrics.num_removed_files, 0);
        assert_eq!(metrics.num_copied_rows, 0);
        assert_eq!(metrics.num_removed_files, 0);
    }

    #[tokio::test]
    async fn test_expected_failures() {
        // The predicate must be deterministic and expression must be valid

        let table = setup_table(None).await;

        let res = DeltaOps(table)
            .update()
            .with_predicate(col("value").eq(cast(
                random() * lit(20.0),
                arrow::datatypes::DataType::Int32,
            )))
            .with_update("value", col("value") + lit(20))
            .await;
        assert!(res.is_err());

        // Expression result types must match the table's schema
        let table = prepare_values_table().await;
        let res = DeltaOps(table)
            .update()
            .with_update("value", lit("a string"))
            .await;
        assert!(res.is_err());
    }

    #[tokio::test]
    async fn test_update_with_array() {
        let schema = StructType::try_new(vec![
            StructField::new(
                "id".to_string(),
                DeltaDataType::Primitive(PrimitiveType::Integer),
                true,
            ),
            StructField::new(
                "temp".to_string(),
                DeltaDataType::Primitive(PrimitiveType::Integer),
                true,
            ),
            StructField::new(
                "items".to_string(),
                DeltaDataType::Array(Box::new(crate::kernel::ArrayType::new(
                    DeltaDataType::INTEGER,
                    false,
                ))),
                true,
            ),
        ])
        .unwrap();
        let arrow_schema: ArrowSchema = (&schema).try_into_arrow().unwrap();

        // Create the first batch
        let arrow_field = Field::new("element", DataType::Int32, false);
        let list_array = ListArray::new_null(arrow_field.clone().into(), 2);
        let batch = RecordBatch::try_new(
            Arc::new(arrow_schema.clone()),
            vec![
                Arc::new(Int32Array::from(vec![Some(0), Some(1)])),
                Arc::new(Int32Array::from(vec![Some(30), Some(31)])),
                Arc::new(list_array),
            ],
        )
        .expect("Failed to create record batch");

        let table = DeltaOps::new_in_memory()
            .create()
            .with_columns(schema.fields().cloned())
            .await
            .unwrap();
        assert_eq!(table.version(), Some(0));

        let table = DeltaOps(table)
            .write(vec![batch])
            .await
            .expect("Failed to write first batch");
        assert_eq!(table.version(), Some(1));
        // Completed the first creation/write

        use arrow::array::{Int32Builder, ListBuilder};
        let mut new_items_builder =
            ListBuilder::new(Int32Builder::new()).with_field(arrow_field.clone());
        new_items_builder.append_value([Some(100)]);
        let new_items = ScalarValue::List(Arc::new(new_items_builder.finish()));

        let (table, _metrics) = DeltaOps(table)
            .update()
            .with_predicate(col("id").eq(lit(1)))
            .with_update("items", lit(new_items))
            .await
            .unwrap();
        assert_eq!(table.version(), Some(2));
    }

    /// Lists coming in from the Python bindings need to be parsed as SQL expressions by the update
    /// and therefore this test emulates their behavior to ensure that the lists are being turned
    /// into expressions for the update operation correctly
    #[tokio::test]
    async fn test_update_with_array_that_must_be_coerced() {
        let _ = pretty_env_logger::try_init();
        let schema = StructType::try_new(vec![
            StructField::new(
                "id".to_string(),
                DeltaDataType::Primitive(PrimitiveType::Integer),
                true,
            ),
            StructField::new(
                "temp".to_string(),
                DeltaDataType::Primitive(PrimitiveType::Integer),
                true,
            ),
            StructField::new(
                "items".to_string(),
                DeltaDataType::Array(Box::new(crate::kernel::ArrayType::new(
                    DeltaDataType::LONG,
                    true,
                ))),
                true,
            ),
        ])
        .unwrap();
        let arrow_schema: ArrowSchema = (&schema).try_into_arrow().unwrap();

        // Create the first batch
        let arrow_field = Field::new("element", DataType::Int64, true);
        let list_array = ListArray::new_null(arrow_field.clone().into(), 2);
        let batch = RecordBatch::try_new(
            Arc::new(arrow_schema.clone()),
            vec![
                Arc::new(Int32Array::from(vec![Some(0), Some(1)])),
                Arc::new(Int32Array::from(vec![Some(30), Some(31)])),
                Arc::new(list_array),
            ],
        )
        .expect("Failed to create record batch");
        let _ = arrow::util::pretty::print_batches(&[batch.clone()]);

        let table = DeltaOps::new_in_memory()
            .create()
            .with_columns(schema.fields().cloned())
            .await
            .unwrap();
        assert_eq!(table.version(), Some(0));

        let table = DeltaOps(table)
            .write(vec![batch])
            .await
            .expect("Failed to write first batch");
        assert_eq!(table.version(), Some(1));
        // Completed the first creation/write

        let (table, _metrics) = DeltaOps(table)
            .update()
            .with_predicate(col("id").eq(lit(1)))
            .with_update("items", "[100]".to_string())
            .await
            .unwrap();
        assert_eq!(table.version(), Some(2));
    }

    #[tokio::test]
    async fn test_no_cdc_on_older_tables() {
        let table = prepare_values_table().await;
        assert_eq!(table.version(), Some(0));
        assert_eq!(table.snapshot().unwrap().log_data().num_files(), 1);

        let schema = Arc::new(Schema::new(vec![Field::new(
            "value",
            arrow::datatypes::DataType::Int32,
            true,
        )]));
        let batch = RecordBatch::try_new(
            schema,
            vec![Arc::new(Int32Array::from(vec![Some(1), Some(2), Some(3)]))],
        )
        .unwrap();
        let table = DeltaOps(table)
            .write(vec![batch])
            .await
            .expect("Failed to write first batch");
        assert_eq!(table.version(), Some(1));

        let (table, _metrics) = DeltaOps(table)
            .update()
            .with_predicate(col("value").eq(lit(2)))
            .with_update("value", lit(12))
            .await
            .unwrap();
        assert_eq!(table.version(), Some(2));

        // Too close for missiles, switching to guns. Just checking that the data wasn't actually
        // written instead!
        if let Ok(files) = crate::logstore::tests::flatten_list_stream(
            &table.object_store(),
            Some(&object_store::path::Path::from("_change_data")),
        )
        .await
        {
            assert_eq!(
                0,
                files.len(),
                "This test should not find any written CDC files! {files:#?}"
            );
        }
    }

    #[tokio::test]
    async fn test_update_cdc_enabled() {
        // Currently you cannot pass EnableChangeDataFeed through `with_configuration_property`
        // so the only way to create a truly CDC enabled table is by shoving the Protocol
        // directly into the actions list
        let actions = vec![Action::Protocol(ProtocolInner::new(1, 4).as_kernel())];
        let table: DeltaTable = DeltaOps::new_in_memory()
            .create()
            .with_column(
                "value",
                DeltaDataType::Primitive(PrimitiveType::Integer),
                true,
                None,
            )
            .with_actions(actions)
            .with_configuration_property(TableProperty::EnableChangeDataFeed, Some("true"))
            .await
            .unwrap();
        assert_eq!(table.version(), Some(0));

        let schema = Arc::new(Schema::new(vec![Field::new(
            "value",
            arrow::datatypes::DataType::Int32,
            true,
        )]));

        let batch = RecordBatch::try_new(
            Arc::clone(&schema),
            vec![Arc::new(Int32Array::from(vec![Some(1), Some(2), Some(3)]))],
        )
        .unwrap();
        let table = DeltaOps(table)
            .write(vec![batch])
            .await
            .expect("Failed to write first batch");
        assert_eq!(table.version(), Some(1));

        let (table, _metrics) = DeltaOps(table)
            .update()
            .with_predicate(col("value").eq(lit(2)))
            .with_update("value", lit(12))
            .await
            .unwrap();
        assert_eq!(table.version(), Some(2));

        let ctx = SessionContext::new();
        let table = DeltaOps(table)
            .load_cdf()
            .with_starting_version(0)
            .build(&ctx.state(), None)
            .await
            .expect("Failed to load CDF");

        let mut batches = collect_batches(
            table.properties().output_partitioning().partition_count(),
            table,
            ctx,
        )
        .await
        .expect("Failed to collect batches");

        // The batches will contain a current _commit_timestamp which shouldn't be check_append_only
        let _: Vec<_> = batches.iter_mut().map(|b| b.remove_column(3)).collect();

        assert_batches_sorted_eq! {[
        "+-------+------------------+-----------------+",
        "| value | _change_type     | _commit_version |",
        "+-------+------------------+-----------------+",
        "| 1     | insert           | 1               |",
        "| 2     | insert           | 1               |",
        "| 2     | update_preimage  | 2               |",
        "| 12    | update_postimage | 2               |",
        "| 3     | insert           | 1               |",
        "+-------+------------------+-----------------+",
            ], &batches }
    }

    #[tokio::test]
    async fn test_update_cdc_enabled_partitions() {
        // Currently you cannot pass EnableChangeDataFeed through `with_configuration_property`
        // so the only way to create a truly CDC enabled table is by shoving the Protocol
        // directly into the actions list
        let actions = vec![Action::Protocol(ProtocolInner::new(1, 4).as_kernel())];
        let table: DeltaTable = DeltaOps::new_in_memory()
            .create()
            .with_column(
                "year",
                DeltaDataType::Primitive(PrimitiveType::String),
                true,
                None,
            )
            .with_column(
                "value",
                DeltaDataType::Primitive(PrimitiveType::Integer),
                true,
                None,
            )
            .with_partition_columns(vec!["year"])
            .with_actions(actions)
            .with_configuration_property(TableProperty::EnableChangeDataFeed, Some("true"))
            .await
            .unwrap();
        assert_eq!(table.version(), Some(0));

        let schema = Arc::new(Schema::new(vec![
            Field::new("year", DataType::Utf8, true),
            Field::new("value", DataType::Int32, true),
        ]));

        let batch = RecordBatch::try_new(
            Arc::clone(&schema),
            vec![
                Arc::new(StringArray::from(vec![
                    Some("2020"),
                    Some("2020"),
                    Some("2024"),
                ])),
                Arc::new(Int32Array::from(vec![Some(1), Some(2), Some(3)])),
            ],
        )
        .unwrap();
        let table = DeltaOps(table)
            .write(vec![batch])
            .await
            .expect("Failed to write first batch");
        assert_eq!(table.version(), Some(1));

        let (table, _metrics) = DeltaOps(table)
            .update()
            .with_predicate(col("value").eq(lit(2)))
            .with_update("year", "2024")
            .await
            .unwrap();
        assert_eq!(table.version(), Some(2));

        let ctx = SessionContext::new();
        let table = DeltaOps(table)
            .load_cdf()
            .with_starting_version(0)
            .build(&ctx.state(), None)
            .await
            .expect("Failed to load CDF");

        let mut batches = collect_batches(
            table.properties().output_partitioning().partition_count(),
            table,
            ctx,
        )
        .await
        .expect("Failed to collect batches");

        let _ = arrow::util::pretty::print_batches(&batches);

        // The batches will contain a current _commit_timestamp which shouldn't be check_append_only
        let _: Vec<_> = batches.iter_mut().map(|b| b.remove_column(4)).collect();

        assert_batches_sorted_eq! {[
        "+-------+------+------------------+-----------------+",
        "| value | year | _change_type     | _commit_version |",
        "+-------+------+------------------+-----------------+",
        "| 1     | 2020 | insert           | 1               |",
        "| 2     | 2020 | insert           | 1               |",
        "| 2     | 2020 | update_preimage  | 2               |",
        "| 2     | 2024 | update_postimage | 2               |",
        "| 3     | 2024 | insert           | 1               |",
        "+-------+------+------------------+-----------------+",
        ], &batches }
    }
}<|MERGE_RESOLUTION|>--- conflicted
+++ resolved
@@ -139,15 +139,11 @@
 
 impl UpdateBuilder {
     /// Create a new ['UpdateBuilder']
-<<<<<<< HEAD
-    pub fn new(log_store: LogStoreRef, snapshot: EagerSnapshot) -> Self {
-        let file_format_options = snapshot.load_config().file_format_options.clone();
+    pub(crate) fn new(log_store: LogStoreRef, snapshot: Option<EagerSnapshot>) -> Self {
+        let file_format_options = snapshot.map(|ss| ss.load_config().file_format_options.clone());
         let writer_properties_factory = file_format_options
             .clone()
             .map(|ffo| ffo.writer_properties_factory());
-=======
-    pub(crate) fn new(log_store: LogStoreRef, snapshot: Option<EagerSnapshot>) -> Self {
->>>>>>> 5ac0629e
         Self {
             predicate: None,
             updates: HashMap::new(),
@@ -544,15 +540,9 @@
                 this.predicate,
                 this.updates,
                 this.log_store.clone(),
-<<<<<<< HEAD
-                this.snapshot,
-                session,
-                this.writer_properties_factory,
-=======
                 snapshot,
                 state.clone(),
-                this.writer_properties,
->>>>>>> 5ac0629e
+                this.writer_properties_factory,
                 this.commit_properties,
                 this.safe_cast,
                 operation_id,
