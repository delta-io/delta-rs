use std::sync::Arc;

use datafusion::catalog::Session;
use datafusion::datasource::TableProvider;
use datafusion::physical_plan::coalesce_partitions::CoalescePartitionsExec;
use datafusion::physical_plan::{ExecutionPlan, SendableRecordBatchStream};
use futures::future::BoxFuture;

use super::CustomExecuteHandler;
use crate::DeltaTable;
use crate::delta_datafusion::{DataFusionMixins as _, create_session};
use crate::errors::{DeltaResult, DeltaTableError};
use crate::kernel::transaction::PROTOCOL;
use crate::kernel::{EagerSnapshot, resolve_snapshot};
use crate::logstore::LogStoreRef;
use crate::table::state::DeltaTableState;

#[derive(Clone)]
pub struct LoadBuilder {
    /// A snapshot of the to-be-loaded table's state
    snapshot: Option<EagerSnapshot>,
    /// Delta object store for handling data files
    log_store: LogStoreRef,
    /// A sub-selection of columns to be loaded
    columns: Option<Vec<String>>,
    /// Datafusion session state relevant for executing the input plan
    session: Option<Arc<dyn Session>>,
}

impl std::fmt::Debug for LoadBuilder {
    fn fmt(&self, f: &mut std::fmt::Formatter<'_>) -> std::fmt::Result {
        f.debug_struct("LoadBuilder")
            .field("snapshot", &self.snapshot)
            .field("log_store", &self.log_store)
            .finish()
    }
}

impl super::Operation for LoadBuilder {
    fn log_store(&self) -> &LogStoreRef {
        &self.log_store
    }
    fn get_custom_execute_handler(&self) -> Option<Arc<dyn CustomExecuteHandler>> {
        unimplemented!("Not required in loadBuilder for now.")
    }
}

impl LoadBuilder {
    /// Create a new [`LoadBuilder`]
    pub(crate) fn new(log_store: LogStoreRef, snapshot: Option<EagerSnapshot>) -> Self {
        Self {
            snapshot,
            log_store,
            columns: None,
            session: None,
        }
    }

    /// Specify column selection to load
    pub fn with_columns(mut self, columns: impl IntoIterator<Item = impl Into<String>>) -> Self {
        self.columns = Some(columns.into_iter().map(|s| s.into()).collect());
        self
    }

    /// The Datafusion session state to use
    pub fn with_session_state(mut self, session: Arc<dyn Session>) -> Self {
        self.session = Some(session);
        self
    }
}

impl std::future::IntoFuture for LoadBuilder {
    type Output = DeltaResult<(DeltaTable, SendableRecordBatchStream)>;
    type IntoFuture = BoxFuture<'static, Self::Output>;

    fn into_future(self) -> Self::IntoFuture {
        let this = self;

        Box::pin(async move {
            let snapshot = resolve_snapshot(&this.log_store, this.snapshot, true).await?;
            PROTOCOL.can_read_from(&snapshot)?;

            let schema = snapshot.read_schema();
            let projection = this
                .columns
                .map(|cols| {
                    cols.iter()
                        .map(|col| {
                            schema.column_with_name(col).map(|(idx, _)| idx).ok_or(
                                DeltaTableError::SchemaMismatch {
                                    msg: format!("Column '{col}' does not exist in table schema."),
                                },
                            )
                        })
                        .collect::<Result<_, _>>()
                })
                .transpose()?;

            let session = this
                .session
                .unwrap_or_else(|| Arc::new(create_session().into_inner().state()));

            let table = DeltaTable::new_with_state(this.log_store, DeltaTableState::new(snapshot));
            let scan_plan = table
                .scan(session.as_ref(), projection.as_ref(), &[], None)
                .await?;

            let plan = CoalescePartitionsExec::new(scan_plan);
            let stream = plan.execute(0, session.task_ctx())?;

            Ok((table, stream))
        })
    }
}

#[cfg(test)]
mod tests {
<<<<<<< HEAD
    use crate::delta_datafusion::create_session;
    use crate::operations::{collect_sendable_stream, DeltaOps};
    use crate::writer::test_utils::{get_record_batch, TestResult};
=======
>>>>>>> 27485854
    use crate::DeltaTableBuilder;
    use crate::operations::{DeltaOps, collect_sendable_stream};
    use crate::writer::test_utils::{TestResult, get_record_batch};
    use datafusion::assert_batches_sorted_eq;
    use std::path::Path;
    use std::sync::Arc;
    use url::Url;

    #[tokio::test]
    async fn test_load_local() -> TestResult {
        let table_path = Path::new("../test/tests/data/delta-0.8.0");
        let table_uri =
            Url::from_directory_path(std::fs::canonicalize(table_path).unwrap()).unwrap();
        let table = DeltaTableBuilder::from_url(table_uri)?
            .load()
            .await
            .unwrap();

        let (_table, stream) = DeltaOps(table).load().await?;
        let data = collect_sendable_stream(stream).await?;

        let expected = vec![
            "+-------+",
            "| value |",
            "+-------+",
            "| 0     |",
            "| 1     |",
            "| 2     |",
            "| 4     |",
            "+-------+",
        ];

        assert_batches_sorted_eq!(&expected, &data);
        Ok(())
    }

    #[tokio::test]
    async fn test_write_load() -> TestResult {
        let batch = get_record_batch(None, false);
        let table = DeltaOps::new_in_memory().write(vec![batch.clone()]).await?;

        let session = create_session().into_inner();
        session.runtime_env().register_object_store(
            &url::Url::parse("memory:///")?,
            table.log_store().object_store(None),
        );

        let (_table, stream) = DeltaOps(table)
            .load()
            .with_session_state(Arc::new(session.state()))
            .await?;
        let data = collect_sendable_stream(stream).await?;

        let expected = vec![
            "+----+-------+------------+",
            "| id | value | modified   |",
            "+----+-------+------------+",
            "| A  | 1     | 2021-02-02 |",
            "| B  | 2     | 2021-02-02 |",
            "| A  | 3     | 2021-02-02 |",
            "| B  | 4     | 2021-02-01 |",
            "| A  | 5     | 2021-02-01 |",
            "| A  | 6     | 2021-02-01 |",
            "| A  | 7     | 2021-02-01 |",
            "| B  | 8     | 2021-02-01 |",
            "| B  | 9     | 2021-02-01 |",
            "| A  | 10    | 2021-02-01 |",
            "| A  | 11    | 2021-02-01 |",
            "+----+-------+------------+",
        ];

        assert_batches_sorted_eq!(&expected, &data);
        assert_eq!(batch.schema(), data[0].schema());
        Ok(())
    }

    #[tokio::test]
    async fn test_load_with_columns() -> TestResult {
        let batch = get_record_batch(None, false);
        let table = DeltaOps::new_in_memory().write(vec![batch.clone()]).await?;

        let session = create_session().into_inner();
        session.runtime_env().register_object_store(
            &url::Url::parse("memory:///")?,
            table.log_store().object_store(None),
        );

        let (_table, stream) = DeltaOps(table)
            .load()
            .with_columns(["id", "value"])
            .with_session_state(Arc::new(session.state()))
            .await?;
        let data = collect_sendable_stream(stream).await?;

        let expected = vec![
            "+----+-------+",
            "| id | value |",
            "+----+-------+",
            "| A  | 1     |",
            "| B  | 2     |",
            "| A  | 3     |",
            "| B  | 4     |",
            "| A  | 5     |",
            "| A  | 6     |",
            "| A  | 7     |",
            "| B  | 8     |",
            "| B  | 9     |",
            "| A  | 10    |",
            "| A  | 11    |",
            "+----+-------+",
        ];

        assert_batches_sorted_eq!(&expected, &data);
        Ok(())
    }
}<|MERGE_RESOLUTION|>--- conflicted
+++ resolved
@@ -115,12 +115,8 @@
 
 #[cfg(test)]
 mod tests {
-<<<<<<< HEAD
     use crate::delta_datafusion::create_session;
-    use crate::operations::{collect_sendable_stream, DeltaOps};
-    use crate::writer::test_utils::{get_record_batch, TestResult};
-=======
->>>>>>> 27485854
+
     use crate::DeltaTableBuilder;
     use crate::operations::{DeltaOps, collect_sendable_stream};
     use crate::writer::test_utils::{TestResult, get_record_batch};
