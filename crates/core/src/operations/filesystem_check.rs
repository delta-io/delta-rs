//! Audit the Delta Table for active files that do not exist in the underlying filesystem and remove them.
//!
//! Active files are ones that have an add action in the log, but no corresponding remove action.
//! This operation creates a new transaction containing a remove action for each of the missing files.
//!
//! This can be used to repair tables where a data file has been deleted accidentally or
//! purposefully, if the file was corrupted.
//!
//! # Example
//! ```rust ignore
//! let mut table = open_table("../path/to/table")?;
//! let (table, metrics) = FileSystemCheckBuilder::new(table.object_store(), table.state).await?;
//! ````

use std::collections::HashMap;
use std::fmt::Debug;
use std::sync::Arc;
use std::time::SystemTime;
use std::time::UNIX_EPOCH;

use futures::future::BoxFuture;
use futures::StreamExt;
use object_store::ObjectStore;
use serde::{de::Error as DeError, Deserialize, Deserializer, Serialize, Serializer};
use url::{ParseError, Url};
use uuid::Uuid;

use super::CustomExecuteHandler;
use super::Operation;
use crate::errors::{DeltaResult, DeltaTableError};
use crate::kernel::transaction::{CommitBuilder, CommitProperties};
use crate::kernel::EagerSnapshot;
use crate::kernel::{Action, Add, Remove};
use crate::logstore::LogStoreRef;
use crate::protocol::DeltaOperation;
use crate::table::state::DeltaTableState;
use crate::DeltaTable;

/// Audit the Delta Table's active files with the underlying file system.
/// See this module's documentation for more information
pub struct FileSystemCheckBuilder {
    /// A snapshot of the to-be-checked table's state
    snapshot: EagerSnapshot,
    /// Delta object store for handling data files
    log_store: LogStoreRef,
    /// Don't remove actions to the table log. Just determine which files can be removed
    dry_run: bool,
    /// Commit properties and configuration
    commit_properties: CommitProperties,
    custom_execute_handler: Option<Arc<dyn CustomExecuteHandler>>,
}

/// Details of the FSCK operation including which files were removed from the log
#[derive(Debug, Serialize)]
pub struct FileSystemCheckMetrics {
    /// Was this a dry run
    pub dry_run: bool,
    /// Files that wrere removed successfully
    #[serde(
        serialize_with = "serialize_vec_string",
        deserialize_with = "deserialize_vec_string"
    )]
    pub files_removed: Vec<String>,
}

struct FileSystemCheckPlan {
    /// Delta object store for handling data files
    log_store: LogStoreRef,
    /// Files that no longer exists in undlying ObjectStore but have active add actions
    pub files_to_remove: Vec<Add>,
}

// Custom serialization function that serializes metric details as a string
fn serialize_vec_string<S>(value: &Vec<String>, serializer: S) -> Result<S::Ok, S::Error>
where
    S: Serializer,
{
    let json_string = serde_json::to_string(value).map_err(serde::ser::Error::custom)?;
    serializer.serialize_str(&json_string)
}

// Custom deserialization that parses a JSON string into MetricDetails
#[expect(dead_code)]
fn deserialize_vec_string<'de, D>(deserializer: D) -> Result<Vec<String>, D::Error>
where
    D: Deserializer<'de>,
{
    let s: String = Deserialize::deserialize(deserializer)?;
    serde_json::from_str(&s).map_err(DeError::custom)
}

fn is_absolute_path(path: &str) -> DeltaResult<bool> {
    match Url::parse(path) {
        Ok(_) => Ok(true),
        Err(ParseError::RelativeUrlWithoutBase) => Ok(false),
        Err(_) => Err(DeltaTableError::Generic(format!(
            "Unable to parse path: {path}"
        ))),
    }
}

impl super::Operation<()> for FileSystemCheckBuilder {
    fn log_store(&self) -> &LogStoreRef {
        &self.log_store
    }
    fn get_custom_execute_handler(&self) -> Option<Arc<dyn CustomExecuteHandler>> {
        self.custom_execute_handler.clone()
    }
}

impl FileSystemCheckBuilder {
    /// Create a new [`FileSystemCheckBuilder`]
    pub fn new(log_store: LogStoreRef, snapshot: EagerSnapshot) -> Self {
        FileSystemCheckBuilder {
            snapshot,
            log_store,
            dry_run: false,
            commit_properties: CommitProperties::default(),
            custom_execute_handler: None,
        }
    }

    /// Only determine which add actions should be removed. A dry run will not commit actions to the Delta log
    pub fn with_dry_run(mut self, dry_run: bool) -> Self {
        self.dry_run = dry_run;
        self
    }

    /// Additional information to write to the commit
    pub fn with_commit_properties(mut self, commit_properties: CommitProperties) -> Self {
        self.commit_properties = commit_properties;
        self
    }

    /// Set a custom execute handler, for pre and post execution
    pub fn with_custom_execute_handler(mut self, handler: Arc<dyn CustomExecuteHandler>) -> Self {
        self.custom_execute_handler = Some(handler);
        self
    }

    async fn create_fsck_plan(&self) -> DeltaResult<FileSystemCheckPlan> {
        let mut files_relative: HashMap<String, Add> = HashMap::new();
        let log_store = self.log_store.clone();
        let file_stream = self.snapshot.log_data().iter().map(|f| f.add_action());
        for active in file_stream {
            if is_absolute_path(&active.path)? {
                return Err(DeltaTableError::Generic(
                    "Filesystem check does not support absolute paths".to_string(),
                ));
            } else {
                files_relative.insert(active.path.clone(), active);
            }
        }

        let object_store = log_store.object_store(None);
        let mut files = object_store.list(None);
        while let Some(result) = files.next().await {
            let file = result?;
            files_relative.remove(file.location.as_ref());

            if files_relative.is_empty() {
                break;
            }
        }

        let files_to_remove: Vec<Add> = files_relative
            .into_values()
            .map(|file| file.to_owned())
            .collect();

        Ok(FileSystemCheckPlan {
            files_to_remove,
            log_store,
        })
    }
}

impl FileSystemCheckPlan {
    pub async fn execute(
        self,
        snapshot: &EagerSnapshot,
        mut commit_properties: CommitProperties,
        operation_id: Uuid,
        handle: Option<Arc<dyn CustomExecuteHandler>>,
    ) -> DeltaResult<FileSystemCheckMetrics> {
        let mut actions = Vec::with_capacity(self.files_to_remove.len());
        let mut removed_file_paths = Vec::with_capacity(self.files_to_remove.len());

        for file in self.files_to_remove {
            let deletion_time = SystemTime::now().duration_since(UNIX_EPOCH).unwrap();
            let deletion_time = deletion_time.as_millis() as i64;
            removed_file_paths.push(file.path.clone());
            actions.push(Action::Remove(Remove {
                path: file.path,
                deletion_timestamp: Some(deletion_time),
                data_change: true,
                extended_file_metadata: None,
                partition_values: Some(file.partition_values),
                size: Some(file.size),
                deletion_vector: None,
                tags: file.tags,
                base_row_id: file.base_row_id,
                default_row_commit_version: file.default_row_commit_version,
            }));
        }
        let metrics = FileSystemCheckMetrics {
            dry_run: false,
            files_removed: removed_file_paths,
        };

        commit_properties
            .app_metadata
            .insert("readVersion".to_owned(), snapshot.version().into());
        commit_properties.app_metadata.insert(
            "operationMetrics".to_owned(),
            serde_json::to_value(&metrics)?,
        );

        CommitBuilder::from(commit_properties)
            .with_operation_id(operation_id)
            .with_post_commit_hook_handler(handle)
            .with_actions(actions)
            .build(
                Some(snapshot),
                self.log_store.clone(),
                DeltaOperation::FileSystemCheck {},
            )
            .await?;

        Ok(metrics)
    }
}

impl std::future::IntoFuture for FileSystemCheckBuilder {
    type Output = DeltaResult<(DeltaTable, FileSystemCheckMetrics)>;
    type IntoFuture = BoxFuture<'static, Self::Output>;

    fn into_future(self) -> Self::IntoFuture {
        let this = self;

        Box::pin(async move {
            let plan = this.create_fsck_plan().await?;
            if this.dry_run {
                return Ok((
<<<<<<< HEAD
                    DeltaTable::new_with_state(this.log_store, this.snapshot, None),
=======
                    DeltaTable::new_with_state(
                        this.log_store,
                        DeltaTableState {
                            snapshot: this.snapshot,
                        },
                    ),
>>>>>>> 18f949ef
                    FileSystemCheckMetrics {
                        files_removed: plan.files_to_remove.into_iter().map(|f| f.path).collect(),
                        dry_run: true,
                    },
                ));
            }
            if plan.files_to_remove.is_empty() {
                return Ok((
<<<<<<< HEAD
                    DeltaTable::new_with_state(this.log_store, this.snapshot, None),
=======
                    DeltaTable::new_with_state(
                        this.log_store,
                        DeltaTableState {
                            snapshot: this.snapshot,
                        },
                    ),
>>>>>>> 18f949ef
                    FileSystemCheckMetrics {
                        dry_run: false,
                        files_removed: Vec::new(),
                    },
                ));
            };
            let operation_id = this.get_operation_id();
            this.pre_execute(operation_id).await?;

            let metrics = plan
                .execute(
                    &this.snapshot,
                    this.commit_properties.clone(),
                    operation_id,
                    this.get_custom_execute_handler(),
                )
                .await?;

            this.post_execute(operation_id).await?;

<<<<<<< HEAD
            let mut table = DeltaTable::new_with_state(this.log_store, this.snapshot, None);
=======
            let mut table = DeltaTable::new_with_state(
                this.log_store,
                DeltaTableState {
                    snapshot: this.snapshot,
                },
            );
>>>>>>> 18f949ef
            table.update().await?;
            Ok((table, metrics))
        })
    }
}

#[cfg(test)]
mod tests {
    use super::*;

    #[test]
    fn absolute_path() {
        assert!(!is_absolute_path(
            "part-00003-53f42606-6cda-4f13-8d07-599a21197296-c000.snappy.parquet"
        )
        .unwrap());
        assert!(!is_absolute_path(
            "x=9/y=9.9/part-00007-3c50fba1-4264-446c-9c67-d8e24a1ccf83.c000.snappy.parquet"
        )
        .unwrap());

        assert!(is_absolute_path("abfss://container@account_name.blob.core.windows.net/full/part-00000-a72b1fb3-f2df-41fe-a8f0-e65b746382dd-c000.snappy.parquet").unwrap());
        assert!(is_absolute_path("file:///C:/my_table/windows.parquet").unwrap());
        assert!(is_absolute_path("file:///home/my_table/unix.parquet").unwrap());
        assert!(is_absolute_path("s3://container/path/file.parquet").unwrap());
        assert!(is_absolute_path("gs://container/path/file.parquet").unwrap());
        assert!(is_absolute_path("scheme://table/file.parquet").unwrap());
    }
}<|MERGE_RESOLUTION|>--- conflicted
+++ resolved
@@ -242,16 +242,13 @@
             let plan = this.create_fsck_plan().await?;
             if this.dry_run {
                 return Ok((
-<<<<<<< HEAD
-                    DeltaTable::new_with_state(this.log_store, this.snapshot, None),
-=======
                     DeltaTable::new_with_state(
                         this.log_store,
                         DeltaTableState {
                             snapshot: this.snapshot,
                         },
+                        None
                     ),
->>>>>>> 18f949ef
                     FileSystemCheckMetrics {
                         files_removed: plan.files_to_remove.into_iter().map(|f| f.path).collect(),
                         dry_run: true,
@@ -260,16 +257,13 @@
             }
             if plan.files_to_remove.is_empty() {
                 return Ok((
-<<<<<<< HEAD
-                    DeltaTable::new_with_state(this.log_store, this.snapshot, None),
-=======
                     DeltaTable::new_with_state(
                         this.log_store,
                         DeltaTableState {
                             snapshot: this.snapshot,
                         },
+                        None,
                     ),
->>>>>>> 18f949ef
                     FileSystemCheckMetrics {
                         dry_run: false,
                         files_removed: Vec::new(),
@@ -290,16 +284,13 @@
 
             this.post_execute(operation_id).await?;
 
-<<<<<<< HEAD
-            let mut table = DeltaTable::new_with_state(this.log_store, this.snapshot, None);
-=======
             let mut table = DeltaTable::new_with_state(
                 this.log_store,
                 DeltaTableState {
                     snapshot: this.snapshot,
                 },
+                None,
             );
->>>>>>> 18f949ef
             table.update().await?;
             Ok((table, metrics))
         })
