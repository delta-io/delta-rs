use std::time::Duration;
use std::{error::Error, sync::Arc};

use arrow_array::{Int32Array, RecordBatch, StringArray};
use arrow_schema::{DataType as ArrowDataType, Field, Schema as ArrowSchema};
use arrow_select::concat::concat_batches;
use datafusion::prelude::SessionContext;
use deltalake_core::delta_datafusion::DeltaSessionContext;
use deltalake_core::ensure_table_uri;
use deltalake_core::errors::DeltaTableError;
use deltalake_core::kernel::transaction::{CommitBuilder, CommitProperties};
use deltalake_core::kernel::{Action, DataType, PrimitiveType, StructField};
use deltalake_core::logstore::ObjectStoreRef;
use deltalake_core::operations::optimize::{
    create_merge_plan, MetricDetails, Metrics, OptimizeType,
};
use deltalake_core::operations::DeltaOps;
use deltalake_core::protocol::DeltaOperation;
use deltalake_core::writer::{DeltaWriter, RecordBatchWriter};
use deltalake_core::{DeltaTable, PartitionFilter, Path};
use futures::TryStreamExt;
use object_store::ObjectStore;
use parquet::arrow::async_reader::ParquetObjectReader;
use parquet::arrow::ParquetRecordBatchStreamBuilder;
use parquet::file::properties::WriterProperties;
use rand::prelude::*;
use serde_json::json;
use tempfile::TempDir;
use uuid::Uuid;

struct Context {
    pub tmp_dir: TempDir,
    pub table: DeltaTable,
}

async fn setup_test(partitioned: bool) -> Result<Context, Box<dyn Error>> {
    let columns = vec![
        StructField::new(
            "x".to_owned(),
            DataType::Primitive(PrimitiveType::Integer),
            false,
        ),
        StructField::new(
            "y".to_owned(),
            DataType::Primitive(PrimitiveType::Integer),
            false,
        ),
        StructField::new(
            "date".to_owned(),
            DataType::Primitive(PrimitiveType::String),
            false,
        ),
    ];

    let partition_columns = if partitioned {
        vec!["date".to_owned()]
    } else {
        vec![]
    };

    let tmp_dir = tempfile::tempdir().unwrap();
    let table_uri = tmp_dir.path().to_str().to_owned().unwrap();
    let dt = DeltaOps::try_from_uri(
        url::Url::from_directory_path(std::path::Path::new(table_uri)).unwrap(),
    )
    .await?
    .create()
    .with_columns(columns)
    .with_partition_columns(partition_columns)
    .await?;

    Ok(Context { tmp_dir, table: dt })
}

fn generate_random_batch<T: Into<String>>(
    rows: usize,
    partition: T,
) -> Result<RecordBatch, Box<dyn Error>> {
    let mut x_vec: Vec<i32> = Vec::with_capacity(rows);
    let mut y_vec: Vec<i32> = Vec::with_capacity(rows);
    let mut date_vec = Vec::with_capacity(rows);
    let mut rng = rand::thread_rng();
    let s = partition.into();

    for _ in 0..rows {
        x_vec.push(rng.r#gen());
        y_vec.push(rng.r#gen());
        date_vec.push(s.clone());
    }

    let x_array = Int32Array::from(x_vec);
    let y_array = Int32Array::from(y_vec);
    let date_array = StringArray::from(date_vec);

    Ok(RecordBatch::try_new(
        Arc::new(ArrowSchema::new(vec![
            Field::new("x", ArrowDataType::Int32, false),
            Field::new("y", ArrowDataType::Int32, false),
            Field::new("date", ArrowDataType::Utf8, false),
        ])),
        vec![Arc::new(x_array), Arc::new(y_array), Arc::new(date_array)],
    )?)
}

fn tuples_to_batch<T: Into<String>>(
    tuples: Vec<(i32, i32)>,
    partition: T,
) -> Result<RecordBatch, Box<dyn Error>> {
    let mut x_vec: Vec<i32> = Vec::new();
    let mut y_vec: Vec<i32> = Vec::new();
    let mut date_vec = Vec::new();
    let s = partition.into();

    for t in tuples {
        x_vec.push(t.0);
        y_vec.push(t.1);
        date_vec.push(s.clone());
    }

    let x_array = Int32Array::from(x_vec);
    let y_array = Int32Array::from(y_vec);
    let date_array = StringArray::from(date_vec);

    Ok(RecordBatch::try_new(
        Arc::new(ArrowSchema::new(vec![
            Field::new("x", ArrowDataType::Int32, false),
            Field::new("y", ArrowDataType::Int32, false),
            Field::new("date", ArrowDataType::Utf8, false),
        ])),
        vec![Arc::new(x_array), Arc::new(y_array), Arc::new(date_array)],
    )?)
}

fn records_for_size(size: usize) -> usize {
    //12 bytes to account of overhead
    size / 12
}

#[tokio::test]
async fn test_optimize_non_partitioned_table() -> Result<(), Box<dyn Error>> {
    let context = setup_test(false).await?;
    let mut dt = context.table;
    let mut writer = RecordBatchWriter::for_table(&dt)?;

    write(
        &mut writer,
        &mut dt,
        tuples_to_batch(vec![(1, 2), (1, 3), (1, 4)], "2022-05-22")?,
    )
    .await?;
    write(
        &mut writer,
        &mut dt,
        tuples_to_batch(vec![(2, 1), (2, 3), (2, 3)], "2022-05-23")?,
    )
    .await?;
    write(
        &mut writer,
        &mut dt,
        tuples_to_batch(vec![(3, 1), (3, 3), (3, 3)], "2022-05-22")?,
    )
    .await?;
    write(
        &mut writer,
        &mut dt,
        tuples_to_batch(vec![(4, 1), (4, 3), (4, 3)], "2022-05-23")?,
    )
    .await?;
    write(
        &mut writer,
        &mut dt,
        generate_random_batch(records_for_size(4_000_000), "2022-05-22")?,
    )
    .await?;

    let version = dt.version().unwrap();
    assert_eq!(dt.snapshot().unwrap().log_data().num_files(), 5);

    let optimize = DeltaOps(dt).optimize().with_target_size(2_000_000);
    let (dt, metrics) = optimize.await?;

    assert_eq!(version + 1, dt.version().unwrap());
    assert_eq!(metrics.num_files_added, 1);
    assert_eq!(metrics.num_files_removed, 4);
    assert_eq!(metrics.total_considered_files, 5);
    assert_eq!(metrics.partitions_optimized, 1);
    assert_eq!(dt.snapshot().unwrap().log_data().num_files(), 2);

    let commit_info: Vec<_> = dt.history(Some(1)).await?.collect();
    let last_commit = &commit_info[0];
    let parameters = last_commit.operation_parameters.clone().unwrap();
    assert_eq!(parameters["targetSize"], json!("2000000"));
    assert_eq!(parameters["predicate"], "[]");

    Ok(())
}

async fn write(
    writer: &mut RecordBatchWriter,
    table: &mut DeltaTable,
    batch: RecordBatch,
) -> Result<(), DeltaTableError> {
    writer.write(batch).await?;
    writer.flush_and_commit(table).await?;
    table.update().await?;
    Ok(())
}

#[tokio::test]
async fn test_optimize_with_partitions() -> Result<(), Box<dyn Error>> {
    let context = setup_test(true).await?;
    let mut dt = context.table;
    let mut writer = RecordBatchWriter::for_table(&dt)?;

    write(
        &mut writer,
        &mut dt,
        tuples_to_batch(vec![(1, 2), (1, 3), (1, 4)], "2022-05-22")?,
    )
    .await?;
    write(
        &mut writer,
        &mut dt,
        tuples_to_batch(vec![(2, 1), (2, 3), (2, 3)], "2022-05-23")?,
    )
    .await?;
    write(
        &mut writer,
        &mut dt,
        tuples_to_batch(vec![(3, 1), (3, 3), (3, 3)], "2022-05-22")?,
    )
    .await?;
    write(
        &mut writer,
        &mut dt,
        tuples_to_batch(vec![(4, 1), (4, 3), (4, 3)], "2022-05-23")?,
    )
    .await?;

    let version = dt.version().unwrap();
    let filter = vec![PartitionFilter::try_from(("date", "=", "2022-05-22"))?];

    let optimize = DeltaOps(dt).optimize().with_filters(&filter);
    let (dt, metrics) = optimize.await?;

    assert_eq!(version + 1, dt.version().unwrap());
    assert_eq!(metrics.num_files_added, 1);
    assert_eq!(metrics.num_files_removed, 2);
    assert_eq!(dt.snapshot().unwrap().log_data().num_files(), 3);

    let partition_adds = dt
        .get_active_add_actions_by_partitions(&filter)
        .try_collect::<Vec<_>>()
        .await?;
    assert_eq!(partition_adds.len(), 1);
    let partition_values = partition_adds[0].partition_values().unwrap();
    let data_idx = partition_values
        .fields()
        .iter()
        .position(|field| field.name() == "date");
    assert_eq!(
        data_idx.map(|idx| &partition_values.values()[idx]),
        Some(&delta_kernel::expressions::Scalar::String(
            "2022-05-22".to_string()
        ))
    );

    Ok(())
}

#[tokio::test]
/// Validate that optimize fails when a remove action occurs
async fn test_conflict_for_remove_actions() -> Result<(), Box<dyn Error>> {
    let context = setup_test(true).await?;
    let mut dt = context.table;
    let mut writer = RecordBatchWriter::for_table(&dt)?;

    write(
        &mut writer,
        &mut dt,
        tuples_to_batch(vec![(1, 2), (1, 3), (1, 4)], "2022-05-22")?,
    )
    .await?;

    write(
        &mut writer,
        &mut dt,
        tuples_to_batch(vec![(2, 2), (2, 3), (2, 4)], "2022-05-22")?,
    )
    .await?;

    let version = dt.version().unwrap();

    let df_context: SessionContext = DeltaSessionContext::default().into();

    //create the merge plan, remove a file, and execute the plan.
    let filter = vec![PartitionFilter::try_from(("date", "=", "2022-05-22"))?];
    let plan = create_merge_plan(
        &dt.log_store(),
        OptimizeType::Compact,
        dt.snapshot()?.snapshot(),
        &filter,
        None,
<<<<<<< HEAD
        None,
        None,
=======
        WriterProperties::builder().build(),
        df_context.state(),
>>>>>>> 9f67f9f8
    )
    .await?;

    let uri = context.tmp_dir.path().to_str().to_owned().unwrap();
    let table_url = ensure_table_uri(&uri).unwrap();
    let other_dt = deltalake_core::open_table(table_url).await?;
    let add = &other_dt.snapshot()?.log_data().into_iter().next().unwrap();
    let remove = add.remove_action(true);

    let operation = DeltaOperation::Delete { predicate: None };
    CommitBuilder::default()
        .with_actions(vec![Action::Remove(remove)])
        .build(Some(other_dt.snapshot()?), other_dt.log_store(), operation)
        .await?;

    let maybe_metrics = plan
        .execute(
            dt.log_store(),
            dt.snapshot()?.snapshot(),
            1,
            None,
            CommitProperties::default(),
            Uuid::new_v4(),
            None,
        )
        .await;

    assert!(maybe_metrics.is_err());
    dt.update().await?;
    assert_eq!(dt.version().unwrap(), version + 1);
    Ok(())
}

#[tokio::test]
/// Validate that optimize succeeds when only add actions occur for a optimized partition
async fn test_no_conflict_for_append_actions() -> Result<(), Box<dyn Error>> {
    let context = setup_test(true).await?;
    let mut dt = context.table;
    let mut writer = RecordBatchWriter::for_table(&dt)?;

    write(
        &mut writer,
        &mut dt,
        tuples_to_batch(vec![(1, 2), (1, 3), (1, 4)], "2022-05-22")?,
    )
    .await?;

    write(
        &mut writer,
        &mut dt,
        tuples_to_batch(vec![(2, 2), (2, 3), (2, 4)], "2022-05-22")?,
    )
    .await?;

    let version = dt.version().unwrap();

    let df_context: SessionContext = DeltaSessionContext::default().into();

    let filter = vec![PartitionFilter::try_from(("date", "=", "2022-05-22"))?];
    let plan = create_merge_plan(
        &*dt.log_store(),
        OptimizeType::Compact,
        dt.snapshot()?.snapshot(),
        &filter,
        None,
<<<<<<< HEAD
        None,
        None,
=======
        WriterProperties::builder().build(),
        df_context.state(),
>>>>>>> 9f67f9f8
    )
    .await?;

    let uri = context.tmp_dir.path().to_str().to_owned().unwrap();
    let table_url = ensure_table_uri(&uri).unwrap();
    let mut other_dt = deltalake_core::open_table(table_url).await?;
    let mut writer = RecordBatchWriter::for_table(&other_dt)?;
    write(
        &mut writer,
        &mut other_dt,
        tuples_to_batch(vec![(3, 2), (3, 3), (3, 4)], "2022-05-22")?,
    )
    .await?;

    let metrics = plan
        .execute(
            dt.log_store(),
            dt.snapshot()?.snapshot(),
            1,
            None,
            CommitProperties::default(),
            Uuid::new_v4(),
            None,
        )
        .await?;
    assert_eq!(metrics.num_files_added, 1);
    assert_eq!(metrics.num_files_removed, 2);

    dt.update().await.unwrap();
    assert_eq!(dt.version().unwrap(), version + 2);
    Ok(())
}

#[tokio::test]
/// Validate that optimize creates multiple commits when min_commin_interval is set
async fn test_commit_interval() -> Result<(), Box<dyn Error>> {
    let context = setup_test(true).await?;
    let mut dt = context.table;
    let mut writer = RecordBatchWriter::for_table(&dt)?;

    // expect it to perform 2 merges, one in each partition
    for partition in ["2022-05-22", "2022-05-23"] {
        for _i in 0..2 {
            write(
                &mut writer,
                &mut dt,
                tuples_to_batch(vec![(1, 2), (1, 3), (1, 4)], partition)?,
            )
            .await?;
        }
    }

    let version = dt.version().unwrap();

    let context: SessionContext = DeltaSessionContext::default().into();

    let plan = create_merge_plan(
        &dt.log_store(),
        OptimizeType::Compact,
        dt.snapshot()?.snapshot(),
        &[],
        None,
<<<<<<< HEAD
        None,
        None,
=======
        WriterProperties::builder().build(),
        context.state(),
>>>>>>> 9f67f9f8
    )
    .await?;

    let metrics = plan
        .execute(
            dt.log_store(),
            dt.snapshot()?.snapshot(),
            1,
            Some(Duration::from_secs(0)), // this will cause as many commits as num_files_added
            CommitProperties::default(),
            Uuid::new_v4(),
            None,
        )
        .await?;
    assert_eq!(metrics.num_files_added, 2);
    assert_eq!(metrics.num_files_removed, 4);

    dt.update().await.unwrap();
    assert_eq!(dt.version().unwrap(), version + 2);
    Ok(())
}

#[tokio::test]
/// Validate that bin packing is idempotent.
async fn test_idempotent() -> Result<(), Box<dyn Error>> {
    //TODO: Compression makes it hard to get the target file size...
    //Maybe just commit files with a known size
    let context = setup_test(true).await?;
    let mut dt = context.table;
    let mut writer = RecordBatchWriter::for_table(&dt)?;

    write(
        &mut writer,
        &mut dt,
        generate_random_batch(records_for_size(6_000_000), "2022-05-22")?,
    )
    .await?;
    write(
        &mut writer,
        &mut dt,
        generate_random_batch(records_for_size(9_000_000), "2022-05-22")?,
    )
    .await?;
    write(
        &mut writer,
        &mut dt,
        generate_random_batch(records_for_size(2_000_000), "2022-05-22")?,
    )
    .await?;

    let version = dt.version().unwrap();

    let filter = vec![PartitionFilter::try_from(("date", "=", "2022-05-22"))?];

    let optimize = DeltaOps(dt)
        .optimize()
        .with_filters(&filter)
        .with_target_size(10_000_000);
    let (dt, metrics) = optimize.await?;
    assert_eq!(metrics.num_files_added, 1);
    assert_eq!(metrics.num_files_removed, 2);
    assert_eq!(dt.version().unwrap(), version + 1);

    let optimize = DeltaOps(dt)
        .optimize()
        .with_filters(&filter)
        .with_target_size(10_000_000);
    let (dt, metrics) = optimize.await?;

    assert_eq!(metrics.num_files_added, 0);
    assert_eq!(metrics.num_files_removed, 0);
    assert_eq!(dt.version().unwrap(), version + 1);

    Ok(())
}

#[tokio::test]
/// Validate Metrics when no files are optimized
async fn test_idempotent_metrics() -> Result<(), Box<dyn Error>> {
    let context = setup_test(true).await?;
    let mut dt = context.table;
    let mut writer = RecordBatchWriter::for_table(&dt)?;

    write(
        &mut writer,
        &mut dt,
        generate_random_batch(records_for_size(1_000_000), "2022-05-22")?,
    )
    .await?;

    let version = dt.version();
    let optimize = DeltaOps(dt).optimize().with_target_size(10_000_000);
    let (dt, metrics) = optimize.await?;

    let expected_metric_details = MetricDetails {
        min: 0,
        max: 0,
        avg: 0.0,
        total_files: 0,
        total_size: 0,
    };

    let expected = Metrics {
        num_files_added: 0,
        num_files_removed: 0,
        partitions_optimized: 0,
        num_batches: 0,
        total_considered_files: 1,
        total_files_skipped: 1,
        preserve_insertion_order: true,
        files_added: expected_metric_details.clone(),
        files_removed: expected_metric_details,
    };

    assert_eq!(expected, metrics);
    assert_eq!(version, dt.version());
    Ok(())
}

#[tokio::test]
/// Validate that multiple bins packing is idempotent.
async fn test_idempotent_with_multiple_bins() -> Result<(), Box<dyn Error>> {
    //TODO: Compression makes it hard to get the target file size...
    //Maybe just commit files with a known size
    let context = setup_test(true).await?;
    let mut dt = context.table;
    let mut writer = RecordBatchWriter::for_table(&dt)?;

    write(
        &mut writer,
        &mut dt,
        generate_random_batch(records_for_size(6_000_000), "2022-05-22")?,
    )
    .await?;
    write(
        &mut writer,
        &mut dt,
        generate_random_batch(records_for_size(3_000_000), "2022-05-22")?,
    )
    .await?;
    write(
        &mut writer,
        &mut dt,
        generate_random_batch(records_for_size(6_000_000), "2022-05-22")?,
    )
    .await?;
    write(
        &mut writer,
        &mut dt,
        generate_random_batch(records_for_size(3_000_000), "2022-05-22")?,
    )
    .await?;
    write(
        &mut writer,
        &mut dt,
        generate_random_batch(records_for_size(9_900_000), "2022-05-22")?,
    )
    .await?;

    let version = dt.version().unwrap();

    let filter = vec![PartitionFilter::try_from(("date", "=", "2022-05-22"))?];

    let optimize = DeltaOps(dt)
        .optimize()
        .with_filters(&filter)
        .with_target_size(10_000_000);
    let (dt, metrics) = optimize.await?;
    assert_eq!(metrics.num_files_added, 2);
    assert_eq!(metrics.num_files_removed, 4);
    assert_eq!(dt.version().unwrap(), version + 1);

    let optimize = DeltaOps(dt)
        .optimize()
        .with_filters(&filter)
        .with_target_size(10_000_000);
    let (dt, metrics) = optimize.await?;
    assert_eq!(metrics.num_files_added, 0);
    assert_eq!(metrics.num_files_removed, 0);
    assert_eq!(dt.version().unwrap(), version + 1);

    Ok(())
}

#[tokio::test]
/// Validate operation data and metadata was written
async fn test_commit_info() -> Result<(), Box<dyn Error>> {
    let context = setup_test(true).await?;
    let mut dt = context.table;
    let mut writer = RecordBatchWriter::for_table(&dt)?;

    write(
        &mut writer,
        &mut dt,
        tuples_to_batch(vec![(1, 2), (1, 3), (1, 4)], "2022-05-22")?,
    )
    .await?;

    write(
        &mut writer,
        &mut dt,
        tuples_to_batch(vec![(2, 2), (2, 3), (2, 4)], "2022-05-22")?,
    )
    .await?;

    let version = dt.version().unwrap();

    let filter = vec![PartitionFilter::try_from(("date", "=", "2022-05-22"))?];

    let optimize = DeltaOps(dt)
        .optimize()
        .with_target_size(2_000_000)
        .with_filters(&filter);
    let (dt, metrics) = optimize.await?;

    let commit_info: Vec<_> = dt.history(Some(1)).await?.collect();
    let last_commit = &commit_info[0];

    let commit_metrics =
        serde_json::from_value::<Metrics>(last_commit.info["operationMetrics"].clone())?;

    assert_eq!(commit_metrics, metrics);
    assert_eq!(last_commit.read_version, Some(version));
    let parameters = last_commit.operation_parameters.clone().unwrap();
    assert_eq!(parameters["targetSize"], json!("2000000"));
    assert_eq!(parameters["predicate"], "[\"date = '2022-05-22'\"]");

    Ok(())
}

#[tokio::test]
async fn test_zorder_rejects_zero_columns() -> Result<(), Box<dyn Error>> {
    let context = setup_test(true).await?;
    let dt = context.table;

    // Rejects zero columns
    let result = DeltaOps(dt)
        .optimize()
        .with_type(OptimizeType::ZOrder(vec![]))
        .await;
    assert!(result.is_err());
    assert!(result
        .unwrap_err()
        .to_string()
        .contains("Z-order requires at least one column"));
    Ok(())
}

#[tokio::test]
async fn test_zorder_rejects_nonexistent_columns() -> Result<(), Box<dyn Error>> {
    let context = setup_test(true).await?;
    let dt = context.table;

    // Rejects non-existent columns
    let result = DeltaOps(dt)
        .optimize()
        .with_type(OptimizeType::ZOrder(vec!["non-existent".to_string()]))
        .await;
    assert!(result.is_err());
    assert!(result.unwrap_err().to_string().contains(
        "Z-order columns must be present in the table schema. Unknown columns: [\"non-existent\"]"
    ));
    Ok(())
}

#[tokio::test]
async fn test_zorder_rejects_partition_column() -> Result<(), Box<dyn Error>> {
    let context = setup_test(true).await?;
    let mut dt = context.table;
    let mut writer = RecordBatchWriter::for_table(&dt)?;

    write(
        &mut writer,
        &mut dt,
        tuples_to_batch(vec![(1, 2), (1, 3), (1, 4)], "2022-05-22")?,
    )
    .await?;
    // Rejects partition columns
    let result = DeltaOps(dt)
        .optimize()
        .with_type(OptimizeType::ZOrder(vec!["date".to_string()]))
        .await;
    assert!(result.is_err());
    assert!(result
        .unwrap_err()
        .to_string()
        .contains("Z-order columns cannot be partition columns. Found: [\"date\"]"));

    Ok(())
}

#[tokio::test]
async fn test_zorder_unpartitioned() -> Result<(), Box<dyn Error>> {
    let context = setup_test(false).await?;
    let mut dt = context.table;
    let mut writer = RecordBatchWriter::for_table(&dt)?;

    write(
        &mut writer,
        &mut dt,
        tuples_to_batch(vec![(1, 1), (1, 2), (1, 2)], "1970-01-01")?,
    )
    .await?;

    write(
        &mut writer,
        &mut dt,
        tuples_to_batch(vec![(2, 1), (2, 2), (1, 2)], "1970-01-04")?,
    )
    .await?;

    let optimize = DeltaOps(dt).optimize().with_type(OptimizeType::ZOrder(vec![
        "date".to_string(),
        "x".to_string(),
        "y".to_string(),
    ]));
    let (dt, metrics) = optimize.await?;

    assert_eq!(metrics.num_files_added, 1);
    assert_eq!(metrics.num_files_removed, 2);
    assert_eq!(metrics.total_files_skipped, 0);
    assert_eq!(metrics.total_considered_files, 2);

    // Check data
    let files = dt.snapshot()?.file_paths_iter().collect::<Vec<_>>();
    assert_eq!(files.len(), 1);

    let actual = read_parquet_file(&files[0], dt.object_store()).await?;
    let expected = RecordBatch::try_new(
        actual.schema(),
        // Note that the order is not hierarchically sorted.
        vec![
            Arc::new(Int32Array::from(vec![1, 2, 1, 1, 1, 2])),
            Arc::new(Int32Array::from(vec![1, 1, 2, 2, 2, 2])),
            Arc::new(StringArray::from(vec![
                "1970-01-01",
                "1970-01-04",
                "1970-01-01",
                "1970-01-01",
                "1970-01-04",
                "1970-01-04",
            ])),
        ],
    )?;

    assert_eq!(actual, expected);

    Ok(())
}

#[tokio::test]
async fn test_zorder_partitioned() -> Result<(), Box<dyn Error>> {
    let context = setup_test(true).await?;
    let mut dt = context.table;
    let mut writer = RecordBatchWriter::for_table(&dt)?;

    // Write data in sorted order. Each value is a power of 2, so will affect
    // a new bit in the z-ordering.
    write(
        &mut writer,
        &mut dt,
        tuples_to_batch(vec![(1, 1), (1, 2), (1, 4)], "2022-05-22")?,
    )
    .await?;

    write(
        &mut writer,
        &mut dt,
        tuples_to_batch(vec![(2, 1), (2, 2), (2, 4)], "2022-05-22")?,
    )
    .await?;

    // This batch doesn't matter; we just use it to test partition filtering
    write(
        &mut writer,
        &mut dt,
        tuples_to_batch(vec![(1, 1), (1, 1), (1, 1)], "2022-05-23")?,
    )
    .await?;

    let filter = vec![PartitionFilter::try_from(("date", "=", "2022-05-22"))?];

    let optimize = DeltaOps(dt)
        .optimize()
        .with_type(OptimizeType::ZOrder(vec!["x".to_string(), "y".to_string()]))
        .with_filters(&filter);
    let (dt, metrics) = optimize.await?;

    assert_eq!(metrics.num_files_added, 1);
    assert_eq!(metrics.num_files_removed, 2);

    // Check data
    let files = dt.get_files_by_partitions(&filter).await?;
    assert_eq!(files.len(), 1);

    let actual = read_parquet_file(&files[0], dt.object_store()).await?;
    let expected = RecordBatch::try_new(
        actual.schema(),
        // Note that the order is not hierarchically sorted.
        vec![
            Arc::new(Int32Array::from(vec![1, 2, 1, 2, 1, 2])),
            Arc::new(Int32Array::from(vec![1, 1, 2, 2, 4, 4])),
        ],
    )?;

    assert_eq!(actual, expected);

    Ok(())
}

#[tokio::test]
async fn test_zorder_respects_target_size() -> Result<(), Box<dyn Error>> {
    let context = setup_test(true).await?;
    let mut dt = context.table;
    let mut writer = RecordBatchWriter::for_table(&dt)?;

    write(
        &mut writer,
        &mut dt,
        generate_random_batch(records_for_size(6_000_000), "2022-05-22")?,
    )
    .await?;
    write(
        &mut writer,
        &mut dt,
        generate_random_batch(records_for_size(9_000_000), "2022-05-22")?,
    )
    .await?;
    write(
        &mut writer,
        &mut dt,
        generate_random_batch(records_for_size(2_000_000), "2022-05-22")?,
    )
    .await?;

    let optimize = DeltaOps(dt)
        .optimize()
        .with_writer_properties(
            WriterProperties::builder()
                .set_compression(parquet::basic::Compression::UNCOMPRESSED)
                // Easier to hit the target size with a smaller row group size
                .set_max_row_group_size(64 * 1024)
                .build(),
        )
        .with_type(OptimizeType::ZOrder(vec!["x".to_string(), "y".to_string()]))
        .with_target_size(10_000_000);
    let (_, metrics) = optimize.await?;

    assert_eq!(metrics.num_files_added, 2);
    assert_eq!(metrics.num_files_removed, 3);

    // Allow going a little over the target size
    assert!(metrics.files_added.max < 11_000_000);

    Ok(())
}

async fn read_parquet_file(
    path: &Path,
    object_store: ObjectStoreRef,
) -> Result<RecordBatch, Box<dyn Error>> {
    let file = object_store.head(path).await?;
    let file_reader =
        ParquetObjectReader::new(object_store, file.location).with_file_size(file.size);
    let batches = ParquetRecordBatchStreamBuilder::new(file_reader)
        .await?
        .build()?
        .try_collect::<Vec<_>>()
        .await?;
    Ok(concat_batches(&batches[0].schema(), &batches)?)
}<|MERGE_RESOLUTION|>--- conflicted
+++ resolved
@@ -301,13 +301,8 @@
         dt.snapshot()?.snapshot(),
         &filter,
         None,
-<<<<<<< HEAD
         None,
-        None,
-=======
-        WriterProperties::builder().build(),
         df_context.state(),
->>>>>>> 9f67f9f8
     )
     .await?;
 
@@ -373,13 +368,8 @@
         dt.snapshot()?.snapshot(),
         &filter,
         None,
-<<<<<<< HEAD
         None,
-        None,
-=======
-        WriterProperties::builder().build(),
         df_context.state(),
->>>>>>> 9f67f9f8
     )
     .await?;
 
@@ -442,13 +432,8 @@
         dt.snapshot()?.snapshot(),
         &[],
         None,
-<<<<<<< HEAD
         None,
-        None,
-=======
-        WriterProperties::builder().build(),
         context.state(),
->>>>>>> 9f67f9f8
     )
     .await?;
 
