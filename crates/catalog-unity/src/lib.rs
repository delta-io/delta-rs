--- conflicted
+++ resolved
@@ -475,58 +475,7 @@
         builder
     }
 
-<<<<<<< HEAD
-    /// Set the URL of a Databricks workspace.
-    pub fn with_workspace_url(mut self, url: impl Into<String>) -> Self {
-        self.workspace_url = Some(url.into());
-        self
-    }
-
-    /// Sets the client id for use in client secret or k8s federated credential flow
-    pub fn with_client_id(mut self, client_id: impl Into<String>) -> Self {
-        self.client_id = Some(client_id.into());
-        self
-    }
-
-    /// Sets the client secret for use in client secret flow
-    pub fn with_client_secret(mut self, client_secret: impl Into<String>) -> Self {
-        self.client_secret = Some(client_secret.into());
-        self
-    }
-
-    /// Sets the authority id for use service principal credential based authentication
-    pub fn with_authority_id(mut self, tenant_id: impl Into<String>) -> Self {
-        self.authority_id = Some(tenant_id.into());
-        self
-    }
-
-    /// Set a static bearer token to be used for authorizing requests
-    pub fn with_bearer_token(mut self, bearer_token: impl Into<String>) -> Self {
-        self.bearer_token = Some(bearer_token.into());
-        self
-    }
-
-    /// Set a personal access token (PAT) to be used for authorizing requests
-    pub fn with_access_token(self, access_token: impl Into<String>) -> Self {
-        self.with_bearer_token(access_token)
-    }
-
-    /// Sets the client options, overriding any already set
-    pub fn with_client_options(mut self, options: client::ClientOptions) -> Self {
-        self.client_options = options;
-        self
-    }
-
-    /// Sets the retry config, overriding any already set
-    pub fn with_retry_config(mut self, config: RetryConfig) -> Self {
-        self.retry_config = config;
-        self
-    }
-
     fn execute_uc_future<F, T>(future: F) -> LogStoreResult<T>
-=======
-    fn execute_uc_future<F, T>(future: F) -> DeltaResult<T>
->>>>>>> 2e5f7b0f
     where
         T: Send,
         F: Future<Output = T> + Send,
