import multiprocessing
import os
import tempfile
from concurrent.futures import Executor, ProcessPoolExecutor, ThreadPoolExecutor
from datetime import date, datetime, timezone
from pathlib import Path
from random import random
from threading import Barrier, Thread
from typing import Any
from unittest.mock import Mock

import pytest
from arro3.core import Array, DataType, Table
from arro3.core import Field as ArrowField

from deltalake import DeltaTable
from deltalake._util import encode_partition_value
from deltalake.exceptions import DeltaProtocolError
from deltalake.query import QueryBuilder
from deltalake.table import ProtocolVersions
from deltalake.writer import write_deltalake


@pytest.mark.pyarrow
def test_read_table_with_edge_timestamps():
    import pyarrow.dataset as ds
    from pyarrow.dataset import ParquetReadOptions

    table_path = "../crates/test/tests/data/table_with_edge_timestamps"
    dt = DeltaTable(table_path)
    dataset = dt.to_pyarrow_dataset(
        parquet_read_options=ParquetReadOptions(coerce_int96_timestamp_unit="ms")
    )
    assert dataset.to_table().to_pydict() == {
        "BIG_DATE": [
            datetime(9999, 12, 31, 0, 0, 0, tzinfo=timezone.utc),
            datetime(9999, 12, 30, 0, 0, 0, tzinfo=timezone.utc),
        ],
        "NORMAL_DATE": [
            datetime(2022, 1, 1, 0, 0, 0, tzinfo=timezone.utc),
            datetime(2022, 2, 1, 0, 0, 0, tzinfo=timezone.utc),
        ],
        "SOME_VALUE": [1, 2],
    }
    # Can push down filters to these timestamps.
    predicate = ds.field("BIG_DATE") == datetime(
        9999, 12, 31, 0, 0, 0, tzinfo=timezone.utc
    )
    assert len(list(dataset.get_fragments(predicate))) == 1


def test_read_simple_table_to_dict():
    table_path = "../crates/test/tests/data/simple_table"
    dt = DeltaTable(table_path)
    assert QueryBuilder().register("tbl", dt).execute("select * from tbl").read_all()[
        "id"
    ].to_pylist() == [5, 7, 9]


class _SerializableException(BaseException):
    pass


def _recursively_read_simple_table(executor_class: type[Executor], depth):
    try:
        test_read_simple_table_to_dict()
    except BaseException as e:  # Ideally this would catch `pyo3_runtime.PanicException` but its seems that is not possible.
        # Re-raise as something that can be serialized and therefore sent back to parent processes.
        raise _SerializableException(f"Seraializatble exception: {e}") from e

    if depth == 0:
        return
    # We use concurrent.futures.Executors instead of `threading.Thread` or `multiprocessing.Process` to that errors
    # are re-raised in the parent process/thread when we call `future.result()`.
    with executor_class(max_workers=1) as executor:
        future = executor.submit(
            _recursively_read_simple_table, executor_class, depth - 1
        )
        future.result()


@pytest.mark.parametrize(
    "executor_class,multiprocessing_start_method,expect_panic",
    [
        (ThreadPoolExecutor, None, False),
        (ProcessPoolExecutor, "forkserver", False),
        (ProcessPoolExecutor, "spawn", False),
        (ProcessPoolExecutor, "fork", True),
    ],
)
def test_read_simple_in_threads_and_processes(
    executor_class, multiprocessing_start_method, expect_panic
):
    if multiprocessing_start_method is not None:
        multiprocessing.set_start_method(multiprocessing_start_method, force=True)
    if expect_panic:
        with pytest.raises(
            _SerializableException,
            match="The tokio runtime does not support forked processes",
        ):
            _recursively_read_simple_table(executor_class=executor_class, depth=5)
    else:
        _recursively_read_simple_table(executor_class=executor_class, depth=5)


@pytest.mark.pyarrow
def test_read_simple_table_by_version_to_dict():
    table_path = "../crates/test/tests/data/delta-0.2.0"
    dt = DeltaTable(table_path, version=2)
    assert dt.to_pyarrow_dataset().to_table().to_pydict() == {"value": [1, 2, 3]}


@pytest.mark.pyarrow
def test_read_simple_table_using_options_to_dict():
    table_path = "../crates/test/tests/data/delta-0.2.0"
    dt = DeltaTable(table_path, version=2, storage_options={})
    assert dt.to_pyarrow_dataset().to_table().to_pydict() == {"value": [1, 2, 3]}


@pytest.mark.parametrize(
    ["date_value", "expected_version"],
    [
        ("2020-05-01T00:47:31-07:00", 0),
        ("2020-05-02T22:47:31-07:00", 1),
        ("2020-05-25T22:47:31-07:00", 4),
    ],
)
def test_load_as_version_datetime(date_value: str, expected_version):
    log_dir = "../crates/test/tests/data/simple_table/_delta_log"
    log_mtime_pair = [
        ("00000000000000000000.json", 1588398451.0),
        ("00000000000000000001.json", 1588484851.0),
        ("00000000000000000002.json", 1588571251.0),
        ("00000000000000000003.json", 1588657651.0),
        ("00000000000000000004.json", 1588744051.0),
    ]
    for file_name, dt_epoch in log_mtime_pair:
        file_path = os.path.join(log_dir, file_name)
        os.utime(file_path, (dt_epoch, dt_epoch))

    table_path = "../crates/test/tests/data/simple_table"
    dt = DeltaTable(table_path)
    dt.load_as_version(date_value)
    assert dt.version() == expected_version
    dt = DeltaTable(table_path)
    dt.load_as_version(datetime.fromisoformat(date_value))
    assert dt.version() == expected_version


@pytest.mark.parametrize(
    ["date_value", "expected_version", "log_mtime_pairs"],
    [
        ("2020-05-01T00:47:31-07:00", 1, [("00000000000000000000.json", 158839841.0)]),
        (
            "2020-05-02T22:47:31-07:00",
            2,
            [
                ("00000000000000000000.json", 158839841.0),
                ("00000000000000000001.json", 1588484851.0),
            ],
        ),
    ],
)
def test_load_as_version_datetime_with_logs_removed(
    tmp_path,
    sample_table,
    date_value: str,
    expected_version,
    log_mtime_pairs: list[tuple[str, int]],
):
    log_path = tmp_path / "_delta_log"
    for i in range(6):
        write_deltalake(tmp_path, data=sample_table, mode="append")

    for file_name, dt_epoch in log_mtime_pairs:
        file_path = log_path / file_name
        print(file_path)
        os.utime(file_path, (dt_epoch, dt_epoch))

    dt = DeltaTable(tmp_path, version=expected_version)
    dt.create_checkpoint()
    file = log_path / f"0000000000000000000{expected_version}.checkpoint.parquet"
    assert file.exists()
    dt.cleanup_metadata()

    file = log_path / f"0000000000000000000{expected_version - 1}.json"
    assert not file.exists()
    dt = DeltaTable(tmp_path)
    dt.load_as_version(date_value)
    assert dt.version() == expected_version
    dt = DeltaTable(tmp_path)
    dt.load_as_version(datetime.fromisoformat(date_value))
    assert dt.version() == expected_version


def test_load_as_version_datetime_bad_format():
    table_path = "../crates/test/tests/data/simple_table"
    dt = DeltaTable(table_path)

    for bad_format in [
        "2020-05-01T00:47:31",
        "2020-05-01 00:47:31",
        "2020-05-01T00:47:31+08",
    ]:
        with pytest.raises(Exception, match="Failed to parse datetime string:"):
            dt.load_as_version(bad_format)


@pytest.mark.pyarrow
def test_read_simple_table_update_incremental():
    table_path = "../crates/test/tests/data/simple_table"
    dt = DeltaTable(table_path, version=0)
    assert dt.to_pyarrow_dataset().to_table().to_pydict() == {"id": [0, 1, 2, 3, 4]}
    dt.update_incremental()
    assert dt.to_pyarrow_dataset().to_table().to_pydict() == {"id": [5, 7, 9]}


@pytest.mark.pyarrow
def test_read_simple_table_file_sizes_failure(mocker):
    table_path = "../crates/test/tests/data/simple_table"
    dt = DeltaTable(table_path)
    add_actions = dt.get_add_actions()

    # set all sizes to -1, the idea is to break the reading, to check
    # that input file sizes are actually used
    add_actions_modified = {x.as_py(): -1 for x in add_actions["path"]}
    mocker.patch(
        "deltalake._internal.RawDeltaTable.get_add_file_sizes",
        return_value=add_actions_modified,
    )

    with pytest.raises(OSError, match="Cannot seek past end of file."):
        dt.to_pyarrow_dataset().to_table().to_pydict()


@pytest.mark.pyarrow
def test_read_partitioned_table_to_dict():
    table_path = "../crates/test/tests/data/delta-0.8.0-partitioned"
    dt = DeltaTable(table_path)
    expected = {
        "value": ["1", "2", "3", "6", "7", "5", "4"],
        "year": ["2020", "2020", "2020", "2021", "2021", "2021", "2021"],
        "month": ["1", "2", "2", "12", "12", "12", "4"],
        "day": ["1", "3", "5", "20", "20", "4", "5"],
    }
    assert dt.to_pyarrow_dataset().to_table().to_pydict() == expected


@pytest.mark.pyarrow
def test_read_partitioned_table_with_partitions_filters_to_dict():
    table_path = "../crates/test/tests/data/delta-0.8.0-partitioned"
    dt = DeltaTable(table_path)
    partitions = [("year", "=", "2021")]
    expected = {
        "value": ["6", "7", "5", "4"],
        "year": ["2021", "2021", "2021", "2021"],
        "month": ["12", "12", "12", "4"],
        "day": ["20", "20", "4", "5"],
    }

    assert dt.to_pyarrow_dataset(partitions).to_table().to_pydict() == expected


@pytest.mark.pyarrow
def test_read_empty_delta_table_after_delete():
    table_path = "../crates/test/tests/data/delta-0.8-empty"
    dt = DeltaTable(table_path)
    expected = {"column": []}

    assert dt.to_pyarrow_dataset().to_table().to_pydict() == expected


@pytest.mark.pyarrow
def test_read_table_with_column_subset():
    table_path = "../crates/test/tests/data/delta-0.8.0-partitioned"
    dt = DeltaTable(table_path)
    expected = {
        "value": ["1", "2", "3", "6", "7", "5", "4"],
        "day": ["1", "3", "5", "20", "20", "4", "5"],
    }
    assert (
        dt.to_pyarrow_dataset().to_table(columns=["value", "day"]).to_pydict()
        == expected
    )


@pytest.mark.pyarrow
def test_read_table_as_category():
    import pyarrow as pa
    import pyarrow.dataset as ds

    table_path = "../crates/test/tests/data/delta-0.8.0-partitioned"
    dt = DeltaTable(table_path)

    assert dt.schema().to_arrow().field("value").type == pa.string()

    read_options = ds.ParquetReadOptions(dictionary_columns={"value"})

    data = dt.to_pyarrow_dataset(parquet_read_options=read_options).to_table()

    assert data.schema.field("value").type == pa.dictionary(pa.int32(), pa.string())
    assert data.schema.field("day").type == pa.string()


@pytest.mark.pyarrow
def test_read_table_with_filter():
    import pyarrow.dataset as ds

    table_path = "../crates/test/tests/data/delta-0.8.0-partitioned"
    dt = DeltaTable(table_path)
    expected = {
        "value": ["6", "7", "5"],
        "year": ["2021", "2021", "2021"],
        "month": ["12", "12", "12"],
        "day": ["20", "20", "4"],
    }
    filter_expr = (ds.field("year") == "2021") & (ds.field("month") == "12")

    dataset = dt.to_pyarrow_dataset()

    assert len(list(dataset.get_fragments(filter=filter_expr))) == 2
    assert dataset.to_table(filter=filter_expr).to_pydict() == expected


@pytest.mark.pyarrow
def test_read_table_with_stats():
    import pyarrow.dataset as ds

    table_path = "../crates/test/tests/data/COVID-19_NYT"
    dt = DeltaTable(table_path)
    dataset = dt.to_pyarrow_dataset()

    filter_expr = ds.field("date") > "2021-02-20"
    assert len(list(dataset.get_fragments(filter=filter_expr))) == 2

    data = dataset.to_table(filter=filter_expr)
    assert data.num_rows < 147181 + 47559

    filter_expr = ds.field("cases") < 0
    assert len(list(dataset.get_fragments(filter=filter_expr))) == 0

    data = dataset.to_table(filter=filter_expr)
    assert data.num_rows == 0

    filter_expr = ds.field("cases").is_null()
    assert len(list(dataset.get_fragments(filter=filter_expr))) == 0

    data = dataset.to_table(filter=filter_expr)
    assert data.num_rows == 0


@pytest.mark.pyarrow
def test_read_special_partition():
    table_path = "../crates/test/tests/data/delta-0.8.0-special-partition"
    dt = DeltaTable(table_path)

    file1 = (
        r"x=A%2FA/part-00007-b350e235-2832-45df-9918-6cab4f7578f7.c000.snappy.parquet"
    )
    file2 = (
        r"x=B%20B/part-00015-e9abbc6f-85e9-457b-be8e-e9f5b8a22890.c000.snappy.parquet"
    )

    assert set(dt.files()) == {file1, file2}

    assert dt.files([("x", "=", "A/A")]) == [file1]
    assert dt.files([("x", "=", "B B")]) == [file2]
    assert dt.files([("x", "=", "c")]) == []

    table = dt.to_pyarrow_table()

    assert set(table["x"].to_pylist()) == {"A/A", "B B"}


def test_read_partitioned_table_metadata():
    table_path = "../crates/test/tests/data/delta-0.8.0-partitioned"
    dt = DeltaTable(table_path)
    metadata = dt.metadata()
    assert metadata.id == "fe5a3c11-30d4-4dd7-b115-a1c121e66a4e"
    assert metadata.name is None
    assert metadata.description is None
    assert metadata.partition_columns == ["year", "month", "day"]
    assert metadata.created_time == 1615555644515
    assert metadata.configuration == {}


def test_read_partitioned_table_protocol():
    table_path = "../crates/test/tests/data/delta-0.8.0-partitioned"
    dt = DeltaTable(table_path)
    protocol = dt.protocol()
    assert protocol.min_reader_version == 1
    assert protocol.min_writer_version == 2


@pytest.mark.pyarrow
def test_read_table_with_cdc():
    table_path = "../crates/test/tests/data/simple_table_with_cdc"
    dt = DeltaTable(table_path)

    result = QueryBuilder().register("tbl", dt).execute("select * from tbl").read_all()

    assert result["id"].to_pylist() == [0]
    assert result["name"].to_pylist() == ["Mino"]


def test_history_partitioned_table_metadata():
    table_path = "../crates/test/tests/data/delta-0.8.0-partitioned"
    dt = DeltaTable(table_path)
    history = dt.history()
    commit_info = history[0]

    assert len(history) == 1
    assert commit_info == {
        "timestamp": 1615555646188,
        "operation": "WRITE",
        "operationParameters": {
            "mode": "ErrorIfExists",
            "partitionBy": '["year","month","day"]',
        },
        "isBlindAppend": True,
        "operationMetrics": {
            "numFiles": "6",
            "numOutputBytes": "2477",
            "numOutputRows": "7",
        },
        "version": 0,
    }


@pytest.mark.parametrize("flatten", [True, False])
@pytest.mark.pyarrow
def test_add_actions_table(flatten: bool):
    import pyarrow as pa

    table_path = "../crates/test/tests/data/delta-0.8.0-partitioned"
    dt = DeltaTable(table_path)
    actions_df = dt.get_add_actions(flatten)
    # RecordBatch doesn't have a sort_by method yet
    actions_df = pa.table(actions_df).sort_by("path").to_batches()[0]

    assert actions_df.num_rows == 6
    assert actions_df["path"] == pa.array(
        [
            "year=2020/month=1/day=1/part-00000-8eafa330-3be9-4a39-ad78-fd13c2027c7e.c000.snappy.parquet",
            "year=2020/month=2/day=3/part-00000-94d16827-f2fd-42cd-a060-f67ccc63ced9.c000.snappy.parquet",
            "year=2020/month=2/day=5/part-00000-89cdd4c8-2af7-4add-8ea3-3990b2f027b5.c000.snappy.parquet",
            "year=2021/month=12/day=20/part-00000-9275fdf4-3961-4184-baa0-1c8a2bb98104.c000.snappy.parquet",
            "year=2021/month=12/day=4/part-00000-6dc763c0-3e8b-4d52-b19e-1f92af3fbb25.c000.snappy.parquet",
            "year=2021/month=4/day=5/part-00000-c5856301-3439-4032-a6fc-22b7bc92bebb.c000.snappy.parquet",
        ]
    )
    assert actions_df["size_bytes"] == pa.array([414, 414, 414, 407, 414, 414])
    assert actions_df["data_change"] == pa.array([True] * 6)
    assert actions_df["modification_time"] == pa.array(
        [1615555646000] * 6, type=pa.timestamp("ms")
    )

    if flatten:
        partition_year = actions_df["partition.year"]
        partition_month = actions_df["partition.month"]
        partition_day = actions_df["partition.day"]
    else:
        partition_year = actions_df["partition_values"].field("year")
        partition_month = actions_df["partition_values"].field("month")
        partition_day = actions_df["partition_values"].field("day")

    assert partition_year == pa.array(["2020"] * 3 + ["2021"] * 3)
    assert partition_month == pa.array(["1", "2", "2", "12", "12", "4"])
    assert partition_day == pa.array(["1", "3", "5", "20", "4", "5"])


def assert_correct_files(dt: DeltaTable, partition_filters, expected_paths):
    assert dt.files(partition_filters) == expected_paths
    absolute_paths = [os.path.join(dt.table_uri, path) for path in expected_paths]
    assert dt.file_uris(partition_filters) == absolute_paths


def test_get_files_partitioned_table():
    table_path = "../crates/test/tests/data/delta-0.8.0-partitioned"
    dt = DeltaTable(table_path)
    table_path = (
        Path.cwd().parent / "crates/test/tests/data/delta-0.8.0-partitioned"
    ).as_posix()

    partition_filters = [("day", "=", "3")]
    paths = [
        "year=2020/month=2/day=3/part-00000-94d16827-f2fd-42cd-a060-f67ccc63ced9.c000.snappy.parquet"
    ]
    assert_correct_files(dt, partition_filters, paths)

    # Also accepts integers
    partition_filters = [("day", "=", 3)]
    assert_correct_files(dt, partition_filters, paths)

    partition_filters = [("day", "!=", "3")]
    paths = [
        "year=2020/month=1/day=1/part-00000-8eafa330-3be9-4a39-ad78-fd13c2027c7e.c000.snappy.parquet",
        "year=2020/month=2/day=5/part-00000-89cdd4c8-2af7-4add-8ea3-3990b2f027b5.c000.snappy.parquet",
        "year=2021/month=12/day=20/part-00000-9275fdf4-3961-4184-baa0-1c8a2bb98104.c000.snappy.parquet",
        "year=2021/month=12/day=4/part-00000-6dc763c0-3e8b-4d52-b19e-1f92af3fbb25.c000.snappy.parquet",
        "year=2021/month=4/day=5/part-00000-c5856301-3439-4032-a6fc-22b7bc92bebb.c000.snappy.parquet",
    ]
    assert_correct_files(dt, partition_filters, paths)

    partition_filters = [("day", "in", ["3", "20"])]
    paths = [
        "year=2020/month=2/day=3/part-00000-94d16827-f2fd-42cd-a060-f67ccc63ced9.c000.snappy.parquet",
        "year=2021/month=12/day=20/part-00000-9275fdf4-3961-4184-baa0-1c8a2bb98104.c000.snappy.parquet",
    ]
    assert_correct_files(dt, partition_filters, paths)

    partition_filters = [("day", "not in", ["3", "20"])]
    paths = [
        "year=2020/month=1/day=1/part-00000-8eafa330-3be9-4a39-ad78-fd13c2027c7e.c000.snappy.parquet",
        "year=2020/month=2/day=5/part-00000-89cdd4c8-2af7-4add-8ea3-3990b2f027b5.c000.snappy.parquet",
        "year=2021/month=12/day=4/part-00000-6dc763c0-3e8b-4d52-b19e-1f92af3fbb25.c000.snappy.parquet",
        "year=2021/month=4/day=5/part-00000-c5856301-3439-4032-a6fc-22b7bc92bebb.c000.snappy.parquet",
    ]
    assert_correct_files(dt, partition_filters, paths)

    partition_filters = [("day", "not in", ["3", "20"]), ("year", "=", "2021")]
    paths = [
        "year=2021/month=12/day=4/part-00000-6dc763c0-3e8b-4d52-b19e-1f92af3fbb25.c000.snappy.parquet",
        "year=2021/month=4/day=5/part-00000-c5856301-3439-4032-a6fc-22b7bc92bebb.c000.snappy.parquet",
    ]
    assert_correct_files(dt, partition_filters, paths)

    partition_filters = [("invalid_operation", "=>", "3")]
    with pytest.raises(Exception) as exception:
        dt.files(partition_filters)
    assert (
        str(exception.value)
        == 'Invalid partition filter found: ("invalid_operation", "=>", "3").'
    )

    partition_filters = [("invalid_operation", "=", ["3", "20"])]
    with pytest.raises(Exception) as exception:
        dt.files(partition_filters)
    assert (
        str(exception.value)
        == 'Invalid partition filter found: ("invalid_operation", "=", ["3", "20"]).'
    )

    partition_filters = [("unknown", "=", "3")]
    with pytest.raises(Exception) as exception:
        dt.files(partition_filters)
    assert (
        str(exception.value)
        == 'Tried to filter partitions on non-partitioned columns: [\n    "unknown",\n]'
    )


@pytest.mark.pandas
@pytest.mark.pyarrow
def test_delta_table_to_pandas():
    import pandas as pd

    table_path = "../crates/test/tests/data/simple_table"
    dt = DeltaTable(table_path)
    assert dt.to_pandas().equals(pd.DataFrame({"id": [5, 7, 9]}))


@pytest.mark.pandas
@pytest.mark.pyarrow
def test_delta_table_with_filesystem():
    import pandas as pd
    from pyarrow.fs import LocalFileSystem, SubTreeFileSystem

    table_path = "../crates/test/tests/data/simple_table"
    dt = DeltaTable(table_path)
    filesystem = SubTreeFileSystem(table_path, LocalFileSystem())
    assert dt.to_pandas(filesystem=filesystem).equals(pd.DataFrame({"id": [5, 7, 9]}))


@pytest.mark.pyarrow
@pytest.mark.pandas
def test_delta_table_with_filters():
    import pyarrow.dataset as ds

    table_path = "../crates/test/tests/data/COVID-19_NYT"
    dt = DeltaTable(table_path)
    dataset = dt.to_pyarrow_dataset()

    filter_expr = ds.field("date") > "2021-02-20"
    data = dataset.to_table(filter=filter_expr)
    assert (
        len(dt.to_pandas(filters=[("date", ">", "2021-02-20")]))
        == len(dt.to_pandas(filters=filter_expr))
        == data.num_rows
    )

    filter_expr = (ds.field("date") > "2021-02-20") | (
        ds.field("state").isin(["Alabama", "Wyoming"])
    )
    data = dataset.to_table(filter=filter_expr)
    assert (
        len(
            dt.to_pandas(
                filters=[
                    [("date", ">", "2021-02-20")],
                    [("state", "in", ["Alabama", "Wyoming"])],
                ]
            )
        )
        == len(dt.to_pandas(filters=filter_expr))
        == data.num_rows
    )

    filter_expr = (ds.field("date") > "2021-02-20") & (
        ds.field("state").isin(["Alabama", "Wyoming"])
    )
    data = dataset.to_table(filter=filter_expr)
    assert (
        len(
            dt.to_pandas(
                filters=[
                    ("date", ">", "2021-02-20"),
                    ("state", "in", ["Alabama", "Wyoming"]),
                ]
            )
        )
        == len(dt.to_pandas(filters=filter_expr))
        == data.num_rows
    )


@pytest.mark.pyarrow
def test_writer_fails_on_protocol():
    import pytest

    table_path = "../crates/test/tests/data/simple_table"
    dt = DeltaTable(table_path)
    dt.protocol = Mock(return_value=ProtocolVersions(2, 1, None, None))
    with pytest.raises(DeltaProtocolError):
        dt.to_pyarrow_dataset()
    with pytest.raises(DeltaProtocolError):
        dt.to_pyarrow_table()
    with pytest.raises(DeltaProtocolError):
        dt.to_pandas()


class ExcPassThroughThread(Thread):
    """Wrapper around `threading.Thread` that propagates exceptions."""

    def __init__(self, target, *args):
        Thread.__init__(self, target=target, *args)
        self.exc = None

    def run(self):
        """Method representing the thread's activity.
        You may override this method in a subclass. The standard run() method
        invokes the callable object passed to the object's constructor as the
        target argument, if any, with sequential and keyword arguments taken
        from the args and kwargs arguments, respectively.
        """
        try:
            Thread.run(self)
        except BaseException as e:
            self.exc = e

    def join(self, timeout=None):
        """Wait until the thread terminates.
        This blocks the calling thread until the thread whose join() method is
        called terminates -- either normally or through an unhandled exception
        or until the optional timeout occurs.
        When the timeout argument is present and not None, it should be a
        floating point number specifying a timeout for the operation in seconds
        (or fractions thereof). As join() always returns None, you must call
        is_alive() after join() to decide whether a timeout happened -- if the
        thread is still alive, the join() call timed out.
        When the timeout argument is not present or None, the operation will
        block until the thread terminates.
        A thread can be join()ed many times.
        join() raises a RuntimeError if an attempt is made to join the current
        thread as that would cause a deadlock. It is also an error to join() a
        thread before it has been started and attempts to do so raises the same
        exception.
        """
        super().join(timeout)
        if self.exc:
            raise self.exc


@pytest.mark.s3
@pytest.mark.integration
@pytest.mark.timeout(timeout=5, method="thread")
def test_read_multiple_tables_from_s3(s3_localstack):
    """Should be able to create multiple cloud storage based DeltaTable instances
    without blocking on async crates/test function calls.
    """
    for path in ["s3://deltars/simple", "s3://deltars/simple"]:
        t = DeltaTable(path)
        assert t.files() == [
            "part-00000-2befed33-c358-4768-a43c-3eda0d2a499d-c000.snappy.parquet",
            "part-00000-c1777d7d-89d9-4790-b38a-6ee7e24456b1-c000.snappy.parquet",
            "part-00001-7891c33d-cedc-47c3-88a6-abcfb049d3b4-c000.snappy.parquet",
            "part-00004-315835fe-fb44-4562-98f6-5e6cfa3ae45d-c000.snappy.parquet",
            "part-00007-3a0e4727-de0d-41b6-81ef-5223cf40f025-c000.snappy.parquet",
        ]


@pytest.mark.s3
@pytest.mark.integration
@pytest.mark.timeout(timeout=10, method="thread")
def test_read_multiple_tables_from_s3_multi_threaded(s3_localstack):
    thread_count = 10
    b = Barrier(thread_count, timeout=5)

    # make sure it works within multiple threads as well
    def read_table():
        b.wait()
        t = DeltaTable("s3://deltars/simple")
        assert t.files() == [
            "part-00000-2befed33-c358-4768-a43c-3eda0d2a499d-c000.snappy.parquet",
            "part-00000-c1777d7d-89d9-4790-b38a-6ee7e24456b1-c000.snappy.parquet",
            "part-00001-7891c33d-cedc-47c3-88a6-abcfb049d3b4-c000.snappy.parquet",
            "part-00004-315835fe-fb44-4562-98f6-5e6cfa3ae45d-c000.snappy.parquet",
            "part-00007-3a0e4727-de0d-41b6-81ef-5223cf40f025-c000.snappy.parquet",
        ]

    threads = [ExcPassThroughThread(target=read_table) for _ in range(thread_count)]
    for t in threads:
        t.start()
    for t in threads:
        t.join()


def assert_num_fragments(table, predicate, count):
    frags = table.to_pyarrow_dataset().get_fragments(filter=predicate)
    assert len(list(frags)) == count


@pytest.mark.pyarrow
def test_filter_nulls(tmp_path: Path):
    import pyarrow as pa
    import pyarrow.dataset as ds

    def assert_scan_equals(table, predicate, expected):
        data = table.to_pyarrow_dataset().to_table(filter=predicate).sort_by("part")
        assert data == expected

    # 1 all-valid part, 1 all-null part, and 1 mixed part.
    data = pa.table(
        {"part": ["a", "a", "b", "b", "c", "c"], "value": [1, 1, None, None, 2, None]}
    )

    write_deltalake(tmp_path, data, partition_by="part")

    table = DeltaTable(tmp_path)

    # Note: we assert number of fragments returned because that verifies
    # that file skipping is working properly.

    # is valid predicate
    predicate = ds.field("value").is_valid()
    assert_num_fragments(table, predicate, 2)
    expected = pa.table({"part": ["a", "a", "c"], "value": [1, 1, 2]})
    assert_scan_equals(table, predicate, expected)

    # is null predicate
    predicate = ds.field("value").is_null()
    assert_num_fragments(table, predicate, 2)
    expected = pa.table(
        {"part": ["b", "b", "c"], "value": pa.array([None, None, None], pa.int64())}
    )
    assert_scan_equals(table, predicate, expected)

    # inequality predicate
    predicate = ds.field("value") > 1
    assert_num_fragments(table, predicate, 1)
    expected = pa.table({"part": ["c"], "value": pa.array([2], pa.int64())})
    assert_scan_equals(table, predicate, expected)

    # also test nulls in partition values
    data = pa.table({"part": pa.array([None], pa.string()), "value": [3]})
    write_deltalake(
        table,
        data,
        mode="append",
        partition_by="part",
    )

    # null predicate
    predicate = ds.field("part").is_null()
    assert_num_fragments(table, predicate, 1)
    expected = pa.table({"part": pa.array([None], pa.string()), "value": [3]})
    assert_scan_equals(table, predicate, expected)

    # valid predicate
    predicate = ds.field("part").is_valid()
    assert_num_fragments(table, predicate, 3)
    expected = pa.table(
        {"part": ["a", "a", "b", "b", "c", "c"], "value": [1, 1, None, None, 2, None]}
    )
    assert_scan_equals(table, predicate, expected)

    # inequality predicate
    predicate = ds.field("part") < "c"
    assert_num_fragments(table, predicate, 2)
    expected = pa.table({"part": ["a", "a", "b", "b"], "value": [1, 1, None, None]})
    assert_scan_equals(table, predicate, expected)


@pytest.mark.pyarrow
def test_issue_1653_filter_bool_partition(tmp_path: Path):
    import pyarrow as pa

    ta = pa.Table.from_pydict(
        {
            "bool_col": [True, False, True, False],
            "int_col": [0, 1, 2, 3],
            "str_col": ["a", "b", "c", "d"],
        }
    )
    write_deltalake(
        tmp_path, ta, partition_by=["bool_col", "int_col"], mode="overwrite"
    )
    dt = DeltaTable(tmp_path)

    assert (
        dt.to_pyarrow_table(
            filters=[
                ("int_col", "=", 0),
                ("bool_col", "=", True),
            ]
        ).num_rows
        == 1
    )
    assert (
        len(
            dt.file_uris(
                partition_filters=[
                    ("int_col", "=", 0),
                    ("bool_col", "=", "true"),
                ]
            )
        )
        == 1
    )
    assert (
        len(
            dt.file_uris(
                partition_filters=[
                    ("int_col", "=", 0),
                    ("bool_col", "=", True),
                ]
            )
        )
        == 1
    )


@pytest.mark.parametrize(
    "input_value, expected",
    [
        (True, "true"),
        (False, "false"),
        (1, "1"),
        (1.5, "1.5"),
        ("string", "string"),
        (date(2023, 10, 17), "2023-10-17"),
        (datetime(2023, 10, 17, 12, 34, 56), "2023-10-17 12:34:56"),
        (b"bytes", "bytes"),
        ([True, False], ["true", "false"]),
        ([1, 2], ["1", "2"]),
        ([1.5, 2.5], ["1.5", "2.5"]),
        (["a", "b"], ["a", "b"]),
        ([date(2023, 10, 17), date(2023, 10, 18)], ["2023-10-17", "2023-10-18"]),
        (
            [datetime(2023, 10, 17, 12, 34, 56), datetime(2023, 10, 18, 12, 34, 56)],
            ["2023-10-17 12:34:56", "2023-10-18 12:34:56"],
        ),
        ([b"bytes", b"testbytes"], ["bytes", "testbytes"]),
    ],
)
def test_encode_partition_value(input_value: Any, expected: str) -> None:
    if isinstance(input_value, list):
        assert [encode_partition_value(val) for val in input_value] == expected
    else:
        assert encode_partition_value(input_value) == expected


def test_partitions_partitioned_table():
    table_path = "../crates/test/tests/data/delta-0.8.0-partitioned"
    dt = DeltaTable(table_path)
    expected = [
        {"year": "2020", "month": "2", "day": "5"},
        {"year": "2021", "month": "12", "day": "4"},
        {"year": "2020", "month": "2", "day": "3"},
        {"year": "2021", "month": "4", "day": "5"},
        {"year": "2020", "month": "1", "day": "1"},
        {"year": "2021", "month": "12", "day": "20"},
    ]
    actual = dt.partitions()
    for partition in expected:
        assert partition in actual


def test_partitions_filtering_partitioned_table():
    table_path = "../crates/test/tests/data/delta-0.8.0-partitioned"
    dt = DeltaTable(table_path)
    expected = [
        {"day": "5", "month": "4", "year": "2021"},
        {"day": "20", "month": "12", "year": "2021"},
        {"day": "4", "month": "12", "year": "2021"},
    ]

    partition_filters = [("year", ">=", "2021")]
    actual = dt.partitions(partition_filters=partition_filters)
    assert len(expected) == len(actual)
    for partition in expected:
        partition in actual


@pytest.mark.pyarrow
def test_partitions_date_partitioned_table():
    import pyarrow as pa

    table_path = tempfile.gettempdir() + "/date_partition_table"
    date_partitions = [
        date(2024, 8, 1),
        date(2024, 8, 2),
        date(2024, 8, 3),
        date(2024, 8, 4),
    ]
    sample_data_pyarrow = pa.table(
        {
            "date_field": pa.array(date_partitions, pa.date32()),
            "numeric_data": pa.array([1, 2, 3, 4], pa.int64()),
        }
    )
    write_deltalake(
        table_path, sample_data_pyarrow, mode="overwrite", partition_by=["date_field"]
    )

    delta_table = DeltaTable(table_path)
    expected = [
        {"date_field": "2024-08-01"},
        {"date_field": "2024-08-02"},
        {"date_field": "2024-08-03"},
        {"date_field": "2024-08-04"},
    ]
    actual = sorted(delta_table.partitions(), key=lambda x: x["date_field"])
    assert expected == actual


def test_partitions_special_partitioned_table():
    table_path = "../crates/test/tests/data/delta-0.8.0-special-partition"
    dt = DeltaTable(table_path)

    expected = [{"x": "A/A"}, {"x": "B B"}]
    actual = dt.partitions()
    for partition in expected:
        partition in actual


def test_partitions_unpartitioned_table():
    table_path = "../crates/test/tests/data/simple_table"
    dt = DeltaTable(table_path)
    assert len(dt.partitions()) == 0


def test_read_table_last_checkpoint_not_updated():
    dt = DeltaTable("../crates/test/tests/data/table_failed_last_checkpoint_update")

    assert dt.version() == 3


def test_is_deltatable_valid_path():
    table_path = "../crates/test/tests/data/simple_table"
    assert DeltaTable.is_deltatable(table_path)


def test_is_deltatable_invalid_path():
    # Nonce ensures that the table_path always remains an invalid table path.
    nonce = int(random() * 10000)
    table_path = f"../crates/test/tests/data/simple_table_invalid_{nonce}"
    assert not DeltaTable.is_deltatable(table_path)


def test_is_deltatable_with_storage_opts():
    table_path = "../crates/test/tests/data/simple_table"
    storage_options = {
        "AWS_ACCESS_KEY_ID": "THE_AWS_ACCESS_KEY_ID",
        "AWS_SECRET_ACCESS_KEY": "THE_AWS_SECRET_ACCESS_KEY",
        "AWS_ALLOW_HTTP": "true",
        "AWS_S3_ALLOW_UNSAFE_RENAME": "true",
        "AWS_S3_LOCKING_PROVIDER": "dynamodb",
        "DELTA_DYNAMO_TABLE_NAME": "custom_table_name",
    }
    assert DeltaTable.is_deltatable(table_path, storage_options=storage_options)


@pytest.mark.pyarrow
@pytest.mark.xfail(
    reason="Issue: columns are encoded as dictionary due to TableProvider"
)
def test_read_query_builder():
    table_path = "../crates/test/tests/data/delta-0.8.0-partitioned"
    dt = DeltaTable(table_path)

    expected = Table(
        {
            "value": Array(
                ["4", "5", "6", "7"],
                ArrowField("value", type=DataType.string(), nullable=True),
            ),
            "year": Array(
                ["2021", "2021", "2021", "2021"],
                ArrowField("year", type=DataType.string(), nullable=True),
            ),
            "month": Array(
                ["4", "12", "12", "12"],
                ArrowField("month", type=DataType.string(), nullable=True),
            ),
            "day": Array(
                ["5", "4", "20", "20"],
                ArrowField("day", type=DataType.string(), nullable=True),
            ),
        }
    )

    qb = QueryBuilder().register("tbl", dt)
    query = "SELECT * FROM tbl WHERE year >= 2021 ORDER BY value"

    actual = qb.execute(query).read_all()
    assert expected == actual


@pytest.mark.pyarrow
def test_read_query_builder_join_multiple_tables(tmp_path):
    table_path = "../crates/test/tests/data/delta-0.8.0-date"
    dt1 = DeltaTable(table_path)

    write_deltalake(
        tmp_path,
        data=Table(
            {
                "date": Array(
                    ["2021-01-01", "2021-01-02", "2021-01-03", "2021-12-31"],
                    ArrowField("date", type=DataType.string(), nullable=True),
                ),
                "value": Array(
                    ["a", "b", "c", "d"],
                    ArrowField("value", type=DataType.string(), nullable=True),
                ),
            }
        ),
    )
    dt2 = DeltaTable(tmp_path)

    expected = Table(
        {
            "date": Array(
                ["2021-01-01", "2021-01-02", "2021-01-03"],
                ArrowField("date", type=DataType.string(), nullable=True),
            ),
            "dayOfYear": Array(
                [1, 2, 3],
                ArrowField("dayOfYear", type=DataType.int32(), nullable=True),
            ),
            "value": Array(
                ["a", "b", "c"],
                ArrowField("value", type=DataType.string(), nullable=True),
            ),
        }
    )
    actual = (
        QueryBuilder()
        .register("tbl1", dt1)
        .register("tbl2", dt2)
        .execute(
            """
            SELECT tbl2.date, tbl1.dayOfYear, tbl2.value
            FROM tbl1
            INNER JOIN tbl2 ON tbl1.date = tbl2.date
            ORDER BY tbl1.date
            """
        )
<<<<<<< HEAD
        .fetchall()
    ).to_pydict()
    assert expected == actual


def test_read_query_builder_show_output(capsys, caplog):
    table_path = "../crates/test/tests/data/delta-0.8.0-partitioned"
    dt = DeltaTable(table_path)
    logging.getLogger("deltalake").setLevel(logging.INFO)

    qb = QueryBuilder().register("tbl", dt)
    query = "SELECT * FROM tbl WHERE year >= 2021 ORDER BY value"
    qb.execute(query).show()
    assert capsys.readouterr().out.strip() != ""

    query = "SELECT * FROM tbl WHERE year >= 9999"
    qb.execute(query).show()
    assert "query contains no records" in caplog.text
    assert capsys.readouterr().out.strip() == ""


def test_read_added_column():
    table_path = tempfile.gettempdir() + "/single_col_evolution"

    write_deltalake(table_path, pa.table({"a": [1, 2, 3]}), mode="overwrite", schema_mode="overwrite")
    write_deltalake(table_path, pa.table({"a": [4, 5, 6], "b": [7, 8, 9]}), mode="append", schema_mode="merge")
    dt = DeltaTable(table_path)
    # specifically selecting b to ensure schema mapper can map empty record batch
    batches = QueryBuilder().register("tbl", dt).sql("select b from tbl order by b").fetchall()

    actual = []
    for batch in batches:
        actual.extend(batch.to_pylist())

    expected = [
        {"b": None},
        {"b": None},
        {"b": None},
        {"b": 7},
        {"b": 8},
        {"b": 9},
    ]

    assert actual == expected
=======
        .read_all()
    )
    assert expected == actual
>>>>>>> 226c3976
<|MERGE_RESOLUTION|>--- conflicted
+++ resolved
@@ -1077,9 +1077,8 @@
             ORDER BY tbl1.date
             """
         )
-<<<<<<< HEAD
-        .fetchall()
-    ).to_pydict()
+        .read_all()
+    )
     assert expected == actual
 
 
@@ -1121,9 +1120,4 @@
         {"b": 9},
     ]
 
-    assert actual == expected
-=======
-        .read_all()
-    )
-    assert expected == actual
->>>>>>> 226c3976
+    assert actual == expected