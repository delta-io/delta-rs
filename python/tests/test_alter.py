--- conflicted
+++ resolved
@@ -63,7 +63,7 @@
     assert dt.history(1)[0]["userName"] == "John Doe"
 
 
-<<<<<<< HEAD
+
 def test_unset_table_properties(tmp_path: pathlib.Path, sample_table: pa.Table):
     write_deltalake(
         tmp_path,
@@ -90,7 +90,7 @@
         dt.alter.unset_table_properties(
             ["delta.checkpointInterval", "invalid_property"]
         )
-=======
+
 def test_drop_constraint(tmp_path: pathlib.Path, sample_table: pa.Table):
     write_deltalake(tmp_path, sample_table)
 
@@ -140,5 +140,4 @@
     dt.alter.add_constraint({"check_price2": "price >= 0"})
     dt.alter.drop_constraint("check_price2", custom_metadata={"userName": "John Doe"})
 
-    assert dt.history(1)[0]["userName"] == "John Doe"
->>>>>>> cedf6dde
+    assert dt.history(1)[0]["userName"] == "John Doe"