import pickle
import urllib

import pyarrow as pa
import pyarrow.parquet as pq
import pytest
<<<<<<< HEAD
=======
from pyarrow.fs import FileType
>>>>>>> 48f2e70b

from deltalake import DeltaTable, PyDeltaTableError
from deltalake.fs import DeltaStorageHandler
from deltalake.writer import write_deltalake


@pytest.mark.s3
@pytest.mark.integration
@pytest.mark.timeout(timeout=15, method="thread")
def test_read_files(s3_localstack):
    table_path = "s3://deltars/simple"
    handler = DeltaStorageHandler(table_path)
    dt = DeltaTable(table_path)
    files = dt.file_uris()
    assert len(files) > 0
    for file in files:
        rel_path = file[len(table_path) :]
        with handler.open_input_file(rel_path) as f_:
            table = pq.read_table(f_)
            assert isinstance(table, pa.Table)
            assert table.shape > (0, 0)


@pytest.mark.s3
@pytest.mark.integration
@pytest.mark.timeout(timeout=15, method="thread")
def test_read_file_info(s3_localstack):
    table_path = "s3://deltars/simple"
    handler = DeltaStorageHandler(table_path)
    meta = handler.get_file_info(
        ["part-00000-a72b1fb3-f2df-41fe-a8f0-e65b746382dd-c000.snappy.parquet"]
    )
    assert len(meta) == 1
    assert meta[0].type == FileType.File


@pytest.mark.s3
@pytest.mark.integration
@pytest.mark.timeout(timeout=15, method="thread")
def test_s3_authenticated_read_write(s3_localstack_creds, monkeypatch):
    monkeypatch.setenv("AWS_DEFAULT_REGION", "us-east-1")
    # Create unauthenticated handler
    storage_handler = DeltaStorageHandler(
        "s3://deltars/",
        {
            "AWS_ENDPOINT_URL": s3_localstack_creds["AWS_ENDPOINT_URL"],
            # Grants anonymous access. If we don't do this, will timeout trying
            # to reading from EC2 instance provider.
            "AWS_ACCESS_KEY_ID": "",
            "AWS_SECRET_ACCESS_KEY": "",
        },
    )

    # Make a get request on an object
    with pytest.raises(Exception):
        storage_handler.open_input_stream("nonexistant")

    # Try to write an object
    with pytest.raises(Exception):
        storage_handler.open_output_stream("nonexistant")


@pytest.mark.s3
@pytest.mark.integration
@pytest.mark.timeout(timeout=15, method="thread")
def test_read_simple_table_from_remote(s3_localstack):
    table_path = "s3://deltars/simple"
    dt = DeltaTable(table_path)
    assert dt.to_pyarrow_table().equals(pa.table({"id": [5, 7, 9]}))

    expected_files = [
        "part-00000-c1777d7d-89d9-4790-b38a-6ee7e24456b1-c000.snappy.parquet",
        "part-00001-7891c33d-cedc-47c3-88a6-abcfb049d3b4-c000.snappy.parquet",
        "part-00004-315835fe-fb44-4562-98f6-5e6cfa3ae45d-c000.snappy.parquet",
        "part-00007-3a0e4727-de0d-41b6-81ef-5223cf40f025-c000.snappy.parquet",
        "part-00000-2befed33-c358-4768-a43c-3eda0d2a499d-c000.snappy.parquet",
    ]

    assert dt.files() == expected_files
    assert dt.file_uris() == [table_path + "/" + path for path in expected_files]


@pytest.mark.s3
@pytest.mark.integration
@pytest.mark.timeout(timeout=15, method="thread")
def test_roundtrip_s3_env(s3_localstack, sample_data: pa.Table, monkeypatch):
    table_path = "s3://deltars/roundtrip"

    # Create new table with path
    with pytest.raises(PyDeltaTableError, match="Atomic rename requires a LockClient"):
        write_deltalake(table_path, sample_data)

    monkeypatch.setenv("AWS_S3_ALLOW_UNSAFE_RENAME", "true")

    # Create new table with path
    write_deltalake(table_path, sample_data)
    dt = DeltaTable(table_path)
    table = dt.to_pyarrow_table()
    assert table == sample_data
    assert dt.version() == 0

    # Write with existing DeltaTable
    write_deltalake(dt, sample_data, mode="overwrite")
    dt.update_incremental()
    assert dt.version() == 1

    table = dt.to_pyarrow_table()
    assert table == sample_data


@pytest.mark.s3
@pytest.mark.integration
@pytest.mark.timeout(timeout=15, method="thread")
def test_roundtrip_s3_direct(s3_localstack_creds, sample_data: pa.Table):
    table_path = "s3://deltars/roundtrip2"

    # Fails without any credentials
    with pytest.raises(PyDeltaTableError):
        anon_storage_options = {
            "AWS_ENDPOINT_URL": s3_localstack_creds["AWS_ENDPOINT_URL"],
            # Grants anonymous access. If we don't do this, will timeout trying
            # to reading from EC2 instance provider.
            "AWS_ACCESS_KEY_ID": "",
            "AWS_SECRET_ACCESS_KEY": "",
        }
        write_deltalake(
            table_path,
            sample_data,
            storage_options=anon_storage_options,
        )

    # Can pass storage_options in directly
    storage_opts = {
        "AWS_STORAGE_ALLOW_HTTP": "true",
        "AWS_S3_ALLOW_UNSAFE_RENAME": "true",
    }
    storage_opts.update(s3_localstack_creds)
    write_deltalake(table_path, sample_data, storage_options=storage_opts)
    dt = DeltaTable(table_path, storage_options=storage_opts)
    assert dt.version() == 0
    table = dt.to_pyarrow_table()
    assert table == sample_data

    # Can pass storage_options into DeltaTable and then write
    write_deltalake(dt, sample_data, mode="overwrite")
    dt.update_incremental()
    assert dt.version() == 1
    table = dt.to_pyarrow_table()
    assert table == sample_data

    # TODO: Refactor so DeltaTable can be instantiated with a storage backend
    # Can provide S3Filesystem from pyarrow
    # pa_s3fs = S3FileSystem(
    #     access_key=s3_localstack_creds["AWS_ACCESS_KEY_ID"],
    #     secret_key=s3_localstack_creds["AWS_SECRET_ACCESS_KEY"],
    #     endpoint_override=s3_localstack_creds["AWS_ENDPOINT_URL"],
    #     scheme="http",
    # )

    # write_deltalake(table_path, sample_data, filesystem=pa_s3fs, mode="overwrite")
    # assert dt.version() == 2
    # table = dt.to_pyarrow_table()
    # assert table == sample_data


@pytest.mark.azure
@pytest.mark.integration
@pytest.mark.timeout(timeout=15, method="thread")
def test_roundtrip_azure_env(azurite_env_vars, sample_data: pa.Table):
    table_path = "az://deltars/roundtrip"

    # Create new table with path
    write_deltalake(table_path, sample_data)
    dt = DeltaTable(table_path)
    table = dt.to_pyarrow_table()
    assert table == sample_data
    assert dt.version() == 0

    # Write with existing DeltaTable
    write_deltalake(dt, sample_data, mode="overwrite")
    dt.update_incremental()
    assert dt.version() == 1

    table = dt.to_pyarrow_table()
    assert table == sample_data


@pytest.mark.azure
@pytest.mark.integration
@pytest.mark.timeout(timeout=15, method="thread")
def test_roundtrip_azure_direct(azurite_creds, sample_data: pa.Table):
    table_path = "az://deltars/roundtrip2"

    # Can pass storage_options in directly
    write_deltalake(table_path, sample_data, storage_options=azurite_creds)
    dt = DeltaTable(table_path, storage_options=azurite_creds)
    table = dt.to_pyarrow_table()
    assert table == sample_data
    assert dt.version() == 0

    # Can pass storage_options into DeltaTable and then write
    write_deltalake(dt, sample_data, mode="overwrite")
    dt.update_incremental()
    assert dt.version() == 1

    table = dt.to_pyarrow_table()
    assert table == sample_data


@pytest.mark.azure
@pytest.mark.integration
@pytest.mark.timeout(timeout=15, method="thread")
def test_roundtrip_azure_sas(azurite_sas_creds, sample_data: pa.Table):
    table_path = "az://deltars/roundtrip3"

    write_deltalake(table_path, sample_data, storage_options=azurite_sas_creds)
    dt = DeltaTable(table_path, storage_options=azurite_sas_creds)
    table = dt.to_pyarrow_table()
    assert table == sample_data
    assert dt.version() == 0


@pytest.mark.azure
@pytest.mark.integration
@pytest.mark.timeout(timeout=5, method="thread")
def test_roundtrip_azure_decoded_sas(azurite_sas_creds, sample_data: pa.Table):
    table_path = "az://deltars/roundtrip4"
    azurite_sas_creds["SAS_TOKEN"] = urllib.parse.unquote(
        azurite_sas_creds["SAS_TOKEN"]
    )

    write_deltalake(table_path, sample_data, storage_options=azurite_sas_creds)
    dt = DeltaTable(table_path, storage_options=azurite_sas_creds)
    table = dt.to_pyarrow_table()
    assert table == sample_data
    assert dt.version() == 0


def test_pickle_roundtrip(tmp_path):
    store = DeltaStorageHandler(str(tmp_path.absolute()))

    with (tmp_path / "asd.pkl").open("wb") as handle:
        pickle.dump(store, handle)

    with (tmp_path / "asd.pkl").open("rb") as handle:
        store_pkl = pickle.load(handle)

    infos = store_pkl.get_file_info(["asd.pkl"])
    assert infos[0].size > 0<|MERGE_RESOLUTION|>--- conflicted
+++ resolved
@@ -4,10 +4,7 @@
 import pyarrow as pa
 import pyarrow.parquet as pq
 import pytest
-<<<<<<< HEAD
-=======
 from pyarrow.fs import FileType
->>>>>>> 48f2e70b
 
 from deltalake import DeltaTable, PyDeltaTableError
 from deltalake.fs import DeltaStorageHandler
