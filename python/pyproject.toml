--- conflicted
+++ resolved
@@ -6,10 +6,7 @@
 name = "deltalake"
 description = "Native Delta Lake Python binding based on delta-rs with Pandas integration"
 readme = "README.md"
-<<<<<<< HEAD
-=======
 license = {file = "LICENSE.txt"}
->>>>>>> 5bdaf8d7
 requires-python = ">=3.6"
 keywords = ["deltalake", "delta", "datalake", "pandas", "arrow"]
 classifiers = [
