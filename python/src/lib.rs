--- conflicted
+++ resolved
@@ -8,43 +8,23 @@
 mod utils;
 mod writer;
 
-use std::cmp::min;
-use std::collections::{HashMap, HashSet};
-use std::ffi::CString;
-use std::future::IntoFuture;
-use std::str::FromStr;
-use std::sync::{Arc, Mutex};
-use std::time;
-use std::time::{SystemTime, UNIX_EPOCH};
-
-use crate::error::{DeltaError, DeltaProtocolError, PythonError};
-use crate::features::TableFeatures;
-use crate::filesystem::FsConfig;
-use crate::merge::PyMergeBuilder;
-use crate::query::PyQueryBuilder;
-use crate::reader::convert_stream_to_reader;
-use crate::schema::{schema_to_pyobject, Field};
-use crate::utils::rt;
-use crate::writer::to_lazy_table;
 use arrow::pyarrow::PyArrowType;
+use arrow_schema::SchemaRef;
 use chrono::{DateTime, Duration, FixedOffset, Utc};
 use datafusion_ffi::table_provider::FFI_TableProvider;
 use delta_kernel::expressions::Scalar;
 use delta_kernel::schema::{MetadataValue, StructField};
-use deltalake::arrow::compute::concat_batches;
-use deltalake::arrow::ffi_stream::{ArrowArrayStreamReader, FFI_ArrowArrayStream};
-use deltalake::arrow::record_batch::RecordBatch;
 use deltalake::arrow::{self, datatypes::Schema as ArrowSchema};
 use deltalake::checkpoints::{cleanup_metadata, create_checkpoint};
 use deltalake::datafusion::catalog::TableProvider;
 use deltalake::datafusion::datasource::provider_as_source;
 use deltalake::datafusion::logical_expr::LogicalPlanBuilder;
 use deltalake::datafusion::prelude::SessionContext;
-use deltalake::delta_datafusion::{DeltaCdfTableProvider, DeltaDataChecker};
+use deltalake::delta_datafusion::DeltaCdfTableProvider;
 use deltalake::errors::DeltaTableError;
 use deltalake::kernel::transaction::{CommitBuilder, CommitProperties, TableReference, PROTOCOL};
 use deltalake::kernel::{
-    scalars::ScalarExt, Action, Add, Invariant, LogicalFile, Remove, StructType, Transaction,
+    scalars::ScalarExt, Action, Add, LogicalFile, Remove, StructType, Transaction,
 };
 use deltalake::lakefs::LakeFSCustomExecuteHandler;
 use deltalake::logstore::LogStoreRef;
@@ -56,10 +36,10 @@
 use deltalake::operations::delete::DeleteBuilder;
 use deltalake::operations::drop_constraints::DropConstraintBuilder;
 use deltalake::operations::filesystem_check::FileSystemCheckBuilder;
+use deltalake::operations::load_cdf::CdfLoadBuilder;
 use deltalake::operations::optimize::{OptimizeBuilder, OptimizeType};
 use deltalake::operations::restore::RestoreBuilder;
 use deltalake::operations::set_tbl_properties::SetTablePropertiesBuilder;
-use deltalake::operations::table_changes::TableChangesBuilder;
 use deltalake::operations::update::UpdateBuilder;
 use deltalake::operations::update_field_metadata::UpdateFieldMetadataBuilder;
 use deltalake::operations::vacuum::{VacuumBuilder, VacuumMode};
@@ -76,15 +56,31 @@
 use pyo3::pybacked::PyBackedStr;
 use pyo3::types::{PyCapsule, PyDict, PyFrozenSet};
 use pyo3::{prelude::*, IntoPyObjectExt};
-<<<<<<< HEAD
-=======
 use pyo3_arrow::export::Arro3RecordBatchReader;
 use pyo3_arrow::{PyRecordBatch, PyRecordBatchReader, PySchema as PyArrowSchema};
 use schema::PySchema;
->>>>>>> 1cdb1cae
 use serde_json::{Map, Value};
+use std::cmp::min;
+use std::collections::{HashMap, HashSet};
+use std::ffi::CString;
+use std::future::IntoFuture;
+use std::str::FromStr;
+use std::sync::{Arc, Mutex};
+use std::time;
+use std::time::{SystemTime, UNIX_EPOCH};
 use tracing::log::*;
 use uuid::Uuid;
+use writer::maybe_lazy_cast_reader;
+
+use crate::error::{DeltaError, DeltaProtocolError, PythonError};
+use crate::features::TableFeatures;
+use crate::filesystem::FsConfig;
+use crate::merge::PyMergeBuilder;
+use crate::query::PyQueryBuilder;
+use crate::reader::convert_stream_to_reader;
+use crate::schema::{schema_to_pyobject, Field};
+use crate::utils::rt;
+use crate::writer::to_lazy_table;
 
 #[global_allocator]
 #[cfg(all(target_family = "unix", not(target_os = "emscripten")))]
@@ -1932,9 +1928,6 @@
             py_struct.into_py_any(py)?
         }
         Array(_val) => todo!("how should this be converted!"),
-<<<<<<< HEAD
-        _ => unimplemented!(),
-=======
         Map(map) => {
             let py_map = PyDict::new(py);
             for (key, value) in map.pairs() {
@@ -1942,7 +1935,6 @@
             }
             py_map.into_py_any(py)?
         }
->>>>>>> 1cdb1cae
     };
 
     Ok(val.into_bound(py))
@@ -1962,7 +1954,7 @@
 /// they must be OR'd with is_null.
 fn filestats_to_expression_next<'py>(
     py: Python<'py>,
-    schema: &PyArrowType<ArrowSchema>,
+    schema: &SchemaRef,
     stats_columns: &[String],
     file_info: LogicalFile<'_>,
 ) -> PyResult<Option<Bound<'py, PyAny>>> {
@@ -1991,7 +1983,7 @@
             if !value.is_null() {
                 // value is a string, but needs to be parsed into appropriate type
                 let converted_value =
-                    cast_to_type(&column, &scalar_to_py(value, &py_date)?, &schema.0)?;
+                    cast_to_type(&column, &scalar_to_py(value, &py_date)?, &schema)?;
                 expressions.push(
                     py_field
                         .call1((&column,))?
@@ -2031,7 +2023,7 @@
                     Scalar::Struct(_) => {}
                     _ => {
                         let maybe_minimum =
-                            cast_to_type(field.name(), &scalar_to_py(value, &py_date)?, &schema.0);
+                            cast_to_type(field.name(), &scalar_to_py(value, &py_date)?, &schema);
                         if let Ok(minimum) = maybe_minimum {
                             let field_expr = py_field.call1((field.name(),))?;
                             let expr = field_expr.call_method1("__ge__", (minimum,));
@@ -2060,7 +2052,7 @@
                     Scalar::Struct(_) => {}
                     _ => {
                         let maybe_maximum =
-                            cast_to_type(field.name(), &scalar_to_py(value, &py_date)?, &schema.0);
+                            cast_to_type(field.name(), &scalar_to_py(value, &py_date)?, schema);
                         if let Ok(maximum) = maybe_maximum {
                             let field_expr = py_field.call1((field.name(),))?;
                             let expr = field_expr.call_method1("__le__", (maximum,));
@@ -2095,21 +2087,6 @@
     deltalake::crate_version()
 }
 
-#[pyfunction]
-fn batch_distinct(batch: PyArrowType<RecordBatch>) -> PyResult<PyArrowType<RecordBatch>> {
-    let ctx = SessionContext::new();
-    let schema = batch.0.schema();
-    ctx.register_batch("batch", batch.0)
-        .map_err(|err| PyRuntimeError::new_err(err.to_string()))?;
-    let batches = rt()
-        .block_on(async { ctx.table("batch").await?.distinct()?.collect().await })
-        .map_err(|err| PyRuntimeError::new_err(err.to_string()))?;
-
-    Ok(PyArrowType(
-        concat_batches(&schema, &batches).map_err(PythonError::from)?,
-    ))
-}
-
 fn current_timestamp() -> i64 {
     let start = SystemTime::now();
     let since_the_epoch = start
@@ -2243,11 +2220,12 @@
 
 #[pyfunction]
 #[allow(clippy::too_many_arguments)]
-#[pyo3(signature = (table_uri, data, mode, schema_mode=None, partition_by=None, predicate=None, target_file_size=None, name=None, description=None, configuration=None, storage_options=None, writer_properties=None, commit_properties=None, post_commithook_properties=None))]
+#[pyo3(signature = (table_uri, data, batch_schema, mode, schema_mode=None, partition_by=None, predicate=None, target_file_size=None, name=None, description=None, configuration=None, storage_options=None, writer_properties=None, commit_properties=None, post_commithook_properties=None))]
 fn write_to_deltalake(
     py: Python,
     table_uri: String,
-    data: PyArrowType<ArrowArrayStreamReader>,
+    data: PyRecordBatchReader,
+    batch_schema: PyArrowSchema,
     mode: String,
     schema_mode: Option<String>,
     partition_by: Option<Vec<String>>,
