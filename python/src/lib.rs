--- conflicted
+++ resolved
@@ -510,26 +510,6 @@
         not_matched_by_source_delete_predicate: Option<Vec<String>>,
         not_matched_by_source_delete_all: Option<bool>,
     ) -> PyResult<String> {
-<<<<<<< HEAD
-        let ctx = SessionContext::new();
-        let schema = source.0.schema();
-        let batches = vec![source.0.map(|batch| batch.unwrap()).collect::<Vec<_>>()];
-        let table_provider: Arc<dyn TableProvider> =
-            Arc::new(MemTable::try_new(schema, batches).unwrap());
-        let source_df = ctx.read_table(table_provider).unwrap();
-
-        let mut cmd = MergeBuilder::new(
-            self._table.log_store(),
-            self._table.snapshot().map_err(PythonError::from)?.clone(),
-            predicate,
-            source_df,
-        )
-        .with_safe_cast(safe_cast);
-
-        if let Some(src_alias) = source_alias {
-            cmd = cmd.with_source_alias(src_alias);
-        }
-=======
         py.allow_threads(|| {
             let ctx = SessionContext::new();
             let schema = source.0.schema();
@@ -545,7 +525,6 @@
                 source_df,
             )
             .with_safe_cast(safe_cast);
->>>>>>> 61ca275b
 
             if let Some(src_alias) = source_alias {
                 cmd = cmd.with_source_alias(src_alias);
