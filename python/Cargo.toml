[package]
name = "deltalake-python"
version = "0.5.2"
authors = ["Qingping Hou <dave2008713@gmail.com>"]
homepage = "https://github.com/delta-io/delta-rs"
license = "Apache-2.0"
description = "Native Delta Lake Python binding based on delta-rs with Pandas integration"
readme = "README.md"
edition = "2018"
keywords = ["deltalake", "delta", "datalake", "pandas", "arrow"]

[lib]
name = "deltalake"
crate-type = ["cdylib"]

[dependencies]
tokio = { version = "1", features = ["rt-multi-thread"] }
env_logger = "0"
# reqwest is pulled in by azure sdk, but not used by python binding itself
# for binary wheel best practice, statically link openssl
reqwest = { version = "*", features = ["native-tls-vendored"] }
serde_json = "1"
<<<<<<< HEAD
arrow  = { git = "https://github.com/apache/arrow-rs", rev = "fa5acd971c973161f17e69d5c6b50d6e77c7da03" }
=======
arrow  = { version = "5" }
>>>>>>> 5bdaf8d7
chrono = "0"

[dependencies.pyo3]
version = "0.14"
features = ["extension-module", "abi3", "abi3-py36"]

[dependencies.deltalake]
path = "../rust"
version = "0"
features = ["s3", "azure", "glue"]
<|MERGE_RESOLUTION|>--- conflicted
+++ resolved
@@ -20,11 +20,7 @@
 # for binary wheel best practice, statically link openssl
 reqwest = { version = "*", features = ["native-tls-vendored"] }
 serde_json = "1"
-<<<<<<< HEAD
 arrow  = { git = "https://github.com/apache/arrow-rs", rev = "fa5acd971c973161f17e69d5c6b50d6e77c7da03" }
-=======
-arrow  = { version = "5" }
->>>>>>> 5bdaf8d7
 chrono = "0"
 
 [dependencies.pyo3]
