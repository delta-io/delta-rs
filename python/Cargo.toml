--- conflicted
+++ resolved
@@ -20,12 +20,8 @@
 # for binary wheel best practice, statically link openssl
 reqwest = { version = "*", features = ["native-tls-vendored"] }
 serde_json = "1"
-<<<<<<< HEAD
 #arrow  = { version = "4" }
 arrow = { git = "https://github.com/nevi-me/arrow-rs", branch = "map-support" }
-=======
-arrow  = { version = "5" }
->>>>>>> a7328d66
 
 [dependencies.pyo3]
 version = "0.14"
