[package]
name = "deltalake-python"
version = "0.13.0"
authors = ["Qingping Hou <dave2008713@gmail.com>", "Will Jones <willjones127@gmail.com>"]
homepage = "https://github.com/delta-io/delta-rs"
license = "Apache-2.0"
description = "Native Delta Lake Python binding based on delta-rs with Pandas integration"
readme = "README.md"
edition = "2021"
keywords = ["deltalake", "delta", "datalake", "pandas", "arrow"]

[lib]
name = "deltalake"
crate-type = ["cdylib"]
doc = false

[dependencies]
# arrow
arrow-schema = { workspace = true, features = ["serde"] }

# serde
serde = { workspace = true }
serde_json = { workspace = true }

# "stdlib"
chrono = { workspace = true }
env_logger = "0"
lazy_static = "1"
regex = { workspace = true }
thiserror = { workspace = true }

# runtime
futures = { workspace = true }
num_cpus = { workspace = true }
tokio = { workspace = true, features = ["rt-multi-thread"] }

# reqwest is pulled in by azure sdk, but not used by python binding itself
# for binary wheel best practice, statically link openssl
reqwest = { version = "*", features = ["native-tls-vendored"] }

[dependencies.pyo3]
version = "0.20"
<<<<<<< HEAD
features = ["extension-module", "abi3", "abi3-py37"]
=======
features = ["extension-module", "abi3", "abi3-py38"]
>>>>>>> dd6b4536

[dependencies.deltalake]
path = "../crates/deltalake"
version = "0"
features = ["azure", "gcs", "python", "datafusion", "unity-experimental"]

[features]
default = ["rustls"]
native-tls = ["deltalake/s3-native-tls", "deltalake/glue-native-tls"]
rustls = ["deltalake/s3", "deltalake/glue"]<|MERGE_RESOLUTION|>--- conflicted
+++ resolved
@@ -40,11 +40,7 @@
 
 [dependencies.pyo3]
 version = "0.20"
-<<<<<<< HEAD
-features = ["extension-module", "abi3", "abi3-py37"]
-=======
 features = ["extension-module", "abi3", "abi3-py38"]
->>>>>>> dd6b4536
 
 [dependencies.deltalake]
 path = "../crates/deltalake"
