--- conflicted
+++ resolved
@@ -39,13 +39,8 @@
 reqwest = { version = "*", features = ["native-tls-vendored"] }
 
 [dependencies.pyo3]
-<<<<<<< HEAD
 version = "0.20"
-features = ["extension-module", "abi3", "abi3-py37"]
-=======
-version = "0.19"
 features = ["extension-module", "abi3", "abi3-py38"]
->>>>>>> b5bb4b33
 
 [dependencies.deltalake]
 path = "../crates/deltalake"
