--- conflicted
+++ resolved
@@ -211,7 +211,6 @@
         """
         return self._metadata
 
-<<<<<<< HEAD
     def history(self, limit: Optional[int] = None) -> List[CommitInfo]:
         """
         Run the history command on the DeltaTable.
@@ -225,10 +224,7 @@
             for commit_info_raw in self._table.history(limit)
         ]
 
-    def vacuum(self, retention_hours: int, dry_run: bool = True) -> List[str]:
-=======
     def vacuum(self, retention_hours: Optional[int] = None, dry_run: bool = True) -> List[str]:
->>>>>>> d6957252
         """
         Run the Vacuum command on the Delta Table: list and delete files no longer referenced by the Delta table and are older than the retention threshold.
 
