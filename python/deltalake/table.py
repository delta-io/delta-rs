import json
import operator
import warnings
from dataclasses import dataclass
from datetime import datetime, timedelta
from enum import Enum
from functools import reduce
from pathlib import Path
from typing import (
    TYPE_CHECKING,
    Any,
    Dict,
    Generator,
    Iterable,
    List,
    Literal,
    Mapping,
    NamedTuple,
    Optional,
    Tuple,
    Union,
    cast,
)

import pyarrow
import pyarrow.dataset as ds
import pyarrow.fs as pa_fs
import pyarrow_hotfix  # noqa: F401; addresses CVE-2023-47248; # type: ignore
from pyarrow.dataset import (
    Expression,
    FileSystemDataset,
    ParquetFileFormat,
    ParquetFragmentScanOptions,
    ParquetReadOptions,
)

if TYPE_CHECKING:
    import os

from deltalake._internal import DeltaDataChecker as _DeltaDataChecker
from deltalake._internal import RawDeltaTable
from deltalake._internal import create_deltalake as _create_deltalake
from deltalake._util import encode_partition_value
from deltalake.data_catalog import DataCatalog
from deltalake.exceptions import DeltaProtocolError
from deltalake.fs import DeltaStorageHandler
from deltalake.schema import Schema as DeltaSchema

try:
    import pandas as pd  # noqa: F811
except ModuleNotFoundError:
    _has_pandas = False
else:
    _has_pandas = True

MAX_SUPPORTED_READER_VERSION = 1
MAX_SUPPORTED_WRITER_VERSION = 2


class Compression(Enum):
    UNCOMPRESSED = "UNCOMPRESSED"
    SNAPPY = "SNAPPY"
    GZIP = "GZIP"
    BROTLI = "BROTLI"
    LZ4 = "LZ4"
    ZSTD = "ZSTD"
    LZ4_RAW = "LZ4_RAW"

    @classmethod
    def from_str(cls, value: str) -> "Compression":
        try:
            return cls(value.upper())
        except ValueError:
            raise ValueError(
                f"{value} is not a valid Compression. Valid values are: {[item.value for item in Compression]}"
            )

    def get_level_range(self) -> Tuple[int, int]:
        if self == Compression.GZIP:
            MIN_LEVEL = 0
            MAX_LEVEL = 10
        elif self == Compression.BROTLI:
            MIN_LEVEL = 0
            MAX_LEVEL = 11
        elif self == Compression.ZSTD:
            MIN_LEVEL = 1
            MAX_LEVEL = 22
        else:
            raise KeyError(f"{self.value} does not have a compression level.")
        return MIN_LEVEL, MAX_LEVEL

    def get_default_level(self) -> int:
        if self == Compression.GZIP:
            DEFAULT = 6
        elif self == Compression.BROTLI:
            DEFAULT = 1
        elif self == Compression.ZSTD:
            DEFAULT = 1
        else:
            raise KeyError(f"{self.value} does not have a compression level.")
        return DEFAULT

    def check_valid_level(self, level: int) -> bool:
        MIN_LEVEL, MAX_LEVEL = self.get_level_range()
        if level < MIN_LEVEL or level > MAX_LEVEL:
            raise ValueError(
                f"Compression level for {self.value} should fall between {MIN_LEVEL}-{MAX_LEVEL}"
            )
        else:
            return True


@dataclass(init=True)
class WriterProperties:
    """A Writer Properties instance for the Rust parquet writer."""

    def __init__(
        self,
        data_page_size_limit: Optional[int] = None,
        dictionary_page_size_limit: Optional[int] = None,
        data_page_row_count_limit: Optional[int] = None,
        write_batch_size: Optional[int] = None,
        max_row_group_size: Optional[int] = None,
        compression: Optional[
            Literal[
                "UNCOMPRESSED",
                "SNAPPY",
                "GZIP",
                "BROTLI",
                "LZ4",
                "ZSTD",
                "LZ4_RAW",
            ]
        ] = None,
        compression_level: Optional[int] = None,
    ):
        """Create a Writer Properties instance for the Rust parquet writer:

        Args:
            data_page_size_limit: Limit DataPage size to this in bytes.
            dictionary_page_size_limit: Limit the size of each DataPage to store dicts to this amount in bytes.
            data_page_row_count_limit: Limit the number of rows in each DataPage.
            write_batch_size: Splits internally to smaller batch size.
            max_row_group_size: Max number of rows in row group.
            compression: compression type.
            compression_level: If none and compression has a level, the default level will be used, only relevant for
                GZIP: levels (1-9),
                BROTLI: levels (1-11),
                ZSTD: levels (1-22),
        """
        self.data_page_size_limit = data_page_size_limit
        self.dictionary_page_size_limit = dictionary_page_size_limit
        self.data_page_row_count_limit = data_page_row_count_limit
        self.write_batch_size = write_batch_size
        self.max_row_group_size = max_row_group_size
        self.compression = None

        if compression_level is not None and compression is None:
            raise ValueError(
                """Providing a compression level without the compression type is not possible, 
                             please provide the compression as well."""
            )
        if isinstance(compression, str):
            compression_enum = Compression.from_str(compression)
            if compression_enum in [
                Compression.GZIP,
                Compression.BROTLI,
                Compression.ZSTD,
            ]:
                if compression_level is not None:
                    if compression_enum.check_valid_level(compression_level):
                        parquet_compression = (
                            f"{compression_enum.value}({compression_level})"
                        )
                else:
                    parquet_compression = f"{compression_enum.value}({compression_enum.get_default_level()})"
            else:
                parquet_compression = compression_enum.value
            self.compression = parquet_compression

    def __str__(self) -> str:
        return (
            f"WriterProperties(data_page_size_limit: {self.data_page_size_limit}, dictionary_page_size_limit: {self.dictionary_page_size_limit}, "
            f"data_page_row_count_limit: {self.data_page_row_count_limit}, write_batch_size: {self.write_batch_size}, "
            f"max_row_group_size: {self.max_row_group_size}, compression: {self.compression})"
        )

    def _to_dict(self) -> Dict[str, Optional[str]]:
        values = {}
        for key, value in self.__dict__.items():
            values[key] = str(value) if isinstance(value, int) else value
        return values


@dataclass(init=False)
class Metadata:
    """Create a Metadata instance."""

    def __init__(self, table: RawDeltaTable):
        self._metadata = table.metadata()

    @property
    def id(self) -> int:
        """Return the unique identifier of the DeltaTable."""
        return self._metadata.id

    @property
    def name(self) -> str:
        """Return the user-provided identifier of the DeltaTable."""
        return self._metadata.name

    @property
    def description(self) -> str:
        """Return the user-provided description of the DeltaTable."""
        return self._metadata.description

    @property
    def partition_columns(self) -> List[str]:
        """Return an array containing the names of the partitioned columns of the DeltaTable."""
        return self._metadata.partition_columns

    @property
    def created_time(self) -> int:
        """
        Return The time when this metadata action is created, in milliseconds since the Unix epoch of the DeltaTable.
        """
        return self._metadata.created_time

    @property
    def configuration(self) -> Dict[str, str]:
        """Return the DeltaTable properties."""
        return self._metadata.configuration

    def __str__(self) -> str:
        return (
            f"Metadata(id: {self._metadata.id}, name: {self._metadata.name}, "
            f"description: {self._metadata.description}, partition_columns: {self._metadata.partition_columns}, "
            f"created_time: {self.created_time}, configuration: {self._metadata.configuration})"
        )


class ProtocolVersions(NamedTuple):
    min_reader_version: int
    min_writer_version: int


FilterLiteralType = Tuple[str, str, Any]


FilterConjunctionType = List[FilterLiteralType]


FilterDNFType = List[FilterConjunctionType]


FilterType = Union[FilterConjunctionType, FilterDNFType]


def _check_contains_null(value: Any) -> bool:
    """
    Check if target contains nullish value.
    """
    if isinstance(value, bytes):
        for byte in value:
            if isinstance(byte, bytes):
                compare_to = chr(0)
            else:
                compare_to = 0
            if byte == compare_to:
                return True
    elif isinstance(value, str):
        return "\x00" in value
    return False


def _check_dnf(
    dnf: FilterDNFType,
    check_null_strings: bool = True,
) -> FilterDNFType:
    """
    Check if DNF are well-formed.
    """
    if len(dnf) == 0 or any(len(c) == 0 for c in dnf):
        raise ValueError("Malformed DNF")
    if check_null_strings:
        for conjunction in dnf:
            for col, op, val in conjunction:
                if (
                    isinstance(val, list)
                    and all(_check_contains_null(v) for v in val)
                    or _check_contains_null(val)
                ):
                    raise NotImplementedError(
                        "Null-terminated binary strings are not supported "
                        "as filter values."
                    )
    return dnf


def _convert_single_predicate(column: str, op: str, value: Any) -> Expression:
    """
    Convert given `tuple` to [pyarrow.dataset.Expression].
    """
    import pyarrow.dataset as ds

    field = ds.field(column)
    if op == "=" or op == "==":
        return field == value
    elif op == "!=":
        return field != value
    elif op == "<":
        return field < value
    elif op == ">":
        return field > value
    elif op == "<=":
        return field <= value
    elif op == ">=":
        return field >= value
    elif op == "in":
        return field.isin(value)
    elif op == "not in":
        return ~field.isin(value)
    else:
        raise ValueError(
            f'"{(column, op, value)}" is not a valid operator in predicates.'
        )


def _filters_to_expression(filters: FilterType) -> Expression:
    """
    Check if filters are well-formed and convert to an [pyarrow.dataset.Expression].
    """
    if isinstance(filters[0][0], str):
        # We have encountered the situation where we have one nesting level too few:
        #   We have [(,,), ..] instead of [[(,,), ..]]
        dnf = cast(FilterDNFType, [filters])
    else:
        dnf = cast(FilterDNFType, filters)
    dnf = _check_dnf(dnf, check_null_strings=False)
    disjunction_members = []
    for conjunction in dnf:
        conjunction_members = [
            _convert_single_predicate(col, op, val) for col, op, val in conjunction
        ]
        disjunction_members.append(reduce(operator.and_, conjunction_members))
    return reduce(operator.or_, disjunction_members)


_DNF_filter_doc = """
Predicates are expressed in disjunctive normal form (DNF), like [("x", "=", "a"), ...].
DNF allows arbitrary boolean logical combinations of single partition predicates.
The innermost tuples each describe a single partition predicate. The list of inner
predicates is interpreted as a conjunction (AND), forming a more selective and
multiple partition predicates. Each tuple has format: (key, op, value) and compares
the key with the value. The supported op are: `=`, `!=`, `in`, and `not in`. If
the op is in or not in, the value must be a collection such as a list, a set or a tuple.
The supported type for value is str. Use empty string `''` for Null partition value.

Example:
    ```
    ("x", "=", "a")
    ("x", "!=", "a")
    ("y", "in", ["a", "b", "c"])
    ("z", "not in", ["a","b"])
    ```
"""


@dataclass(init=False)
class DeltaTable:
    """Represents a Delta Table"""

    def __init__(
        self,
        table_uri: Union[str, Path, "os.PathLike[str]"],
        version: Optional[int] = None,
        storage_options: Optional[Dict[str, str]] = None,
        without_files: bool = False,
        log_buffer_size: Optional[int] = None,
    ):
        """
        Create the Delta Table from a path with an optional version.
        Multiple StorageBackends are currently supported: AWS S3, Azure Data Lake Storage Gen2, Google Cloud Storage (GCS) and local URI.
        Depending on the storage backend used, you could provide options values using the ``storage_options`` parameter.

        Args:
            table_uri: the path of the DeltaTable
            version: version of the DeltaTable
            storage_options: a dictionary of the options to use for the storage backend
            without_files: If True, will load table without tracking files.
                                Some append-only applications might have no need of tracking any files. So, the
                                DeltaTable will be loaded with a significant memory reduction.
            log_buffer_size: Number of files to buffer when reading the commit log. A positive integer.
                                Setting a value greater than 1 results in concurrent calls to the storage api.
                                This can decrease latency if there are many files in the log since the last checkpoint,
                                but will also increase memory usage. Possible rate limits of the storage backend should
                                also be considered for optimal performance. Defaults to 4 * number of cpus.

        """
        self._storage_options = storage_options
        self._table = RawDeltaTable(
            str(table_uri),
            version=version,
            storage_options=storage_options,
            without_files=without_files,
            log_buffer_size=log_buffer_size,
        )

    @classmethod
    def from_data_catalog(
        cls,
        data_catalog: DataCatalog,
        database_name: str,
        table_name: str,
        data_catalog_id: Optional[str] = None,
        version: Optional[int] = None,
        log_buffer_size: Optional[int] = None,
    ) -> "DeltaTable":
        """
        Create the Delta Table from a Data Catalog.

        Args:
            data_catalog: the Catalog to use for getting the storage location of the Delta Table
            database_name: the database name inside the Data Catalog
            table_name: the table name inside the Data Catalog
            data_catalog_id: the identifier of the Data Catalog
            version: version of the DeltaTable
            log_buffer_size: Number of files to buffer when reading the commit log. A positive integer.
                                Setting a value greater than 1 results in concurrent calls to the storage api.
                                This can decrease latency if there are many files in the log since the last checkpoint,
                                but will also increase memory usage. Possible rate limits of the storage backend should
                                also be considered for optimal performance. Defaults to 4 * number of cpus.
        """
        table_uri = RawDeltaTable.get_table_uri_from_data_catalog(
            data_catalog=data_catalog.value,
            data_catalog_id=data_catalog_id,
            database_name=database_name,
            table_name=table_name,
        )
        return cls(
            table_uri=table_uri, version=version, log_buffer_size=log_buffer_size
        )

    @classmethod
    def create(
        cls,
        table_uri: Union[str, Path],
        schema: Union[pyarrow.Schema, DeltaSchema],
        mode: Literal["error", "append", "overwrite", "ignore"] = "error",
        partition_by: Optional[Union[List[str], str]] = None,
        name: Optional[str] = None,
        description: Optional[str] = None,
        configuration: Optional[Mapping[str, Optional[str]]] = None,
        storage_options: Optional[Dict[str, str]] = None,
        custom_metadata: Optional[Dict[str, str]] = None,
    ) -> "DeltaTable":
        """`CREATE` or `CREATE_OR_REPLACE` a delta table given a table_uri.

        Args:
            table_uri: URI of a table
            schema: Table schema
            mode: How to handle existing data. Default is to error if table already exists.
                If 'append', returns not support error if table exists.
                If 'overwrite', will `CREATE_OR_REPLACE` table.
                If 'ignore', will not do anything if table already exists. Defaults to "error".
            partition_by:  List of columns to partition the table by.
            name: User-provided identifier for this table.
            description: User-provided description for this table.
            configuration:  A map containing configuration options for the metadata action.
            storage_options: options passed to the object store crate.
            custom_metadata: custom metadata that will be added to the transaction commit.

        Returns:
            DeltaTable: created delta table

        Example:
            ```python
            import pyarrow as pa

            from deltalake import DeltaTable

            dt = DeltaTable.create(
                table_uri="my_local_table",
                schema=pa.schema(
                    [pa.field("foo", pa.string()), pa.field("bar", pa.string())]
                ),
                mode="error",
                partition_by="bar",
            )
            ```
        """
        if isinstance(schema, DeltaSchema):
            schema = schema.to_pyarrow()
        if isinstance(partition_by, str):
            partition_by = [partition_by]

        if isinstance(table_uri, Path):
            table_uri = str(table_uri)

        _create_deltalake(
            table_uri,
            schema,
            partition_by or [],
            mode,
            name,
            description,
            configuration,
            storage_options,
            custom_metadata,
        )

        return cls(table_uri=table_uri, storage_options=storage_options)

    def version(self) -> int:
        """
        Get the version of the DeltaTable.

        Returns:
            The current version of the DeltaTable
        """
        return self._table.version()

    def files(
        self, partition_filters: Optional[List[Tuple[str, str, Any]]] = None
    ) -> List[str]:
        """
        Get the .parquet files of the DeltaTable.

        The paths are as they are saved in the delta log, which may either be
        relative to the table root or absolute URIs.

        Args:
            partition_filters: the partition filters that will be used for
                                getting the matched files

        Returns:
            list of the .parquet files referenced for the current version of the DeltaTable

        Predicates are expressed in disjunctive normal form (DNF), like [("x", "=", "a"), ...].
        DNF allows arbitrary boolean logical combinations of single partition predicates.
        The innermost tuples each describe a single partition predicate. The list of inner
        predicates is interpreted as a conjunction (AND), forming a more selective and
        multiple partition predicates. Each tuple has format: (key, op, value) and compares
        the key with the value. The supported op are: `=`, `!=`, `in`, and `not in`. If
        the op is in or not in, the value must be a collection such as a list, a set or a tuple.
        The supported type for value is str. Use empty string `''` for Null partition value.

        Example:
            ```
            ("x", "=", "a")
            ("x", "!=", "a")
            ("y", "in", ["a", "b", "c"])
            ("z", "not in", ["a","b"])
            ```
        """
        return self._table.files(self.__stringify_partition_values(partition_filters))

    def file_uris(
        self, partition_filters: Optional[List[Tuple[str, str, Any]]] = None
    ) -> List[str]:
        """
        Get the list of files as absolute URIs, including the scheme (e.g. "s3://").

        Local files will be just plain absolute paths, without a scheme. (That is,
        no 'file://' prefix.)

        Use the partition_filters parameter to retrieve a subset of files that match the
        given filters.

        Args:
            partition_filters: the partition filters that will be used for getting the matched files

        Returns:
            list of the .parquet files with an absolute URI referenced for the current version of the DeltaTable

        Predicates are expressed in disjunctive normal form (DNF), like [("x", "=", "a"), ...].
        DNF allows arbitrary boolean logical combinations of single partition predicates.
        The innermost tuples each describe a single partition predicate. The list of inner
        predicates is interpreted as a conjunction (AND), forming a more selective and
        multiple partition predicates. Each tuple has format: (key, op, value) and compares
        the key with the value. The supported op are: `=`, `!=`, `in`, and `not in`. If
        the op is in or not in, the value must be a collection such as a list, a set or a tuple.
        The supported type for value is str. Use empty string `''` for Null partition value.

        Example:
            ```
            ("x", "=", "a")
            ("x", "!=", "a")
            ("y", "in", ["a", "b", "c"])
            ("z", "not in", ["a","b"])
            ```
        """
        return self._table.file_uris(
            self.__stringify_partition_values(partition_filters)
        )

    file_uris.__doc__ = ""

    def load_as_version(self, version: Union[int, str, datetime]) -> None:
        """
        Load/time travel a DeltaTable to a specified version number, or a timestamp version of the table. If a
        string is passed then the argument should be an RFC 3339 and ISO 8601 date and time string format.

        Args:
            version: the identifier of the version of the DeltaTable to load

        Example:
            **Use a version number**
            ```
            dt = DeltaTable("test_table")
            dt.load_as_version(1)
            ```

            **Use a datetime object**
            ```
            dt.load_as_version(datetime(2023,1,1))
            ```

            **Use a datetime in string format**
            ```
            dt.load_as_version("2018-01-26T18:30:09Z")
            dt.load_as_version("2018-12-19T16:39:57-08:00")
            dt.load_as_version("2018-01-26T18:30:09.453+00:00")
            ```
        """
        if isinstance(version, int):
            self._table.load_version(version)
        elif isinstance(version, datetime):
            self._table.load_with_datetime(version.isoformat())
        elif isinstance(version, str):
            self._table.load_with_datetime(version)
        else:
            raise TypeError(
                "Invalid datatype provided for version, only int, str or datetime are accepted."
            )

    def load_version(self, version: int) -> None:
        """
        Load a DeltaTable with a specified version.

        !!! warning "Deprecated"
            Load_version and load_with_datetime have been combined into `DeltaTable.load_as_version`.

        Args:
            version: the identifier of the version of the DeltaTable to load
        """
        warnings.warn(
            "Call to deprecated method DeltaTable.load_version. Use DeltaTable.load_as_version() instead.",
            category=DeprecationWarning,
            stacklevel=2,
        )
        self._table.load_version(version)

    def load_with_datetime(self, datetime_string: str) -> None:
        """
        Time travel Delta table to the latest version that's created at or before provided `datetime_string` argument.
        The `datetime_string` argument should be an RFC 3339 and ISO 8601 date and time string.

        !!! warning "Deprecated"
            Load_version and load_with_datetime have been combined into `DeltaTable.load_as_version`.

        Args:
            datetime_string: the identifier of the datetime point of the DeltaTable to load

        Example:
            ```
            "2018-01-26T18:30:09Z"
            "2018-12-19T16:39:57-08:00"
            "2018-01-26T18:30:09.453+00:00"
            ```
        """
        warnings.warn(
            "Call to deprecated method DeltaTable.load_with_datetime. Use DeltaTable.load_as_version() instead.",
            category=DeprecationWarning,
            stacklevel=2,
        )
        self._table.load_with_datetime(datetime_string)

    @property
    def table_uri(self) -> str:
        return self._table.table_uri()

    def schema(self) -> DeltaSchema:
        """
        Get the current schema of the DeltaTable.

        Returns:
            the current Schema registered in the transaction log
        """
        return self._table.schema

    def metadata(self) -> Metadata:
        """
        Get the current metadata of the DeltaTable.

        Returns:
            the current Metadata registered in the transaction log
        """
        return Metadata(self._table)

    def protocol(self) -> ProtocolVersions:
        """
        Get the reader and writer protocol versions of the DeltaTable.

        Returns:
            the current ProtocolVersions registered in the transaction log
        """
        return ProtocolVersions(*self._table.protocol_versions())

    def history(self, limit: Optional[int] = None) -> List[Dict[str, Any]]:
        """
        Run the history command on the DeltaTable.
        The operations are returned in reverse chronological order.

        Args:
            limit: the commit info limit to return

        Returns:
            list of the commit infos registered in the transaction log
        """

        def _backwards_enumerate(
            iterable: List[str], start_end: int
        ) -> Generator[Tuple[int, str], None, None]:
            n = start_end
            for elem in iterable:
                yield n, elem
                n -= 1

        commits = list(self._table.history(limit))
        history = []
        for version, commit_info_raw in _backwards_enumerate(
            commits, start_end=self._table.get_latest_version()
        ):
            commit = json.loads(commit_info_raw)
            commit["version"] = version
            history.append(commit)
        return history

    def vacuum(
        self,
        retention_hours: Optional[int] = None,
        dry_run: bool = True,
        enforce_retention_duration: bool = True,
        custom_metadata: Optional[Dict[str, str]] = None,
    ) -> List[str]:
        """
        Run the Vacuum command on the Delta Table: list and delete files no longer referenced by the Delta table and are older than the retention threshold.

        Args:
            retention_hours: the retention threshold in hours, if none then the value from `configuration.deletedFileRetentionDuration` is used or default of 1 week otherwise.
            dry_run: when activated, list only the files, delete otherwise
            enforce_retention_duration: when disabled, accepts retention hours smaller than the value from `configuration.deletedFileRetentionDuration`.
            custom_metadata: custom metadata that will be added to the transaction commit.
        Returns:
            the list of files no longer referenced by the Delta Table and are older than the retention threshold.
        """
        if retention_hours:
            if retention_hours < 0:
                raise ValueError("The retention periods should be positive.")

        return self._table.vacuum(
            dry_run,
            retention_hours,
            enforce_retention_duration,
            custom_metadata,
        )

    def update(
        self,
        updates: Optional[Dict[str, str]] = None,
        new_values: Optional[
            Dict[str, Union[int, float, str, datetime, bool, List[Any]]]
        ] = None,
        predicate: Optional[str] = None,
        writer_properties: Optional[WriterProperties] = None,
        error_on_type_mismatch: bool = True,
        custom_metadata: Optional[Dict[str, str]] = None,
    ) -> Dict[str, Any]:
        """`UPDATE` records in the Delta Table that matches an optional predicate. Either updates or new_values needs
        to be passed for it to execute.

        Args:
            updates: a mapping of column name to update SQL expression.
            new_values: a mapping of column name to python datatype.
            predicate: a logical expression.
            writer_properties: Pass writer properties to the Rust parquet writer.
            error_on_type_mismatch: specify if update will return error if data types are mismatching :default = True
            custom_metadata: custom metadata that will be added to the transaction commit.
        Returns:
            the metrics from update

        Example:
            **Update some row values with SQL predicate**

            This is equivalent to `UPDATE table SET deleted = true WHERE id = '3'`
            ```py
            from deltalake import write_deltalake, DeltaTable
            import pandas as pd
            df = pd.DataFrame(
                {"id": ["1", "2", "3"],
                "deleted": [False, False, False],
                "price": [10., 15., 20.]
                })
            write_deltalake("tmp", df)
            dt = DeltaTable("tmp")
            dt.update(predicate="id = '3'", updates = {"deleted": 'True'})

            {'num_added_files': 1, 'num_removed_files': 1, 'num_updated_rows': 1, 'num_copied_rows': 2, 'execution_time_ms': ..., 'scan_time_ms': ...}
            ```

            **Update all row values**

            This is equivalent to ``UPDATE table SET deleted = true, id = concat(id, '_old')``.
            ```py
            dt.update(updates = {"deleted": 'True', "id": "concat(id, '_old')"})

            {'num_added_files': 1, 'num_removed_files': 1, 'num_updated_rows': 3, 'num_copied_rows': 0, 'execution_time_ms': ..., 'scan_time_ms': ...}
            ```

            **Use Python objects instead of SQL strings**

            Use the `new_values` parameter instead of the `updates` parameter. For example,
            this is equivalent to ``UPDATE table SET price = 150.10 WHERE id = '1'``
            ```py
            dt.update(predicate="id = '1_old'", new_values = {"price": 150.10})

            {'num_added_files': 1, 'num_removed_files': 1, 'num_updated_rows': 1, 'num_copied_rows': 2, 'execution_time_ms': ..., 'scan_time_ms': ...}
            ```
        """
        if updates is None and new_values is not None:
            updates = {}
            for key, value in new_values.items():
                if isinstance(value, (int, float, bool, list)):
                    value = str(value)
                elif isinstance(value, str):
                    value = f"'{value}'"
                elif isinstance(value, datetime):
                    value = str(
                        int(value.timestamp() * 1000 * 1000)
                    )  # convert to microseconds
                else:
                    raise TypeError(
                        "Invalid datatype provided in new_values, only int, float, bool, list, str or datetime or accepted."
                    )
                updates[key] = value
        elif updates is not None and new_values is None:
            for key, value in updates.items():
                if not isinstance(value, str) or not isinstance(key, str):
                    raise TypeError(
                        f"The values of the updates parameter must all be SQL strings. Got {updates}. Did you mean to use the new_values parameter?"
                    )

        elif updates is not None and new_values is not None:
            raise ValueError(
                "Passing updates and new_values at same time is not allowed, pick one."
            )
        else:
            raise ValueError(
                "Either updates or new_values need to be passed to update the table."
            )
        metrics = self._table.update(
            updates,
            predicate,
            writer_properties._to_dict() if writer_properties else None,
            safe_cast=not error_on_type_mismatch,
            custom_metadata=custom_metadata,
        )
        return json.loads(metrics)

    @property
    def optimize(
        self,
    ) -> "TableOptimizer":
        """Namespace for all table optimize related methods.

        Returns:
            TableOptimizer: TableOptimizer Object
        """
        return TableOptimizer(self)

    @property
    def alter(
        self,
    ) -> "TableAlterer":
        """Namespace for all table alter related methods.

        Returns:
            TableAlterer: TableAlterer Object
        """
        return TableAlterer(self)

    def merge(
        self,
        source: Union[
            pyarrow.Table,
            pyarrow.RecordBatch,
            pyarrow.RecordBatchReader,
            ds.Dataset,
            "pd.DataFrame",
        ],
        predicate: str,
        source_alias: Optional[str] = None,
        target_alias: Optional[str] = None,
        error_on_type_mismatch: bool = True,
        writer_properties: Optional[WriterProperties] = None,
        large_dtypes: bool = True,
        custom_metadata: Optional[Dict[str, str]] = None,
    ) -> "TableMerger":
        """Pass the source data which you want to merge on the target delta table, providing a
        predicate in SQL query like format. You can also specify on what to do when the underlying data types do not
        match the underlying table.

        Args:
            source: source data
            predicate: SQL like predicate on how to merge
            source_alias: Alias for the source table
            target_alias: Alias for the target table
            error_on_type_mismatch: specify if merge will return error if data types are mismatching :default = True
            writer_properties: Pass writer properties to the Rust parquet writer
            large_dtypes: If True, the data schema is kept in large_dtypes.
            custom_metadata: custom metadata that will be added to the transaction commit.

        Returns:
            TableMerger: TableMerger Object
        """
        invariants = self.schema().invariants
        checker = _DeltaDataChecker(invariants)

        from .schema import (
            convert_pyarrow_dataset,
            convert_pyarrow_recordbatch,
            convert_pyarrow_recordbatchreader,
            convert_pyarrow_table,
        )

        if isinstance(source, pyarrow.RecordBatchReader):
            source = convert_pyarrow_recordbatchreader(source, large_dtypes)
        elif isinstance(source, pyarrow.RecordBatch):
            source = convert_pyarrow_recordbatch(source, large_dtypes)
        elif isinstance(source, pyarrow.Table):
            source = convert_pyarrow_table(source, large_dtypes)
        elif isinstance(source, ds.Dataset):
            source = convert_pyarrow_dataset(source, large_dtypes)
        elif _has_pandas and isinstance(source, pd.DataFrame):
            source = convert_pyarrow_table(
                pyarrow.Table.from_pandas(source), large_dtypes
            )
        else:
            raise TypeError(
                f"{type(source).__name__} is not a valid input. Only PyArrow RecordBatchReader, RecordBatch, Table or Pandas DataFrame are valid inputs for source."
            )

        def validate_batch(batch: pyarrow.RecordBatch) -> pyarrow.RecordBatch:
            checker.check_batch(batch)
            return batch

        source = pyarrow.RecordBatchReader.from_batches(
            source.schema, (validate_batch(batch) for batch in source)
        )

        return TableMerger(
            self,
            source=source,
            predicate=predicate,
            source_alias=source_alias,
            target_alias=target_alias,
            safe_cast=not error_on_type_mismatch,
            writer_properties=writer_properties,
            custom_metadata=custom_metadata,
        )

    def restore(
        self,
        target: Union[int, datetime, str],
        *,
        ignore_missing_files: bool = False,
        protocol_downgrade_allowed: bool = False,
        custom_metadata: Optional[Dict[str, str]] = None,
    ) -> Dict[str, Any]:
        """
        Run the Restore command on the Delta Table: restore table to a given version or datetime.

        Args:
            target: the expected version will restore, which represented by int, date str or datetime.
            ignore_missing_files: whether the operation carry on when some data files missing.
            protocol_downgrade_allowed: whether the operation when protocol version upgraded.
            custom_metadata: custom metadata that will be added to the transaction commit.

        Returns:
            the metrics from restore.
        """
        if isinstance(target, datetime):
            metrics = self._table.restore(
                target.isoformat(),
                ignore_missing_files=ignore_missing_files,
                protocol_downgrade_allowed=protocol_downgrade_allowed,
                custom_metadata=custom_metadata,
            )
        else:
            metrics = self._table.restore(
                target,
                ignore_missing_files=ignore_missing_files,
                protocol_downgrade_allowed=protocol_downgrade_allowed,
                custom_metadata=custom_metadata,
            )
        return json.loads(metrics)

    def to_pyarrow_dataset(
        self,
        partitions: Optional[List[Tuple[str, str, Any]]] = None,
        filesystem: Optional[Union[str, pa_fs.FileSystem]] = None,
        parquet_read_options: Optional[ParquetReadOptions] = None,
    ) -> pyarrow.dataset.Dataset:
        """
        Build a PyArrow Dataset using data from the DeltaTable.

        Args:
            partitions: A list of partition filters, see help(DeltaTable.files_by_partitions) for filter syntax
            filesystem: A concrete implementation of the Pyarrow FileSystem or a fsspec-compatible interface. If None, the first file path will be used to determine the right FileSystem
            parquet_read_options: Optional read options for Parquet. Use this to handle INT96 to timestamp conversion for edge cases like 0001-01-01 or 9999-12-31

         More info: https://arrow.apache.org/docs/python/generated/pyarrow.dataset.ParquetReadOptions.html

        Returns:
            the PyArrow dataset in PyArrow
        """
        if self.protocol().min_reader_version > MAX_SUPPORTED_READER_VERSION:
            raise DeltaProtocolError(
                f"The table's minimum reader version is {self.protocol().min_reader_version} "
                f"but deltalake only supports up to version {MAX_SUPPORTED_READER_VERSION}."
            )

        if not filesystem:
            file_sizes = self.get_add_actions().to_pydict()
            file_sizes = {
                x: y for x, y in zip(file_sizes["path"], file_sizes["size_bytes"])
            }
            filesystem = pa_fs.PyFileSystem(
                DeltaStorageHandler(
                    self._table.table_uri(), self._storage_options, file_sizes
                )
            )

        format = ParquetFileFormat(
            read_options=parquet_read_options,
            default_fragment_scan_options=ParquetFragmentScanOptions(pre_buffer=True),
        )

        fragments = [
            format.make_fragment(
                file,
                filesystem=filesystem,
                partition_expression=part_expression,
            )
            for file, part_expression in self._table.dataset_partitions(
                self.schema().to_pyarrow(), partitions
            )
        ]

        schema = self.schema().to_pyarrow()

        dictionary_columns = format.read_options.dictionary_columns or set()
        if dictionary_columns:
            for index, field in enumerate(schema):
                if field.name in dictionary_columns:
                    dict_field = field.with_type(
                        pyarrow.dictionary(pyarrow.int32(), field.type)
                    )
                    schema = schema.set(index, dict_field)

        return FileSystemDataset(fragments, schema, format, filesystem)

    def to_pyarrow_table(
        self,
        partitions: Optional[List[Tuple[str, str, Any]]] = None,
        columns: Optional[List[str]] = None,
        filesystem: Optional[Union[str, pa_fs.FileSystem]] = None,
        filters: Optional[FilterType] = None,
    ) -> pyarrow.Table:
        """
        Build a PyArrow Table using data from the DeltaTable.

        Args:
            partitions: A list of partition filters, see help(DeltaTable.files_by_partitions) for filter syntax
            columns: The columns to project. This can be a list of column names to include (order and duplicates will be preserved)
            filesystem: A concrete implementation of the Pyarrow FileSystem or a fsspec-compatible interface. If None, the first file path will be used to determine the right FileSystem
            filters: A disjunctive normal form (DNF) predicate for filtering rows. If you pass a filter you do not need to pass ``partitions``
        """
        if filters is not None:
            filters = _filters_to_expression(filters)
        return self.to_pyarrow_dataset(
            partitions=partitions, filesystem=filesystem
        ).to_table(columns=columns, filter=filters)

    def to_pandas(
        self,
        partitions: Optional[List[Tuple[str, str, Any]]] = None,
        columns: Optional[List[str]] = None,
        filesystem: Optional[Union[str, pa_fs.FileSystem]] = None,
        filters: Optional[FilterType] = None,
    ) -> "pd.DataFrame":
        """
        Build a pandas dataframe using data from the DeltaTable.

        Args:
            partitions: A list of partition filters, see help(DeltaTable.files_by_partitions) for filter syntax
            columns: The columns to project. This can be a list of column names to include (order and duplicates will be preserved)
            filesystem: A concrete implementation of the Pyarrow FileSystem or a fsspec-compatible interface. If None, the first file path will be used to determine the right FileSystem
            filters: A disjunctive normal form (DNF) predicate for filtering rows. If you pass a filter you do not need to pass ``partitions``
        """
        return self.to_pyarrow_table(
            partitions=partitions,
            columns=columns,
            filesystem=filesystem,
            filters=filters,
        ).to_pandas()

    def update_incremental(self) -> None:
        """
        Updates the DeltaTable to the latest version by incrementally applying
        newer versions.
        """
        self._table.update_incremental()

    def create_checkpoint(self) -> None:
        self._table.create_checkpoint()

    def cleanup_metadata(self) -> None:
        """
        Delete expired log files before current version from table. The table log retention is based on
        the `configuration.logRetentionDuration` value, 30 days by default.
        """
        self._table.cleanup_metadata()

    def __stringify_partition_values(
        self, partition_filters: Optional[List[Tuple[str, str, Any]]]
    ) -> Optional[List[Tuple[str, str, Union[str, List[str]]]]]:
        if partition_filters is None:
            return partition_filters
        out = []
        for field, op, value in partition_filters:
            str_value: Union[str, List[str]]
            if isinstance(value, (list, tuple)):
                str_value = [encode_partition_value(val) for val in value]
            else:
                str_value = encode_partition_value(value)
            out.append((field, op, str_value))
        return out

    def get_add_actions(self, flatten: bool = False) -> pyarrow.RecordBatch:
        """
        Return a dataframe with all current add actions.

        Add actions represent the files that currently make up the table. This
        data is a low-level representation parsed from the transaction log.

        Args:
            flatten: whether to flatten the schema. Partition values columns are
                        given the prefix `partition.`, statistics (null_count, min, and max) are
                        given the prefix `null_count.`, `min.`, and `max.`, and tags the
                        prefix `tags.`. Nested field names are concatenated with `.`.

        Returns:
            a PyArrow RecordBatch containing the add action data.

        Example:
            ```python
            from pprint import pprint
            from deltalake import DeltaTable, write_deltalake
            import pyarrow as pa
            data = pa.table({"x": [1, 2, 3], "y": [4, 5, 6]})
            write_deltalake("tmp", data, partition_by=["x"])
            dt = DeltaTable("tmp")
            df = dt.get_add_actions().to_pandas()
            df["path"].sort_values(ignore_index=True)
            0    x=1/0
            1    x=2/0
            2    x=3/0
            ```

            ```python
            df = dt.get_add_actions(flatten=True).to_pandas()
            df["partition.x"].sort_values(ignore_index=True)
            0    1
            1    2
            2    3
            ```
        """
        return self._table.get_add_actions(flatten)

    def delete(
        self,
        predicate: Optional[str] = None,
        writer_properties: Optional[WriterProperties] = None,
        custom_metadata: Optional[Dict[str, str]] = None,
    ) -> Dict[str, Any]:
        """Delete records from a Delta Table that statisfy a predicate.

        When a predicate is not provided then all records are deleted from the Delta
        Table. Otherwise a scan of the Delta table is performed to mark any files
        that contain records that satisfy the predicate. Once files are determined
        they are rewritten without the records.

        Args:
            predicate: a SQL where clause. If not passed, will delete all rows.
            writer_properties: Pass writer properties to the Rust parquet writer.
            custom_metadata: custom metadata that will be added to the transaction commit.

        Returns:
            the metrics from delete.
        """
        metrics = self._table.delete(
            predicate,
            writer_properties._to_dict() if writer_properties else None,
            custom_metadata,
        )
        return json.loads(metrics)

    def repair(
        self, dry_run: bool = False, custom_metadata: Optional[Dict[str, str]] = None
    ) -> Dict[str, Any]:
        """Repair the Delta Table by auditing active files that do not exist in the underlying
        filesystem and removes them. This can be useful when there are accidental deletions or corrupted files.

        Active files are ones that have an add action in the log, but no corresponding remove action.
        This operation creates a new FSCK transaction containing a remove action for each of the missing
        or corrupted files.

        Args:
            dry_run: when activated, list only the files, otherwise add remove actions to transaction log. Defaults to False.
            custom_metadata: custom metadata that will be added to the transaction commit.
        Returns:
            The metrics from repair (FSCK) action.

        Example:
            ```python
            from deltalake import DeltaTable
            dt = DeltaTable('TEST')
            dt.repair(dry_run=False)
            ```
            Results in
            ```
            {'dry_run': False, 'files_removed': ['6-0d084325-6885-4847-b008-82c1cf30674c-0.parquet', 5-4fba1d3e-3e20-4de1-933d-a8e13ac59f53-0.parquet']}
            ```
        """
        metrics = self._table.repair(dry_run, custom_metadata)
        return json.loads(metrics)


class TableMerger:
    """API for various table `MERGE` commands."""

    def __init__(
        self,
        table: DeltaTable,
        source: pyarrow.RecordBatchReader,
        predicate: str,
        source_alias: Optional[str] = None,
        target_alias: Optional[str] = None,
        safe_cast: bool = True,
        writer_properties: Optional[WriterProperties] = None,
        custom_metadata: Optional[Dict[str, str]] = None,
    ):
        self.table = table
        self.source = source
        self.predicate = predicate
        self.source_alias = source_alias
        self.target_alias = target_alias
        self.safe_cast = safe_cast
        self.writer_properties = writer_properties
        self.custom_metadata = custom_metadata
        self.matched_update_updates: Optional[List[Dict[str, str]]] = None
        self.matched_update_predicate: Optional[List[Optional[str]]] = None
        self.matched_delete_predicate: Optional[List[str]] = None
        self.matched_delete_all: Optional[bool] = None
        self.not_matched_insert_updates: Optional[List[Dict[str, str]]] = None
        self.not_matched_insert_predicate: Optional[List[Optional[str]]] = None
        self.not_matched_by_source_update_updates: Optional[List[Dict[str, str]]] = None
        self.not_matched_by_source_update_predicate: Optional[List[Optional[str]]] = (
            None
        )
        self.not_matched_by_source_delete_predicate: Optional[List[str]] = None
        self.not_matched_by_source_delete_all: Optional[bool] = None

    def with_writer_properties(
        self,
        data_page_size_limit: Optional[int] = None,
        dictionary_page_size_limit: Optional[int] = None,
        data_page_row_count_limit: Optional[int] = None,
        write_batch_size: Optional[int] = None,
        max_row_group_size: Optional[int] = None,
    ) -> "TableMerger":
        """
        !!! warning "Deprecated"
            Use `.merge(writer_properties = WriterProperties())` instead
        Pass writer properties to the Rust parquet writer, see options https://arrow.apache.org/rust/parquet/file/properties/struct.WriterProperties.html:

        Args:
            data_page_size_limit: Limit DataPage size to this in bytes.
            dictionary_page_size_limit: Limit the size of each DataPage to store dicts to this amount in bytes.
            data_page_row_count_limit: Limit the number of rows in each DataPage.
            write_batch_size: Splits internally to smaller batch size.
            max_row_group_size: Max number of rows in row group.

        Returns:
            TableMerger: TableMerger Object
        """
        warnings.warn(
            "Call to deprecated method TableMerger.with_writer_properties. Use DeltaTable.merge(writer_properties=WriterProperties()) instead.",
            category=DeprecationWarning,
            stacklevel=2,
        )

        writer_properties: Dict[str, Any] = {
            "data_page_size_limit": data_page_size_limit,
            "dictionary_page_size_limit": dictionary_page_size_limit,
            "data_page_row_count_limit": data_page_row_count_limit,
            "write_batch_size": write_batch_size,
            "max_row_group_size": max_row_group_size,
        }
        self.writer_properties = WriterProperties(**writer_properties)
        return self

    def when_matched_update(
        self, updates: Dict[str, str], predicate: Optional[str] = None
    ) -> "TableMerger":
        """Update a matched table row based on the rules defined by ``updates``.
        If a ``predicate`` is specified, then it must evaluate to true for the row to be updated.

        Args:
            updates: a mapping of column name to update SQL expression.
            predicate:  SQL like predicate on when to update.

        Returns:
            TableMerger: TableMerger Object

        Example:
            ```python
            from deltalake import DeltaTable, write_deltalake
            import pyarrow as pa

            data = pa.table({"x": [1, 2, 3], "y": [4, 5, 6]})
            write_deltalake("tmp", data)
            dt = DeltaTable("tmp")
            new_data = pa.table({"x": [1], "y": [7]})

            (
                 dt.merge(
                     source=new_data,
                     predicate="target.x = source.x",
                     source_alias="source",
                     target_alias="target")
                 .when_matched_update(updates={"x": "source.x", "y": "source.y"})
                 .execute()
            )
            {'num_source_rows': 1, 'num_target_rows_inserted': 0, 'num_target_rows_updated': 1, 'num_target_rows_deleted': 0, 'num_target_rows_copied': 2, 'num_output_rows': 3, 'num_target_files_added': 1, 'num_target_files_removed': 1, 'execution_time_ms': ..., 'scan_time_ms': ..., 'rewrite_time_ms': ...}

            dt.to_pandas()
               x  y
            0  1  7
            1  2  5
            2  3  6
            ```
        """
        if isinstance(self.matched_update_updates, list) and isinstance(
            self.matched_update_predicate, list
        ):
            self.matched_update_updates.append(updates)
            self.matched_update_predicate.append(predicate)
        else:
            self.matched_update_updates = [updates]
            self.matched_update_predicate = [predicate]
        return self

    def when_matched_update_all(self, predicate: Optional[str] = None) -> "TableMerger":
        """Updating all source fields to target fields, source and target are required to have the same field names.
        If a ``predicate`` is specified, then it must evaluate to true for the row to be updated.

        Args:
            predicate: SQL like predicate on when to update all columns.

        Returns:
            TableMerger: TableMerger Object

        Example:
            ```python
            from deltalake import DeltaTable, write_deltalake
            import pyarrow as pa

            data = pa.table({"x": [1, 2, 3], "y": [4, 5, 6]})
            write_deltalake("tmp", data)
            dt = DeltaTable("tmp")
            new_data = pa.table({"x": [1], "y": [7]})

            (
                dt.merge(
                    source=new_data,
                    predicate="target.x = source.x",
                    source_alias="source",
                    target_alias="target")
                .when_matched_update_all()
                .execute()
            )
            {'num_source_rows': 1, 'num_target_rows_inserted': 0, 'num_target_rows_updated': 1, 'num_target_rows_deleted': 0, 'num_target_rows_copied': 2, 'num_output_rows': 3, 'num_target_files_added': 1, 'num_target_files_removed': 1, 'execution_time_ms': ..., 'scan_time_ms': ..., 'rewrite_time_ms': ...}

            dt.to_pandas()
               x  y
            0  1  7
            1  2  5
            2  3  6
            ```
        """

        src_alias = (self.source_alias + ".") if self.source_alias is not None else ""
        trgt_alias = (self.target_alias + ".") if self.target_alias is not None else ""

        updates = {
            f"{trgt_alias}{col.name}": f"{src_alias}{col.name}"
            for col in self.source.schema
        }

        if isinstance(self.matched_update_updates, list) and isinstance(
            self.matched_update_predicate, list
        ):
            self.matched_update_updates.append(updates)
            self.matched_update_predicate.append(predicate)
        else:
            self.matched_update_updates = [updates]
            self.matched_update_predicate = [predicate]

        return self

    def when_matched_delete(self, predicate: Optional[str] = None) -> "TableMerger":
        """Delete a matched row from the table only if the given ``predicate`` (if specified) is
        true for the matched row. If not specified it deletes all matches.

        Args:
           predicate (str | None, Optional):  SQL like predicate on when to delete.

        Returns:
            TableMerger: TableMerger Object

        Example:
            **Delete on a predicate**

            ```python
            from deltalake import DeltaTable, write_deltalake
            import pyarrow as pa

            data = pa.table({"x": [1, 2, 3], "y": [4, 5, 6]})
            write_deltalake("tmp", data)
            dt = DeltaTable("tmp")
            new_data = pa.table({"x": [2, 3], "deleted": [False, True]})

            (
                dt.merge(
                    source=new_data,
                    predicate='target.x = source.x',
                    source_alias='source',
                    target_alias='target')
                .when_matched_delete(
                    predicate="source.deleted = true")
                .execute()
            )
            {'num_source_rows': 2, 'num_target_rows_inserted': 0, 'num_target_rows_updated': 0, 'num_target_rows_deleted': 1, 'num_target_rows_copied': 2, 'num_output_rows': 2, 'num_target_files_added': 1, 'num_target_files_removed': 1, 'execution_time_ms': ..., 'scan_time_ms': ..., 'rewrite_time_ms': ...}

            dt.to_pandas().sort_values("x", ignore_index=True)
               x  y
            0  1  4
            1  2  5
            ```

            **Delete all records that were matched**
            ```python
            dt = DeltaTable("tmp")
            (
                dt.merge(
                    source=new_data,
                    predicate='target.x = source.x',
                    source_alias='source',
                    target_alias='target')
                .when_matched_delete()
                .execute()
            )
            {'num_source_rows': 2, 'num_target_rows_inserted': 0, 'num_target_rows_updated': 0, 'num_target_rows_deleted': 1, 'num_target_rows_copied': 1, 'num_output_rows': 1, 'num_target_files_added': 1, 'num_target_files_removed': 1, 'execution_time_ms': ..., 'scan_time_ms': ..., 'rewrite_time_ms': ...}

            dt.to_pandas()
               x  y
            0  1  4
            ```
        """
        if self.matched_delete_all is not None:
            raise ValueError(
                """when_matched_delete without a predicate has already been set, which means
                             it will delete all, any subsequent when_matched_delete, won't make sense."""
            )

        if predicate is None:
            self.matched_delete_all = True
        else:
            if isinstance(self.matched_delete_predicate, list):
                self.matched_delete_predicate.append(predicate)
            else:
                self.matched_delete_predicate = [predicate]
        return self

    def when_not_matched_insert(
        self, updates: Dict[str, str], predicate: Optional[str] = None
    ) -> "TableMerger":
        """Insert a new row to the target table based on the rules defined by ``updates``. If a
        ``predicate`` is specified, then it must evaluate to true for the new row to be inserted.

        Args:
            updates (dict):  a mapping of column name to insert SQL expression.
            predicate (str | None, Optional): SQL like predicate on when to insert.

        Returns:
            TableMerger: TableMerger Object

        Example:
            ```python
            from deltalake import DeltaTable, write_deltalake
            import pyarrow as pa

            data = pa.table({"x": [1, 2, 3], "y": [4, 5, 6]})
            write_deltalake("tmp", data)
            dt = DeltaTable("tmp")
            new_data = pa.table({"x": [4], "y": [7]})

            (
                dt.merge(
                    source=new_data,
                    predicate="target.x = source.x",
                    source_alias="source",
                    target_alias="target",)
                .when_not_matched_insert(
                    updates={
                        "x": "source.x",
                        "y": "source.y",
                    })
                .execute()
            )
            {'num_source_rows': 1, 'num_target_rows_inserted': 1, 'num_target_rows_updated': 0, 'num_target_rows_deleted': 0, 'num_target_rows_copied': 3, 'num_output_rows': 4, 'num_target_files_added': 1, 'num_target_files_removed': 1, 'execution_time_ms': ..., 'scan_time_ms': ..., 'rewrite_time_ms': ...}

            dt.to_pandas().sort_values("x", ignore_index=True)
               x  y
            0  1  4
            1  2  5
            2  3  6
            3  4  7
            ```
        """

        if isinstance(self.not_matched_insert_updates, list) and isinstance(
            self.not_matched_insert_predicate, list
        ):
            self.not_matched_insert_updates.append(updates)
            self.not_matched_insert_predicate.append(predicate)
        else:
            self.not_matched_insert_updates = [updates]
            self.not_matched_insert_predicate = [predicate]

        return self

    def when_not_matched_insert_all(
        self, predicate: Optional[str] = None
    ) -> "TableMerger":
        """Insert a new row to the target table, updating all source fields to target fields. Source and target are
        required to have the same field names. If a ``predicate`` is specified, then it must evaluate to true for
        the new row to be inserted.

        Args:
            predicate: SQL like predicate on when to insert.

        Returns:
            TableMerger: TableMerger Object

        Example:
            ```python
            from deltalake import DeltaTable, write_deltalake
            import pyarrow as pa

            data = pa.table({"x": [1, 2, 3], "y": [4, 5, 6]})
            write_deltalake("tmp", data)
            dt = DeltaTable("tmp")
            new_data = pa.table({"x": [4], "y": [7]})

            (
               dt.merge(
                   source=new_data,
                   predicate='target.x = source.x',
                   source_alias='source',
                   target_alias='target')
               .when_not_matched_insert_all()
               .execute()
            )
            {'num_source_rows': 1, 'num_target_rows_inserted': 1, 'num_target_rows_updated': 0, 'num_target_rows_deleted': 0, 'num_target_rows_copied': 3, 'num_output_rows': 4, 'num_target_files_added': 1, 'num_target_files_removed': 1, 'execution_time_ms': ..., 'scan_time_ms': ..., 'rewrite_time_ms': ...}

            dt.to_pandas().sort_values("x", ignore_index=True)
               x  y
            0  1  4
            1  2  5
            2  3  6
            3  4  7
            ```
        """

        src_alias = (self.source_alias + ".") if self.source_alias is not None else ""
        trgt_alias = (self.target_alias + ".") if self.target_alias is not None else ""
        updates = {
            f"{trgt_alias}{col.name}": f"{src_alias}{col.name}"
            for col in self.source.schema
        }
        if isinstance(self.not_matched_insert_updates, list) and isinstance(
            self.not_matched_insert_predicate, list
        ):
            self.not_matched_insert_updates.append(updates)
            self.not_matched_insert_predicate.append(predicate)
        else:
            self.not_matched_insert_updates = [updates]
            self.not_matched_insert_predicate = [predicate]

        return self

    def when_not_matched_by_source_update(
        self, updates: Dict[str, str], predicate: Optional[str] = None
    ) -> "TableMerger":
        """Update a target row that has no matches in the source based on the rules defined by ``updates``.
        If a ``predicate`` is specified, then it must evaluate to true for the row to be updated.

        Args:
            updates: a mapping of column name to update SQL expression.
            predicate: SQL like predicate on when to update.

        Returns:
            TableMerger: TableMerger Object

        Example:
            ```python
            from deltalake import DeltaTable, write_deltalake
            import pyarrow as pa

            data = pa.table({"x": [1, 2, 3], "y": [4, 5, 6]})
            write_deltalake("tmp", data)
            dt = DeltaTable("tmp")
            new_data = pa.table({"x": [2, 3, 4]})

            (
               dt.merge(
                   source=new_data,
                   predicate='target.x = source.x',
                   source_alias='source',
                   target_alias='target')
               .when_not_matched_by_source_update(
                   predicate = "y > 3",
                   updates = {"y": "0"})
               .execute()
            )
            {'num_source_rows': 3, 'num_target_rows_inserted': 0, 'num_target_rows_updated': 1, 'num_target_rows_deleted': 0, 'num_target_rows_copied': 2, 'num_output_rows': 3, 'num_target_files_added': 1, 'num_target_files_removed': 1, 'execution_time_ms': ..., 'scan_time_ms': ..., 'rewrite_time_ms': ...}

            dt.to_pandas().sort_values("x", ignore_index=True)
               x  y
            0  1  0
            1  2  5
            2  3  6
            ```
        """

        if isinstance(self.not_matched_by_source_update_updates, list) and isinstance(
            self.not_matched_by_source_update_predicate, list
        ):
            self.not_matched_by_source_update_updates.append(updates)
            self.not_matched_by_source_update_predicate.append(predicate)
        else:
            self.not_matched_by_source_update_updates = [updates]
            self.not_matched_by_source_update_predicate = [predicate]
        return self

    def when_not_matched_by_source_delete(
        self, predicate: Optional[str] = None
    ) -> "TableMerger":
        """Delete a target row that has no matches in the source from the table only if the given
        ``predicate`` (if specified) is true for the target row.

        Args:
            predicate:  SQL like predicate on when to delete when not matched by source.

        Returns:
            TableMerger: TableMerger Object
        """
        if self.not_matched_by_source_delete_all is not None:
            raise ValueError(
                """when_not_matched_by_source_delete without a predicate has already been set, which means
                             it will delete all, any subsequent when_not_matched_by_source_delete, won't make sense."""
            )

        if predicate is None:
            self.not_matched_by_source_delete_all = True
        else:
            if isinstance(self.not_matched_by_source_delete_predicate, list):
                self.not_matched_by_source_delete_predicate.append(predicate)
            else:
                self.not_matched_by_source_delete_predicate = [predicate]
        return self

    def execute(self) -> Dict[str, Any]:
        """Executes `MERGE` with the previously provided settings in Rust with Apache Datafusion query engine.

        Returns:
            Dict: metrics
        """
        metrics = self.table._table.merge_execute(
            source=self.source,
            predicate=self.predicate,
            source_alias=self.source_alias,
            target_alias=self.target_alias,
            safe_cast=self.safe_cast,
            writer_properties=self.writer_properties._to_dict()
            if self.writer_properties
            else None,
            custom_metadata=self.custom_metadata,
            matched_update_updates=self.matched_update_updates,
            matched_update_predicate=self.matched_update_predicate,
            matched_delete_predicate=self.matched_delete_predicate,
            matched_delete_all=self.matched_delete_all,
            not_matched_insert_updates=self.not_matched_insert_updates,
            not_matched_insert_predicate=self.not_matched_insert_predicate,
            not_matched_by_source_update_updates=self.not_matched_by_source_update_updates,
            not_matched_by_source_update_predicate=self.not_matched_by_source_update_predicate,
            not_matched_by_source_delete_predicate=self.not_matched_by_source_delete_predicate,
            not_matched_by_source_delete_all=self.not_matched_by_source_delete_all,
        )
        self.table.update_incremental()
        return json.loads(metrics)


class TableAlterer:
    """API for various table alteration commands."""

    def __init__(self, table: DeltaTable) -> None:
        self.table = table

    def add_constraint(
        self,
        constraints: Dict[str, str],
        custom_metadata: Optional[Dict[str, str]] = None,
    ) -> None:
        """
        Add constraints to the table. Limited to `single constraint` at once.

        Args:
            constraints: mapping of constraint name to SQL-expression to evaluate on write
            custom_metadata: custom metadata that will be added to the transaction commit.
        Example:
            ```python
            from deltalake import DeltaTable
            dt = DeltaTable("test_table_constraints")
            dt.alter.add_constraint({
                "value_gt_5": "value > 5",
            })
            ```

            **Check configuration**
            ```
            dt.metadata().configuration
            {'delta.constraints.value_gt_5': 'value > 5'}
            ```
        """
        if len(constraints.keys()) > 1:
            raise ValueError(
                """add_constraints is limited to a single constraint addition at once for now. 
                Please execute add_constraints multiple times with each time a different constraint."""
            )

        self.table._table.add_constraints(constraints, custom_metadata)

<<<<<<< HEAD
    def unset_table_properties(
        self,
        properties: Union[str, List[str]],
=======
    def drop_constraint(
        self,
        name: str,
>>>>>>> cedf6dde
        raise_if_not_exists: bool = True,
        custom_metadata: Optional[Dict[str, str]] = None,
    ) -> None:
        """
<<<<<<< HEAD
        Unset properties from the table.
        Args:
            properties: properties which to unset
            raise_if_not_exists: set if should raise if not exists.
            custom_metadata: custom metadata that will be added to the transaction commit.
        Example:
        """
        if isinstance(properties, str):
            properties = [properties]

        self.table._table.unset_table_properties(
            properties, raise_if_not_exists, custom_metadata
        )
=======
        Drop constraints from a table. Limited to `single constraint` at once.

        Args:
            name: constraint name which to drop.
            raise_if_not_exists: set if should raise if not exists.
            custom_metadata: custom metadata that will be added to the transaction commit.
        Example:
            ```python
            from deltalake import DeltaTable
            dt = DeltaTable("test_table_constraints")
            dt.metadata().configuration
            {'delta.constraints.value_gt_5': 'value > 5'}
            ```

            **Drop the constraint**
            ```python
            dt.alter.drop_constraint(name = "value_gt_5")
            ```

            **Configuration after dropping**
            ```python
            dt.metadata().configuration
            {}
            ```
        """
        self.table._table.drop_constraints(name, raise_if_not_exists, custom_metadata)
>>>>>>> cedf6dde


class TableOptimizer:
    """API for various table optimization commands."""

    def __init__(self, table: DeltaTable):
        self.table = table

    def __call__(
        self,
        partition_filters: Optional[FilterType] = None,
        target_size: Optional[int] = None,
        max_concurrent_tasks: Optional[int] = None,
    ) -> Dict[str, Any]:
        """
        !!! warning "DEPRECATED 0.10.0"
            Use [compact][deltalake.table.DeltaTable.compact] instead, which has the same signature.
        """

        warnings.warn(
            "Call to deprecated method DeltaTable.optimize. Use DeltaTable.optimize.compact() instead.",
            category=DeprecationWarning,
            stacklevel=2,
        )

        return self.compact(partition_filters, target_size, max_concurrent_tasks)

    def compact(
        self,
        partition_filters: Optional[FilterType] = None,
        target_size: Optional[int] = None,
        max_concurrent_tasks: Optional[int] = None,
        min_commit_interval: Optional[Union[int, timedelta]] = None,
        writer_properties: Optional[WriterProperties] = None,
        custom_metadata: Optional[Dict[str, str]] = None,
    ) -> Dict[str, Any]:
        """
        Compacts small files to reduce the total number of files in the table.

        This operation is idempotent; if run twice on the same table (assuming it has
        not been updated) it will do nothing the second time.

        If this operation happens concurrently with any operations other than append,
        it will fail.

        Args:
            partition_filters: the partition filters that will be used for getting the matched files
            target_size: desired file size after bin-packing files, in bytes. If not
                            provided, will attempt to read the table configuration value ``delta.targetFileSize``.
                            If that value isn't set, will use default value of 256MB.
            max_concurrent_tasks: the maximum number of concurrent tasks to use for
                                    file compaction. Defaults to number of CPUs. More concurrent tasks can make compaction
                                    faster, but will also use more memory.
            min_commit_interval: minimum interval in seconds or as timedeltas before a new commit is
                                    created. Interval is useful for long running executions. Set to 0 or timedelta(0), if you
                                    want a commit per partition.
            writer_properties: Pass writer properties to the Rust parquet writer.
            custom_metadata: custom metadata that will be added to the transaction commit.

        Returns:
            the metrics from optimize

        Example:
            Use a timedelta object to specify the seconds, minutes or hours of the interval.
            ```python
            from deltalake import DeltaTable, write_deltalake
            from datetime import timedelta
            import pyarrow as pa

            write_deltalake("tmp", pa.table({"x": [1], "y": [4]}))
            write_deltalake("tmp", pa.table({"x": [2], "y": [5]}), mode="append")

            dt = DeltaTable("tmp")
            time_delta = timedelta(minutes=10)
            dt.optimize.compact(min_commit_interval=time_delta)
            {'numFilesAdded': 1, 'numFilesRemoved': 2, 'filesAdded': ..., 'filesRemoved': ..., 'partitionsOptimized': 1, 'numBatches': 2, 'totalConsideredFiles': 2, 'totalFilesSkipped': 0, 'preserveInsertionOrder': True}
            ```
        """
        if isinstance(min_commit_interval, timedelta):
            min_commit_interval = int(min_commit_interval.total_seconds())

        metrics = self.table._table.compact_optimize(
            partition_filters,
            target_size,
            max_concurrent_tasks,
            min_commit_interval,
            writer_properties._to_dict() if writer_properties else None,
            custom_metadata,
        )
        self.table.update_incremental()
        return json.loads(metrics)

    def z_order(
        self,
        columns: Iterable[str],
        partition_filters: Optional[FilterType] = None,
        target_size: Optional[int] = None,
        max_concurrent_tasks: Optional[int] = None,
        max_spill_size: int = 20 * 1024 * 1024 * 1024,
        min_commit_interval: Optional[Union[int, timedelta]] = None,
        writer_properties: Optional[WriterProperties] = None,
        custom_metadata: Optional[Dict[str, str]] = None,
    ) -> Dict[str, Any]:
        """
        Reorders the data using a Z-order curve to improve data skipping.

        This also performs compaction, so the same parameters as compact() apply.

        Args:
            columns: the columns to use for Z-ordering. There must be at least one column.
            partition_filters: the partition filters that will be used for getting the matched files
            target_size: desired file size after bin-packing files, in bytes. If not
                            provided, will attempt to read the table configuration value ``delta.targetFileSize``.
                            If that value isn't set, will use default value of 256MB.
            max_concurrent_tasks: the maximum number of concurrent tasks to use for
                                    file compaction. Defaults to number of CPUs. More concurrent tasks can make compaction
                                    faster, but will also use more memory.
            max_spill_size: the maximum number of bytes to spill to disk. Defaults to 20GB.
            min_commit_interval: minimum interval in seconds or as timedeltas before a new commit is
                                    created. Interval is useful for long running executions. Set to 0 or timedelta(0), if you
                                    want a commit per partition.
            writer_properties: Pass writer properties to the Rust parquet writer.
            custom_metadata: custom metadata that will be added to the transaction commit.

        Returns:
            the metrics from optimize

        Example:
            Use a timedelta object to specify the seconds, minutes or hours of the interval.
            ```python
            from deltalake import DeltaTable, write_deltalake
            from datetime import timedelta
            import pyarrow as pa

            write_deltalake("tmp", pa.table({"x": [1], "y": [4]}))
            write_deltalake("tmp", pa.table({"x": [2], "y": [5]}), mode="append")

            dt = DeltaTable("tmp")
            time_delta = timedelta(minutes=10)
            dt.optimize.z_order(["x"], min_commit_interval=time_delta)
            {'numFilesAdded': 1, 'numFilesRemoved': 2, 'filesAdded': ..., 'filesRemoved': ..., 'partitionsOptimized': 0, 'numBatches': 1, 'totalConsideredFiles': 2, 'totalFilesSkipped': 0, 'preserveInsertionOrder': True}
            ```
        """
        if isinstance(min_commit_interval, timedelta):
            min_commit_interval = int(min_commit_interval.total_seconds())

        metrics = self.table._table.z_order_optimize(
            list(columns),
            partition_filters,
            target_size,
            max_concurrent_tasks,
            max_spill_size,
            min_commit_interval,
            writer_properties._to_dict() if writer_properties else None,
            custom_metadata,
        )
        self.table.update_incremental()
        return json.loads(metrics)<|MERGE_RESOLUTION|>--- conflicted
+++ resolved
@@ -1775,20 +1775,13 @@
 
         self.table._table.add_constraints(constraints, custom_metadata)
 
-<<<<<<< HEAD
     def unset_table_properties(
         self,
         properties: Union[str, List[str]],
-=======
-    def drop_constraint(
-        self,
-        name: str,
->>>>>>> cedf6dde
         raise_if_not_exists: bool = True,
         custom_metadata: Optional[Dict[str, str]] = None,
     ) -> None:
         """
-<<<<<<< HEAD
         Unset properties from the table.
         Args:
             properties: properties which to unset
@@ -1802,7 +1795,14 @@
         self.table._table.unset_table_properties(
             properties, raise_if_not_exists, custom_metadata
         )
-=======
+			
+    def drop_constraint(
+        self,
+        name: str,
+        raise_if_not_exists: bool = True,
+        custom_metadata: Optional[Dict[str, str]] = None,
+    ) -> None:
+        """
         Drop constraints from a table. Limited to `single constraint` at once.
 
         Args:
@@ -1829,8 +1829,6 @@
             ```
         """
         self.table._table.drop_constraints(name, raise_if_not_exists, custom_metadata)
->>>>>>> cedf6dde
-
 
 class TableOptimizer:
     """API for various table optimization commands."""
