import json
import operator
import warnings
from dataclasses import dataclass
from datetime import datetime, timedelta
from functools import reduce
from pathlib import Path
from typing import (
    TYPE_CHECKING,
    Any,
    Dict,
    Generator,
    Iterable,
    List,
    NamedTuple,
    Optional,
    Tuple,
    Union,
    cast,
)

import pyarrow
import pyarrow.fs as pa_fs
from pyarrow.dataset import (
    Expression,
    FileSystemDataset,
    ParquetFileFormat,
    ParquetFragmentScanOptions,
    ParquetReadOptions,
)

if TYPE_CHECKING:
    import pandas

from ._internal import DeltaDataChecker as _DeltaDataChecker
from ._internal import RawDeltaTable
from ._util import encode_partition_value
from .data_catalog import DataCatalog
from .exceptions import DeltaProtocolError
from .fs import DeltaStorageHandler
from .schema import Schema

MAX_SUPPORTED_READER_VERSION = 1
MAX_SUPPORTED_WRITER_VERSION = 2


@dataclass(init=False)
class Metadata:
    """Create a Metadata instance."""

    def __init__(self, table: RawDeltaTable):
        self._metadata = table.metadata()

    @property
    def id(self) -> int:
        """Return the unique identifier of the DeltaTable."""
        return self._metadata.id

    @property
    def name(self) -> str:
        """Return the user-provided identifier of the DeltaTable."""
        return self._metadata.name

    @property
    def description(self) -> str:
        """Return the user-provided description of the DeltaTable."""
        return self._metadata.description

    @property
    def partition_columns(self) -> List[str]:
        """Return an array containing the names of the partitioned columns of the DeltaTable."""
        return self._metadata.partition_columns

    @property
    def created_time(self) -> int:
        """
        Return The time when this metadata action is created, in milliseconds since the Unix epoch of the DeltaTable.
        """
        return self._metadata.created_time

    @property
    def configuration(self) -> Dict[str, str]:
        """Return the DeltaTable properties."""
        return self._metadata.configuration

    def __str__(self) -> str:
        return (
            f"Metadata(id: {self._metadata.id}, name: {self._metadata.name}, "
            f"description: {self._metadata.description}, partition_columns: {self._metadata.partition_columns}, "
            f"created_time: {self.created_time}, configuration: {self._metadata.configuration})"
        )


class ProtocolVersions(NamedTuple):
    min_reader_version: int
    min_writer_version: int


FilterLiteralType = Tuple[str, str, Any]


FilterConjunctionType = List[FilterLiteralType]


FilterDNFType = List[FilterConjunctionType]


FilterType = Union[FilterConjunctionType, FilterDNFType]


def _check_contains_null(value: Any) -> bool:
    """
    Check if target contains nullish value.
    """
    if isinstance(value, bytes):
        for byte in value:
            if isinstance(byte, bytes):
                compare_to = chr(0)
            else:
                compare_to = 0
            if byte == compare_to:
                return True
    elif isinstance(value, str):
        return "\x00" in value
    return False


def _check_dnf(
    dnf: FilterDNFType,
    check_null_strings: bool = True,
) -> FilterDNFType:
    """
    Check if DNF are well-formed.
    """
    if len(dnf) == 0 or any(len(c) == 0 for c in dnf):
        raise ValueError("Malformed DNF")
    if check_null_strings:
        for conjunction in dnf:
            for col, op, val in conjunction:
                if (
                    isinstance(val, list)
                    and all(_check_contains_null(v) for v in val)
                    or _check_contains_null(val)
                ):
                    raise NotImplementedError(
                        "Null-terminated binary strings are not supported "
                        "as filter values."
                    )
    return dnf


def _convert_single_predicate(column: str, op: str, value: Any) -> Expression:
    """
    Convert given `tuple` to [pyarrow.dataset.Expression].
    """
    import pyarrow.dataset as ds

    field = ds.field(column)
    if op == "=" or op == "==":
        return field == value
    elif op == "!=":
        return field != value
    elif op == "<":
        return field < value
    elif op == ">":
        return field > value
    elif op == "<=":
        return field <= value
    elif op == ">=":
        return field >= value
    elif op == "in":
        return field.isin(value)
    elif op == "not in":
        return ~field.isin(value)
    else:
        raise ValueError(
            f'"{(column, op, value)}" is not a valid operator in predicates.'
        )


def _filters_to_expression(filters: FilterType) -> Expression:
    """
    Check if filters are well-formed and convert to an [pyarrow.dataset.Expression].
    """
    if isinstance(filters[0][0], str):
        # We have encountered the situation where we have one nesting level too few:
        #   We have [(,,), ..] instead of [[(,,), ..]]
        dnf = cast(FilterDNFType, [filters])
    else:
        dnf = cast(FilterDNFType, filters)
    dnf = _check_dnf(dnf, check_null_strings=False)
    disjunction_members = []
    for conjunction in dnf:
        conjunction_members = [
            _convert_single_predicate(col, op, val) for col, op, val in conjunction
        ]
        disjunction_members.append(reduce(operator.and_, conjunction_members))
    return reduce(operator.or_, disjunction_members)


_DNF_filter_doc = """
Predicates are expressed in disjunctive normal form (DNF), like [("x", "=", "a"), ...].
DNF allows arbitrary boolean logical combinations of single partition predicates.
The innermost tuples each describe a single partition predicate. The list of inner
predicates is interpreted as a conjunction (AND), forming a more selective and
multiple partition predicates. Each tuple has format: (key, op, value) and compares
the key with the value. The supported op are: `=`, `!=`, `in`, and `not in`. If
the op is in or not in, the value must be a collection such as a list, a set or a tuple.
The supported type for value is str. Use empty string `''` for Null partition value.

Examples:
```
("x", "=", "a")
("x", "!=", "a")
("y", "in", ["a", "b", "c"])
("z", "not in", ["a","b"])
```
"""


@dataclass(init=False)
class DeltaTable:
    """Represents a Delta Table"""

    def __init__(
        self,
        table_uri: Union[str, Path],
        version: Optional[int] = None,
        storage_options: Optional[Dict[str, str]] = None,
        without_files: bool = False,
        log_buffer_size: Optional[int] = None,
    ):
        """
        Create the Delta Table from a path with an optional version.
        Multiple StorageBackends are currently supported: AWS S3, Azure Data Lake Storage Gen2, Google Cloud Storage (GCS) and local URI.
        Depending on the storage backend used, you could provide options values using the ``storage_options`` parameter.

        Args:
            table_uri: the path of the DeltaTable
            version: version of the DeltaTable
            storage_options: a dictionary of the options to use for the storage backend
            without_files: If True, will load table without tracking files.
                                Some append-only applications might have no need of tracking any files. So, the
                                DeltaTable will be loaded with a significant memory reduction.
            log_buffer_size: Number of files to buffer when reading the commit log. A positive integer.
                                Setting a value greater than 1 results in concurrent calls to the storage api.
                                This can decrease latency if there are many files in the log since the last checkpoint,
                                but will also increase memory usage. Possible rate limits of the storage backend should
                                also be considered for optimal performance. Defaults to 4 * number of cpus.

        """
        self._storage_options = storage_options
        self._table = RawDeltaTable(
            str(table_uri),
            version=version,
            storage_options=storage_options,
            without_files=without_files,
            log_buffer_size=log_buffer_size,
        )
        self._metadata = Metadata(self._table)

    @classmethod
    def from_data_catalog(
        cls,
        data_catalog: DataCatalog,
        database_name: str,
        table_name: str,
        data_catalog_id: Optional[str] = None,
        version: Optional[int] = None,
        log_buffer_size: Optional[int] = None,
    ) -> "DeltaTable":
        """
        Create the Delta Table from a Data Catalog.

        Args:
            data_catalog: the Catalog to use for getting the storage location of the Delta Table
                            database_name: the database name inside the Data Catalog
            table_name: the table name inside the Data Catalog
            data_catalog_id: the identifier of the Data Catalog
            version: version of the DeltaTable
            log_buffer_size: Number of files to buffer when reading the commit log. A positive integer.
                                Setting a value greater than 1 results in concurrent calls to the storage api.
                                This can decrease latency if there are many files in the log since the last checkpoint,
                                but will also increase memory usage. Possible rate limits of the storage backend should
                                also be considered for optimal performance. Defaults to 4 * number of cpus.
        """
        table_uri = RawDeltaTable.get_table_uri_from_data_catalog(
            data_catalog=data_catalog.value,
            data_catalog_id=data_catalog_id,
            database_name=database_name,
            table_name=table_name,
        )
        return cls(
            table_uri=table_uri, version=version, log_buffer_size=log_buffer_size
        )

    def version(self) -> int:
        """
        Get the version of the DeltaTable.

        Returns:
            The current version of the DeltaTable
        """
        return self._table.version()

    def files(
        self, partition_filters: Optional[List[Tuple[str, str, Any]]] = None
    ) -> List[str]:
        """
        Get the .parquet files of the DeltaTable.

        The paths are as they are saved in the delta log, which may either be
        relative to the table root or absolute URIs.

        Args:
            partition_filters: the partition filters that will be used for
                                getting the matched files

        Returns:
            list of the .parquet files referenced for the current version of the DeltaTable

        Predicates are expressed in disjunctive normal form (DNF), like [("x", "=", "a"), ...].
        DNF allows arbitrary boolean logical combinations of single partition predicates.
        The innermost tuples each describe a single partition predicate. The list of inner
        predicates is interpreted as a conjunction (AND), forming a more selective and
        multiple partition predicates. Each tuple has format: (key, op, value) and compares
        the key with the value. The supported op are: `=`, `!=`, `in`, and `not in`. If
        the op is in or not in, the value must be a collection such as a list, a set or a tuple.
        The supported type for value is str. Use empty string `''` for Null partition value.

        Examples:
        ```
        ("x", "=", "a")
        ("x", "!=", "a")
        ("y", "in", ["a", "b", "c"])
        ("z", "not in", ["a","b"])
        ```
        """
        return self._table.files(self.__stringify_partition_values(partition_filters))

<<<<<<< HEAD
    def files_by_partitions(
        self, partition_filters: List[Tuple[str, str, Any]]
    ) -> List[str]:
        """
        Get the files that match a given list of partitions filters.

        !!! warning "DEPRECATED 0.7.0"
            Use [file_uris][deltalake.table.DeltaTable.file_uris] instead.

        Args:
            partition_filters: the partition filters that will be used for getting the matched files

        Returns:
            list of the .parquet files after applying the partition filters referenced for the current version of the DeltaTable.

        Partitions which do not match the filter predicate will be removed from scanned data.
        Predicates are expressed in disjunctive normal form (DNF), like [("x", "=", "a"), ...].
        DNF allows arbitrary boolean logical combinations of single partition predicates.
        The innermost tuples each describe a single partition predicate.
        The list of inner predicates is interpreted as a conjunction (AND), forming a more selective and multiple partition predicates.
        Each tuple has format: (key, op, value) and compares the key with the value.
        The supported op are: `=`, `!=`, `in`, and `not in`.
        If the op is in or not in, the value must be a collection such as a list, a set or a tuple.
        The supported type for value is str. Use empty string `''` for Null partition value.

        Examples:
        ```
        ("x", "=", "a")
        ("x", "!=", "a")
        ("y", "in", ["a", "b", "c"])
        ("z", "not in", ["a","b"])
        ```
        """
        warnings.warn(
            "Call to deprecated method files_by_partitions. Please use file_uris instead.",
            category=DeprecationWarning,
            stacklevel=2,
        )
        return self.file_uris(partition_filters)

=======
>>>>>>> 3bcc428c
    def file_uris(
        self, partition_filters: Optional[List[Tuple[str, str, Any]]] = None
    ) -> List[str]:
        """
        Get the list of files as absolute URIs, including the scheme (e.g. "s3://").

        Local files will be just plain absolute paths, without a scheme. (That is,
        no 'file://' prefix.)

        Use the partition_filters parameter to retrieve a subset of files that match the
        given filters.

        Args:
            partition_filters: the partition filters that will be used for getting the matched files

        Returns:
            list of the .parquet files with an absolute URI referenced for the current version of the DeltaTable

        Predicates are expressed in disjunctive normal form (DNF), like [("x", "=", "a"), ...].
        DNF allows arbitrary boolean logical combinations of single partition predicates.
        The innermost tuples each describe a single partition predicate. The list of inner
        predicates is interpreted as a conjunction (AND), forming a more selective and
        multiple partition predicates. Each tuple has format: (key, op, value) and compares
        the key with the value. The supported op are: `=`, `!=`, `in`, and `not in`. If
        the op is in or not in, the value must be a collection such as a list, a set or a tuple.
        The supported type for value is str. Use empty string `''` for Null partition value.

        Examples:
        ```
        ("x", "=", "a")
        ("x", "!=", "a")
        ("y", "in", ["a", "b", "c"])
        ("z", "not in", ["a","b"])
        ```
        """
        return self._table.file_uris(
            self.__stringify_partition_values(partition_filters)
        )

    file_uris.__doc__ = ""

    def load_version(self, version: int) -> None:
        """
        Load a DeltaTable with a specified version.

        Args:
            version: the identifier of the version of the DeltaTable to load
        """
        self._table.load_version(version)

    def load_with_datetime(self, datetime_string: str) -> None:
        """
        Time travel Delta table to the latest version that's created at or before provided `datetime_string` argument.
        The `datetime_string` argument should be an RFC 3339 and ISO 8601 date and time string.

        Args:
            datetime_string: the identifier of the datetime point of the DeltaTable to load

        Examples:
        ```
        "2018-01-26T18:30:09Z"
        "2018-12-19T16:39:57-08:00"
        "2018-01-26T18:30:09.453+00:00"
        ```
        """
        self._table.load_with_datetime(datetime_string)

    @property
    def table_uri(self) -> str:
        return self._table.table_uri()

    def schema(self) -> Schema:
        """
        Get the current schema of the DeltaTable.

        Returns:
            the current Schema registered in the transaction log
        """
        return self._table.schema

    def metadata(self) -> Metadata:
        """
        Get the current metadata of the DeltaTable.

        Returns:
            the current Metadata registered in the transaction log
        """
        return self._metadata

    def protocol(self) -> ProtocolVersions:
        """
        Get the reader and writer protocol versions of the DeltaTable.

        Returns:
            the current ProtocolVersions registered in the transaction log
        """
        return ProtocolVersions(*self._table.protocol_versions())

    def history(self, limit: Optional[int] = None) -> List[Dict[str, Any]]:
        """
        Run the history command on the DeltaTable.
        The operations are returned in reverse chronological order.

        Args:
            limit: the commit info limit to return

        Returns:
            list of the commit infos registered in the transaction log
        """

        def _backwards_enumerate(
            iterable: List[str], start_end: int
        ) -> Generator[Tuple[int, str], None, None]:
            n = start_end
            for elem in iterable:
                yield n, elem
                n -= 1

        commits = list(reversed(self._table.history(limit)))

        history = []
        for version, commit_info_raw in _backwards_enumerate(
            commits, start_end=self._table.get_latest_version()
        ):
            commit = json.loads(commit_info_raw)
            commit["version"] = version
            history.append(commit)
        return history

    def vacuum(
        self,
        retention_hours: Optional[int] = None,
        dry_run: bool = True,
        enforce_retention_duration: bool = True,
    ) -> List[str]:
        """
        Run the Vacuum command on the Delta Table: list and delete files no longer referenced by the Delta table and are older than the retention threshold.

        Args:
            retention_hours: the retention threshold in hours, if none then the value from `configuration.deletedFileRetentionDuration` is used or default of 1 week otherwise.
            dry_run: when activated, list only the files, delete otherwise
            enforce_retention_duration: when disabled, accepts retention hours smaller than the value from `configuration.deletedFileRetentionDuration`.

        Returns:
            the list of files no longer referenced by the Delta Table and are older than the retention threshold.
        """
        if retention_hours:
            if retention_hours < 0:
                raise ValueError("The retention periods should be positive.")

        return self._table.vacuum(
            dry_run,
            retention_hours,
            enforce_retention_duration,
        )

    def update(
        self,
        updates: Dict[str, str],
        predicate: Optional[str] = None,
        writer_properties: Optional[Dict[str, int]] = None,
        error_on_type_mismatch: bool = True,
    ) -> Dict[str, Any]:
        """UPDATE records in the Delta Table that matches an optional predicate.

        Args:
            updates: a mapping of column name to update SQL expression.
            predicate: a logical expression, defaults to None
            writer_properties: Pass writer properties to the Rust parquet writer, see options https://arrow.apache.org/rust/parquet/file/properties/struct.WriterProperties.html,
                                only the following fields are supported: `data_page_size_limit`, `dictionary_page_size_limit`, `data_page_row_count_limit`, `write_batch_size`, `max_row_group_size`.
            error_on_type_mismatch: specify if merge will return error if data types are mismatching :default = True

        Returns:
            the metrics from delete

        Examples:

        Update some row values with SQL predicate. This is equivalent to
        `UPDATE table SET deleted = true WHERE id = '5'`

        ```
        from deltalake import DeltaTable
        dt = DeltaTable("tmp")
        dt.update(
            predicate="id = '5'",
            updates = {"deleted": True,}
        )
        ```

        Update all row values. This is equivalent to
        `UPDATE table SET id = concat(id, '_old')`.
        ```
        from deltalake import DeltaTable
        dt = DeltaTable("tmp")
        dt.update(
            updates = {
                "deleted": True,
                "id": "concat(id, '_old')"
            }
        )
        ```
        """

        metrics = self._table.update(
            updates, predicate, writer_properties, safe_cast=not error_on_type_mismatch
        )
        return json.loads(metrics)

    @property
    def optimize(
        self,
    ) -> "TableOptimizer":
        return TableOptimizer(self)

    def merge(
        self,
        source: Union[pyarrow.Table, pyarrow.RecordBatch, pyarrow.RecordBatchReader],
        predicate: str,
        source_alias: Optional[str] = None,
        target_alias: Optional[str] = None,
        error_on_type_mismatch: bool = True,
    ) -> "TableMerger":
        """Pass the source data which you want to merge on the target delta table, providing a
        predicate in SQL query like format. You can also specify on what to do when the underlying data types do not
        match the underlying table.

        Args:
            source (pyarrow.Table | pyarrow.RecordBatch | pyarrow.RecordBatchReader ): source data
            predicate (str): SQL like predicate on how to merge
            source_alias (str): Alias for the source table
            target_alias (str): Alias for the target table
            error_on_type_mismatch (bool): specify if merge will return error if data types are mismatching :default = True

        Returns:
            TableMerger: TableMerger Object
        """
        invariants = self.schema().invariants
        checker = _DeltaDataChecker(invariants)

        if isinstance(source, pyarrow.RecordBatchReader):
            schema = source.schema
        elif isinstance(source, pyarrow.RecordBatch):
            schema = source.schema
            source = [source]
        elif isinstance(source, pyarrow.Table):
            schema = source.schema
            source = source.to_reader()
        else:
            raise TypeError(
                f"{type(source).__name__} is not a valid input. Only PyArrow RecordBatchReader, RecordBatch or Table are valid inputs for source."
            )

<<<<<<< HEAD
        !!! warning "DEPRECATED"
            use DeltaTable.schema().to_pyarrow() instead.

        Returns:
            the current Schema with the Parquet PyArrow format
        """
        warnings.warn(
            "DeltaTable.pyarrow_schema() is deprecated. Use DeltaTable.schema().to_pyarrow() instead.",
            category=DeprecationWarning,
            stacklevel=2,
=======
        def validate_batch(batch: pyarrow.RecordBatch) -> pyarrow.RecordBatch:
            checker.check_batch(batch)
            return batch

        source = pyarrow.RecordBatchReader.from_batches(
            schema, (validate_batch(batch) for batch in source)
        )

        return TableMerger(
            self,
            source=source,
            predicate=predicate,
            source_alias=source_alias,
            target_alias=target_alias,
            safe_cast=not error_on_type_mismatch,
>>>>>>> 3bcc428c
        )

    def restore(
        self,
        target: Union[int, datetime, str],
        *,
        ignore_missing_files: bool = False,
        protocol_downgrade_allowed: bool = False,
    ) -> Dict[str, Any]:
        """
        Run the Restore command on the Delta Table: restore table to a given version or datetime.

        Args:
            target: the expected version will restore, which represented by int, date str or datetime.
            ignore_missing_files: whether the operation carry on when some data files missing.
            protocol_downgrade_allowed: whether the operation when protocol version upgraded.

        Returns:
            the metrics from restore.
        """
        if isinstance(target, datetime):
            metrics = self._table.restore(
                target.isoformat(),
                ignore_missing_files=ignore_missing_files,
                protocol_downgrade_allowed=protocol_downgrade_allowed,
            )
        else:
            metrics = self._table.restore(
                target,
                ignore_missing_files=ignore_missing_files,
                protocol_downgrade_allowed=protocol_downgrade_allowed,
            )
        return json.loads(metrics)

    def to_pyarrow_dataset(
        self,
        partitions: Optional[List[Tuple[str, str, Any]]] = None,
        filesystem: Optional[Union[str, pa_fs.FileSystem]] = None,
        parquet_read_options: Optional[ParquetReadOptions] = None,
    ) -> pyarrow.dataset.Dataset:
        """
        Build a PyArrow Dataset using data from the DeltaTable.

        Args:
            partitions: A list of partition filters, see help(DeltaTable.files_by_partitions) for filter syntax
            filesystem: A concrete implementation of the Pyarrow FileSystem or a fsspec-compatible interface. If None, the first file path will be used to determine the right FileSystem
            parquet_read_options: Optional read options for Parquet. Use this to handle INT96 to timestamp conversion for edge cases like 0001-01-01 or 9999-12-31

         More info: https://arrow.apache.org/docs/python/generated/pyarrow.dataset.ParquetReadOptions.html

        Returns:
            the PyArrow dataset in PyArrow
        """
        if self.protocol().min_reader_version > MAX_SUPPORTED_READER_VERSION:
            raise DeltaProtocolError(
                f"The table's minimum reader version is {self.protocol().min_reader_version} "
                f"but deltalake only supports up to version {MAX_SUPPORTED_READER_VERSION}."
            )

        if not filesystem:
            file_sizes = self.get_add_actions().to_pydict()
            file_sizes = {
                x: y for x, y in zip(file_sizes["path"], file_sizes["size_bytes"])
            }
            filesystem = pa_fs.PyFileSystem(
                DeltaStorageHandler(
                    self._table.table_uri(), self._storage_options, file_sizes
                )
            )

        format = ParquetFileFormat(
            read_options=parquet_read_options,
            default_fragment_scan_options=ParquetFragmentScanOptions(pre_buffer=True),
        )

        fragments = [
            format.make_fragment(
                file,
                filesystem=filesystem,
                partition_expression=part_expression,
            )
            for file, part_expression in self._table.dataset_partitions(
                self.schema().to_pyarrow(), partitions
            )
        ]

        schema = self.schema().to_pyarrow()

        dictionary_columns = format.read_options.dictionary_columns or set()
        if dictionary_columns:
            for index, field in enumerate(schema):
                if field.name in dictionary_columns:
                    dict_field = field.with_type(
                        pyarrow.dictionary(pyarrow.int32(), field.type)
                    )
                    schema = schema.set(index, dict_field)

        return FileSystemDataset(fragments, schema, format, filesystem)

    def to_pyarrow_table(
        self,
        partitions: Optional[List[Tuple[str, str, Any]]] = None,
        columns: Optional[List[str]] = None,
        filesystem: Optional[Union[str, pa_fs.FileSystem]] = None,
        filters: Optional[FilterType] = None,
    ) -> pyarrow.Table:
        """
        Build a PyArrow Table using data from the DeltaTable.

        Args:
            partitions: A list of partition filters, see help(DeltaTable.files_by_partitions) for filter syntax
            columns: The columns to project. This can be a list of column names to include (order and duplicates will be preserved)
            filesystem: A concrete implementation of the Pyarrow FileSystem or a fsspec-compatible interface. If None, the first file path will be used to determine the right FileSystem
            filters: A disjunctive normal form (DNF) predicate for filtering rows. If you pass a filter you do not need to pass ``partitions``
        """
        if filters is not None:
            filters = _filters_to_expression(filters)
        return self.to_pyarrow_dataset(
            partitions=partitions, filesystem=filesystem
        ).to_table(columns=columns, filter=filters)

    def to_pandas(
        self,
        partitions: Optional[List[Tuple[str, str, Any]]] = None,
        columns: Optional[List[str]] = None,
        filesystem: Optional[Union[str, pa_fs.FileSystem]] = None,
        filters: Optional[FilterType] = None,
    ) -> "pandas.DataFrame":
        """
        Build a pandas dataframe using data from the DeltaTable.

        Args:
            partitions: A list of partition filters, see help(DeltaTable.files_by_partitions) for filter syntax
            columns: The columns to project. This can be a list of column names to include (order and duplicates will be preserved)
            filesystem: A concrete implementation of the Pyarrow FileSystem or a fsspec-compatible interface. If None, the first file path will be used to determine the right FileSystem
            filters: A disjunctive normal form (DNF) predicate for filtering rows. If you pass a filter you do not need to pass ``partitions``
        """
        return self.to_pyarrow_table(
            partitions=partitions,
            columns=columns,
            filesystem=filesystem,
            filters=filters,
        ).to_pandas()

    def update_incremental(self) -> None:
        """
        Updates the DeltaTable to the latest version by incrementally applying
        newer versions.
        """
        self._table.update_incremental()

    def create_checkpoint(self) -> None:
        self._table.create_checkpoint()

    def __stringify_partition_values(
        self, partition_filters: Optional[List[Tuple[str, str, Any]]]
    ) -> Optional[List[Tuple[str, str, Union[str, List[str]]]]]:
        if partition_filters is None:
            return partition_filters
        out = []
        for field, op, value in partition_filters:
            str_value: Union[str, List[str]]
            if isinstance(value, (list, tuple)):
                str_value = [encode_partition_value(val) for val in value]
            else:
                str_value = encode_partition_value(value)
            out.append((field, op, str_value))
        return out

    def get_add_actions(self, flatten: bool = False) -> pyarrow.RecordBatch:
        """
        Return a dataframe with all current add actions.

        Add actions represent the files that currently make up the table. This
        data is a low-level representation parsed from the transaction log.

        Args:
            flatten: whether to flatten the schema. Partition values columns are
                        given the prefix `partition.`, statistics (null_count, min, and max) are
                        given the prefix `null_count.`, `min.`, and `max.`, and tags the
                        prefix `tags.`. Nested field names are concatenated with `.`.

        Returns:
            a PyArrow RecordBatch containing the add action data.

        Example:
        ```
        from deltalake import DeltaTable, write_deltalake
        import pyarrow as pa
        data = pa.table({"x": [1, 2, 3], "y": [4, 5, 6]})
        write_deltalake("tmp", data, partition_by=["x"])
        dt = DeltaTable("tmp")
        dt.get_add_actions().to_pandas()
        ```

        ```
                                                                path  size_bytes       modification_time  data_change partition_values  num_records null_count       min       max
        0  x=2/0-91820cbf-f698-45fb-886d-5d5f5669530b-0.p...         565 1970-01-20 08:40:08.071         True         {'x': 2}            1   {'y': 0}  {'y': 5}  {'y': 5}
        1  x=3/0-91820cbf-f698-45fb-886d-5d5f5669530b-0.p...         565 1970-01-20 08:40:08.071         True         {'x': 3}            1   {'y': 0}  {'y': 6}  {'y': 6}
        2  x=1/0-91820cbf-f698-45fb-886d-5d5f5669530b-0.p...         565 1970-01-20 08:40:08.071         True         {'x': 1}            1   {'y': 0}  {'y': 4}  {'y': 4}
        ```
        ```
        dt.get_add_actions(flatten=True).to_pandas()
        ```
        ```
                                                                path  size_bytes       modification_time  data_change  partition.x  num_records  null_count.y  min.y  max.y
        0  x=2/0-91820cbf-f698-45fb-886d-5d5f5669530b-0.p...         565 1970-01-20 08:40:08.071         True            2            1             0      5      5
        1  x=3/0-91820cbf-f698-45fb-886d-5d5f5669530b-0.p...         565 1970-01-20 08:40:08.071         True            3            1             0      6      6
        2  x=1/0-91820cbf-f698-45fb-886d-5d5f5669530b-0.p...         565 1970-01-20 08:40:08.071         True            1            1             0      4      4
        ```
        """
        return self._table.get_add_actions(flatten)

    def delete(self, predicate: Optional[str] = None) -> Dict[str, Any]:
        """Delete records from a Delta Table that statisfy a predicate.

        When a predicate is not provided then all records are deleted from the Delta
        Table. Otherwise a scan of the Delta table is performed to mark any files
        that contain records that satisfy the predicate. Once files are determined
        they are rewritten without the records.

        Args:
            predicate: a SQL where clause. If not passed, will delete all rows.

        Returns:
            the metrics from delete.
        """
        metrics = self._table.delete(predicate)
        return json.loads(metrics)


class TableMerger:
    """API for various table MERGE commands."""

    def __init__(
        self,
        table: DeltaTable,
        source: pyarrow.RecordBatchReader,
        predicate: str,
        source_alias: Optional[str] = None,
        target_alias: Optional[str] = None,
        safe_cast: bool = True,
    ):
        self.table = table
        self.source = source
        self.predicate = predicate
        self.source_alias = source_alias
        self.target_alias = target_alias
        self.safe_cast = safe_cast
        self.writer_properties: Optional[Dict[str, Optional[int]]] = None
        self.matched_update_updates: Optional[Dict[str, str]] = None
        self.matched_update_predicate: Optional[str] = None
        self.matched_delete_predicate: Optional[str] = None
        self.matched_delete_all: Optional[bool] = None
        self.not_matched_insert_updates: Optional[Dict[str, str]] = None
        self.not_matched_insert_predicate: Optional[str] = None
        self.not_matched_by_source_update_updates: Optional[Dict[str, str]] = None
        self.not_matched_by_source_update_predicate: Optional[str] = None
        self.not_matched_by_source_delete_predicate: Optional[str] = None
        self.not_matched_by_source_delete_all: Optional[bool] = None

    def with_writer_properties(
        self,
        data_page_size_limit: Optional[int] = None,
        dictionary_page_size_limit: Optional[int] = None,
        data_page_row_count_limit: Optional[int] = None,
        write_batch_size: Optional[int] = None,
        max_row_group_size: Optional[int] = None,
    ) -> "TableMerger":
        """Pass writer properties to the Rust parquet writer, see options https://arrow.apache.org/rust/parquet/file/properties/struct.WriterProperties.html:

        Args:
            data_page_size_limit (int|None, optional): Limit DataPage size to this in bytes. Defaults to None.
            dictionary_page_size_limit (int|None, optional): Limit the size of each DataPage to store dicts to this amount in bytes. Defaults to None.
            data_page_row_count_limit (int|None, optional): Limit the number of rows in each DataPage. Defaults to None.
            write_batch_size (int|None, optional): Splits internally to smaller batch size. Defaults to None.
            max_row_group_size (int|None, optional): Max number of rows in row group. Defaults to None.

        Returns:
            TableMerger: TableMerger Object
        """
        writer_properties = {
            "data_page_size_limit": data_page_size_limit,
            "dictionary_page_size_limit": dictionary_page_size_limit,
            "data_page_row_count_limit": data_page_row_count_limit,
            "write_batch_size": write_batch_size,
            "max_row_group_size": max_row_group_size,
        }
        self.writer_properties = writer_properties
        return self

    def when_matched_update(
        self, updates: Dict[str, str], predicate: Optional[str] = None
    ) -> "TableMerger":
        """Update a matched table row based on the rules defined by ``updates``.
        If a ``predicate`` is specified, then it must evaluate to true for the row to be updated.

        Args:
            updates (dict): a mapping of column name to update SQL expression.
            predicate (str | None, optional):  SQL like predicate on when to update. Defaults to None.

        Returns:
            TableMerger: TableMerger Object
            
        Examples:

        >>> from deltalake import DeltaTable
        >>> import pyarrow as pa
        >>> data = pa.table({"x": [1, 2, 3], "y": [4, 5, 6]})
        >>> dt = DeltaTable("tmp")
        >>> dt.merge(source=data, predicate='target.x = source.x', source_alias='source', target_alias='target') \
        ...     .when_matched_update(
        ...         updates = {
        ...             "x": "source.x",
        ...             "y": "source.y"
        ...             }
        ...         ).execute()
        """
        self.matched_update_updates = updates
        self.matched_update_predicate = predicate
        return self

    def when_matched_update_all(self, predicate: Optional[str] = None) -> "TableMerger":
        """Updating all source fields to target fields, source and target are required to have the same field names. 
        If a ``predicate`` is specified, then it must evaluate to true for the row to be updated.

        Args:
            predicate (str | None, optional): SQL like predicate on when to update all columns. Defaults to None.

        Returns:
            TableMerger: TableMerger Object
            
        Examples:

        >>> from deltalake import DeltaTable
        >>> import pyarrow as pa
        >>> data = pa.table({"x": [1, 2, 3], "y": [4, 5, 6]})
        >>> dt = DeltaTable("tmp")
        >>> dt.merge(source=data, predicate='target.x = source.x', source_alias='source', target_alias='target')  \
        ...     .when_matched_update_all().execute()
        """

        src_alias = (self.source_alias + ".") if self.source_alias is not None else ""
        trgt_alias = (self.target_alias + ".") if self.target_alias is not None else ""

        self.matched_update_updates = {
            f"{trgt_alias}{col.name}": f"{src_alias}{col.name}"
            for col in self.source.schema
        }
        self.matched_update_predicate = predicate
        return self

    def when_matched_delete(self, predicate: Optional[str] = None) -> "TableMerger":
        """Delete a matched row from the table only if the given ``predicate`` (if specified) is
        true for the matched row. If not specified it deletes all matches.

        Args:
           predicate (str | None, optional):  SQL like predicate on when to delete. Defaults to None.

        Returns:
            TableMerger: TableMerger Object
            
        Examples:

        Delete on a predicate
        
        >>> from deltalake import DeltaTable
        >>> import pyarrow as pa
        >>> data = pa.table({"x": [1, 2, 3], "y": [4, 5, 6]})
        >>> dt = DeltaTable("tmp")
        >>> dt.merge(source=data, predicate='target.x = source.x', source_alias='source', target_alias='target') \
        ...     .when_matched_delete(predicate = "source.deleted = true")
        ...     .execute()
        
        Delete all records that were matched
        
        >>> from deltalake import DeltaTable
        >>> import pyarrow as pa
        >>> data = pa.table({"x": [1, 2, 3], "y": [4, 5, 6]})
        >>> dt = DeltaTable("tmp")
        >>> dt.merge(source=data, predicate='target.x = source.x', source_alias='source', target_alias='target')  \
        ...     .when_matched_delete()
        ...     .execute()
        """

        if predicate is None:
            self.matched_delete_all = True
        else:
            self.matched_delete_predicate = predicate
        return self

    def when_not_matched_insert(
        self, updates: Dict[str, str], predicate: Optional[str] = None
    ) -> "TableMerger":
        """Insert a new row to the target table based on the rules defined by ``updates``. If a
        ``predicate`` is specified, then it must evaluate to true for the new row to be inserted.

        Args:
            updates (dict):  a mapping of column name to insert SQL expression.
            predicate (str | None, optional): SQL like predicate on when to insert. Defaults to None.

        Returns:
            TableMerger: TableMerger Object
            
        Examples:

        >>> from deltalake import DeltaTable
        >>> import pyarrow as pa
        >>> data = pa.table({"x": [1, 2, 3], "y": [4, 5, 6]})
        >>> dt = DeltaTable("tmp")
        >>> dt.merge(source=data, predicate='target.x = source.x', source_alias='source', target_alias='target')  \
        ...     .when_not_matched_insert(
        ...         updates = {
        ...             "x": "source.x",
        ...             "y": "source.y"
        ...             }
        ...         ).execute()
        """

        self.not_matched_insert_updates = updates
        self.not_matched_insert_predicate = predicate

        return self

    def when_not_matched_insert_all(
        self, predicate: Optional[str] = None
    ) -> "TableMerger":
        """Insert a new row to the target table, updating all source fields to target fields. Source and target are 
        required to have the same field names. If a ``predicate`` is specified, then it must evaluate to true for 
        the new row to be inserted.

        Args:
            predicate (str | None, optional): SQL like predicate on when to insert. Defaults to None.

        Returns:
            TableMerger: TableMerger Object
            
        Examples:

        >>> from deltalake import DeltaTable
        >>> import pyarrow as pa
        >>> data = pa.table({"x": [1, 2, 3], "y": [4, 5, 6]})
        >>> dt = DeltaTable("tmp")
        >>> dt.merge(source=data, predicate='target.x = source.x', source_alias='source', target_alias='target')  \
        ...     .when_not_matched_insert_all().execute()
        """

        src_alias = (self.source_alias + ".") if self.source_alias is not None else ""
        trgt_alias = (self.target_alias + ".") if self.target_alias is not None else ""
        self.not_matched_insert_updates = {
            f"{trgt_alias}{col.name}": f"{src_alias}{col.name}"
            for col in self.source.schema
        }
        self.not_matched_insert_predicate = predicate
        return self

    def when_not_matched_by_source_update(
        self, updates: Dict[str, str], predicate: Optional[str] = None
    ) -> "TableMerger":
        """Update a target row that has no matches in the source based on the rules defined by ``updates``.
        If a ``predicate`` is specified, then it must evaluate to true for the row to be updated.

        Args:
            updates (dict): a mapping of column name to update SQL expression.
            predicate (str | None, optional): SQL like predicate on when to update. Defaults to None.

        Returns:
            TableMerger: TableMerger Object
            
        >>> from deltalake import DeltaTable
        >>> import pyarrow as pa
        >>> data = pa.table({"x": [1, 2, 3], "y": [4, 5, 6]})
        >>> dt = DeltaTable("tmp")
        >>> dt.merge(source=data, predicate='target.x = source.x', source_alias='source', target_alias='target') \
        ...     .when_not_matched_by_source_update(
        ...         predicate = "y > 3"
        ...         updates = {
        ...             "y": "0",
        ...             }
        ...         ).execute()    
        """
        self.not_matched_by_source_update_updates = updates
        self.not_matched_by_source_update_predicate = predicate
        return self

    def when_not_matched_by_source_delete(
        self, predicate: Optional[str] = None
    ) -> "TableMerger":
        """Delete a target row that has no matches in the source from the table only if the given
        ``predicate`` (if specified) is true for the target row.

        Args:
            updates (dict): a mapping of column name to update SQL expression.
            predicate (str | None, optional):  SQL like predicate on when to delete when not matched by source. Defaults to None.

        Returns:
            TableMerger: TableMerger Object
        """

        if predicate is None:
            self.not_matched_by_source_delete_all = True
        else:
            self.not_matched_by_source_delete_predicate = predicate
        return self

    def execute(self) -> Dict[str, Any]:
        """Executes MERGE with the previously provided settings in Rust with Apache Datafusion query engine.

        Returns:
            Dict[str, any]: metrics
        """
        metrics = self.table._table.merge_execute(
            source=self.source,
            predicate=self.predicate,
            source_alias=self.source_alias,
            target_alias=self.target_alias,
            safe_cast=self.safe_cast,
            writer_properties=self.writer_properties,
            matched_update_updates=self.matched_update_updates,
            matched_update_predicate=self.matched_update_predicate,
            matched_delete_predicate=self.matched_delete_predicate,
            matched_delete_all=self.matched_delete_all,
            not_matched_insert_updates=self.not_matched_insert_updates,
            not_matched_insert_predicate=self.not_matched_insert_predicate,
            not_matched_by_source_update_updates=self.not_matched_by_source_update_updates,
            not_matched_by_source_update_predicate=self.not_matched_by_source_update_predicate,
            not_matched_by_source_delete_predicate=self.not_matched_by_source_delete_predicate,
            not_matched_by_source_delete_all=self.not_matched_by_source_delete_all,
        )
        self.table.update_incremental()
        return json.loads(metrics)


class TableOptimizer:
    """API for various table optimization commands."""

    def __init__(self, table: DeltaTable):
        self.table = table

    def __call__(
        self,
        partition_filters: Optional[FilterType] = None,
        target_size: Optional[int] = None,
        max_concurrent_tasks: Optional[int] = None,
    ) -> Dict[str, Any]:
        """
        !!! warning "DEPRECATED 0.10.0"
            Use [compact][deltalake.table.DeltaTable.compact] instead, which has the same signature.
        """

        warnings.warn(
            "Call to deprecated method DeltaTable.optimize. Use DeltaTable.optimize.compact() instead.",
            category=DeprecationWarning,
            stacklevel=2,
        )

        return self.compact(partition_filters, target_size, max_concurrent_tasks)

    def compact(
        self,
        partition_filters: Optional[FilterType] = None,
        target_size: Optional[int] = None,
        max_concurrent_tasks: Optional[int] = None,
        min_commit_interval: Optional[Union[int, timedelta]] = None,
    ) -> Dict[str, Any]:
        """
        Compacts small files to reduce the total number of files in the table.

        This operation is idempotent; if run twice on the same table (assuming it has
        not been updated) it will do nothing the second time.

        If this operation happens concurrently with any operations other than append,
        it will fail.

        Args:
            partition_filters: the partition filters that will be used for getting the matched files
            target_size: desired file size after bin-packing files, in bytes. If not
                            provided, will attempt to read the table configuration value ``delta.targetFileSize``.
                            If that value isn't set, will use default value of 256MB.
            max_concurrent_tasks: the maximum number of concurrent tasks to use for
                                    file compaction. Defaults to number of CPUs. More concurrent tasks can make compaction
                                    faster, but will also use more memory.
            min_commit_interval: minimum interval in seconds or as timedeltas before a new commit is
                                    created. Interval is useful for long running executions. Set to 0 or timedelta(0), if you
                                    want a commit per partition.

        Returns:
            the metrics from optimize

        Example:
        ```
        # Use a timedelta object to specify the seconds, minutes or hours of the interval.
        from deltalake import DeltaTable
        from datetime import timedelta
        dt = DeltaTable("tmp")
        time_delta = timedelta(minutes=10)
        dt.optimize.z_order(["timestamp"], min_commit_interval=time_delta)
        ```
        """
        if isinstance(min_commit_interval, timedelta):
            min_commit_interval = int(min_commit_interval.total_seconds())

        metrics = self.table._table.compact_optimize(
            partition_filters, target_size, max_concurrent_tasks, min_commit_interval
        )
        self.table.update_incremental()
        return json.loads(metrics)

    def z_order(
        self,
        columns: Iterable[str],
        partition_filters: Optional[FilterType] = None,
        target_size: Optional[int] = None,
        max_concurrent_tasks: Optional[int] = None,
        max_spill_size: int = 20 * 1024 * 1024 * 1024,
        min_commit_interval: Optional[Union[int, timedelta]] = None,
    ) -> Dict[str, Any]:
        """
        Reorders the data using a Z-order curve to improve data skipping.

        This also performs compaction, so the same parameters as compact() apply.

        Args:
            columns: the columns to use for Z-ordering. There must be at least one column.
                        partition_filters: the partition filters that will be used for getting the matched files
            target_size: desired file size after bin-packing files, in bytes. If not
                            provided, will attempt to read the table configuration value ``delta.targetFileSize``.
                            If that value isn't set, will use default value of 256MB.
            max_concurrent_tasks: the maximum number of concurrent tasks to use for
                                    file compaction. Defaults to number of CPUs. More concurrent tasks can make compaction
                                    faster, but will also use more memory.
            max_spill_size: the maximum number of bytes to spill to disk. Defaults to 20GB.
            min_commit_interval: minimum interval in seconds or as timedeltas before a new commit is
                                    created. Interval is useful for long running executions. Set to 0 or timedelta(0), if you
                                    want a commit per partition.

        Returns:
            the metrics from optimize

        Example:
        ```
        # Use a timedelta object to specify the seconds, minutes or hours of the interval.
        from deltalake import DeltaTable
        from datetime import timedelta
        dt = DeltaTable("tmp")
        time_delta = timedelta(minutes=10)
        dt.optimize.compact(min_commit_interval=time_delta)
        ```
        """
        if isinstance(min_commit_interval, timedelta):
            min_commit_interval = int(min_commit_interval.total_seconds())

        metrics = self.table._table.z_order_optimize(
            list(columns),
            partition_filters,
            target_size,
            max_concurrent_tasks,
            max_spill_size,
            min_commit_interval,
        )
        self.table.update_incremental()
        return json.loads(metrics)<|MERGE_RESOLUTION|>--- conflicted
+++ resolved
@@ -338,49 +338,6 @@
         """
         return self._table.files(self.__stringify_partition_values(partition_filters))
 
-<<<<<<< HEAD
-    def files_by_partitions(
-        self, partition_filters: List[Tuple[str, str, Any]]
-    ) -> List[str]:
-        """
-        Get the files that match a given list of partitions filters.
-
-        !!! warning "DEPRECATED 0.7.0"
-            Use [file_uris][deltalake.table.DeltaTable.file_uris] instead.
-
-        Args:
-            partition_filters: the partition filters that will be used for getting the matched files
-
-        Returns:
-            list of the .parquet files after applying the partition filters referenced for the current version of the DeltaTable.
-
-        Partitions which do not match the filter predicate will be removed from scanned data.
-        Predicates are expressed in disjunctive normal form (DNF), like [("x", "=", "a"), ...].
-        DNF allows arbitrary boolean logical combinations of single partition predicates.
-        The innermost tuples each describe a single partition predicate.
-        The list of inner predicates is interpreted as a conjunction (AND), forming a more selective and multiple partition predicates.
-        Each tuple has format: (key, op, value) and compares the key with the value.
-        The supported op are: `=`, `!=`, `in`, and `not in`.
-        If the op is in or not in, the value must be a collection such as a list, a set or a tuple.
-        The supported type for value is str. Use empty string `''` for Null partition value.
-
-        Examples:
-        ```
-        ("x", "=", "a")
-        ("x", "!=", "a")
-        ("y", "in", ["a", "b", "c"])
-        ("z", "not in", ["a","b"])
-        ```
-        """
-        warnings.warn(
-            "Call to deprecated method files_by_partitions. Please use file_uris instead.",
-            category=DeprecationWarning,
-            stacklevel=2,
-        )
-        return self.file_uris(partition_filters)
-
-=======
->>>>>>> 3bcc428c
     def file_uris(
         self, partition_filters: Optional[List[Tuple[str, str, Any]]] = None
     ) -> List[str]:
@@ -633,18 +590,6 @@
                 f"{type(source).__name__} is not a valid input. Only PyArrow RecordBatchReader, RecordBatch or Table are valid inputs for source."
             )
 
-<<<<<<< HEAD
-        !!! warning "DEPRECATED"
-            use DeltaTable.schema().to_pyarrow() instead.
-
-        Returns:
-            the current Schema with the Parquet PyArrow format
-        """
-        warnings.warn(
-            "DeltaTable.pyarrow_schema() is deprecated. Use DeltaTable.schema().to_pyarrow() instead.",
-            category=DeprecationWarning,
-            stacklevel=2,
-=======
         def validate_batch(batch: pyarrow.RecordBatch) -> pyarrow.RecordBatch:
             checker.check_batch(batch)
             return batch
@@ -660,9 +605,9 @@
             source_alias=source_alias,
             target_alias=target_alias,
             safe_cast=not error_on_type_mismatch,
->>>>>>> 3bcc428c
-        )
-
+        )
+
+    
     def restore(
         self,
         target: Union[int, datetime, str],
