--- conflicted
+++ resolved
@@ -99,7 +99,6 @@
 
     Note that this function does NOT register this table in a data catalog.
 
-<<<<<<< HEAD
     A locking mechanism is needed to prevent unsafe concurrent writes to a
     delta lake directory when writing to S3. DynamoDB is the only available
     locking provider at the moment in delta-rs. To enable DynamoDB as the
@@ -118,46 +117,6 @@
     Please note that this locking mechanism is not compatible with any other
     locking mechanisms, including the one used by Spark.
 
-    :param table_or_uri: URI of a table or a DeltaTable object.
-    :param data: Data to write. If passing iterable, the schema must also be given.
-    :param schema: Optional schema to write.
-    :param partition_by: List of columns to partition the table by. Only required
-        when creating a new table.
-    :param filesystem: Optional filesystem to pass to PyArrow. If not provided will
-        be inferred from uri. The file system has to be rooted in the table root.
-        Use the pyarrow.fs.SubTreeFileSystem, to adopt the root of pyarrow file systems.
-    :param mode: How to handle existing data. Default is to error if table already exists.
-        If 'append', will add new data.
-        If 'overwrite', will replace table with new data.
-        If 'ignore', will not write anything if table already exists.
-    :param file_options: Optional write options for Parquet (ParquetFileWriteOptions).
-        Can be provided with defaults using ParquetFileWriteOptions().make_write_options().
-        Please refer to https://github.com/apache/arrow/blob/master/python/pyarrow/_dataset_parquet.pyx#L492-L533
-        for the list of available options
-    :param max_partitions: the maximum number of partitions that will be used.
-    :param max_open_files: Limits the maximum number of
-        files that can be left open while writing. If an attempt is made to open
-        too many files then the least recently used file will be closed.
-        If this setting is set too low you may end up fragmenting your
-        data into many small files.
-    :param max_rows_per_file: Maximum number of rows per file.
-        If greater than 0 then this will limit how many rows are placed in any single file.
-        Otherwise there will be no limit and one file will be created in each output directory
-        unless files need to be closed to respect max_open_files
-    :param min_rows_per_group: Minimum number of rows per group. When the value is set,
-        the dataset writer will batch incoming data and only write the row groups to the disk
-        when sufficient rows have accumulated.
-    :param max_rows_per_group: Maximum number of rows per group.
-        If the value is set, then the dataset writer may split up large incoming batches into multiple row groups.
-        If this value is set, then min_rows_per_group should also be set.
-    :param name: User-provided identifier for this table.
-    :param description: User-provided description for this table.
-    :param configuration: A map containing configuration options for the metadata action.
-    :param overwrite_schema: If True, allows updating the schema of the table.
-    :param storage_options: options passed to the native delta filesystem. Unused if 'filesystem' is defined.
-    :param partition_filters: the partition filters that will be used for partition overwrite.
-    :param large_dtypes: If True, the table schema is checked against large_dtypes
-=======
     Args:
         table_or_uri: URI of a table or a DeltaTable object.
         data: Data to write. If passing iterable, the schema must also be given.
@@ -198,7 +157,6 @@
         storage_options: options passed to the native delta filesystem. Unused if 'filesystem' is defined.
         partition_filters: the partition filters that will be used for partition overwrite.
         large_dtypes: If True, the table schema is checked against large_dtypes
->>>>>>> a67140c6
     """
     if _has_pandas and isinstance(data, pd.DataFrame):
         if schema is not None:
