import json
import uuid
from dataclasses import dataclass
from datetime import date, datetime
from decimal import Decimal
from typing import Any, Dict, Iterable, Iterator, List, Mapping, Optional, Union

import pandas as pd
import pyarrow as pa
import pyarrow.dataset as ds
import pyarrow.fs as pa_fs
from pyarrow.lib import RecordBatchReader
from typing_extensions import Literal

from .deltalake import PyDeltaTableError
from .deltalake import write_new_deltalake as _write_new_deltalake
from .table import DeltaTable


class DeltaTableProtocolError(PyDeltaTableError):
    pass


@dataclass
class AddAction:
    path: str
    size: int
    partition_values: Mapping[str, Optional[str]]
    modification_time: int
    data_change: bool
    stats: str


def write_deltalake(
    table_or_uri: Union[str, DeltaTable],
    data: Union[
        pd.DataFrame,
        pa.Table,
        pa.RecordBatch,
        Iterable[pa.RecordBatch],
        RecordBatchReader,
    ],
    schema: Optional[pa.Schema] = None,
    partition_by: Optional[List[str]] = None,
    filesystem: Optional[pa_fs.FileSystem] = None,
    mode: Literal["error", "append", "overwrite", "ignore"] = "error",
<<<<<<< HEAD
    file_options: Optional[ds.ParquetFileWriteOptions] = None,
    max_rows_per_file: Optional[int] = None,
    min_rows_per_group: Optional[int] = None,
    max_rows_per_group: Optional[int] = None
=======
    name: Optional[str] = None,
    description: Optional[str] = None,
    configuration: Optional[Mapping[str, Optional[str]]] = None,
>>>>>>> 54da7876
) -> None:
    """Write to a Delta Lake table (Experimental)

    If the table does not already exist, it will be created.

    This function only supports protocol version 1 currently. If an attempting
    to write to an existing table with a higher min_writer_version, this
    function will throw DeltaTableProtocolError.

    Note that this function does NOT register this table in a data catalog.

    :param table_or_uri: URI of a table or a DeltaTable object.
    :param data: Data to write. If passing iterable, the schema must also be given.
    :param schema: Optional schema to write.
    :param partition_by: List of columns to partition the table by. Only required
        when creating a new table.
    :param filesystem: Optional filesystem to pass to PyArrow. If not provided will
        be inferred from uri.
    :param mode: How to handle existing data. Default is to error if table
        already exists. If 'append', will add new data. If 'overwrite', will
        replace table with new data. If 'ignore', will not write anything if
        table already exists.
<<<<<<< HEAD
    :param file_options: Optional write options for the target data format.
        Can be provided via make_write_options method for the target file format
    :param max_rows_per_file: Maximum number of rows per file.
        If greater than 0 then this will limit how many rows are placed in any single file.
        Otherwise there will be no limit and one file will be created in each output directory
        unless files need to be closed to respect max_open_files
    :param min_rows_per_group: Minimum number of rows per group. When the value is set,
        the dataset writer will batch incoming data and only write the row groups to the disk
        when sufficient rows have accumulated.
    :param max_rows_per_group: Maximum number of rows per group.
        If the value is set, then the dataset writer may split up large incoming batches into multiple row groups.
        If this value is set, then min_rows_per_group should also be set.
=======
    :param name: User-provided identifier for this table.
    :param description: User-provided description for this table.
    :param configuration: A map containing configuration options for the metadata action.
>>>>>>> 54da7876
    """
    if isinstance(data, pd.DataFrame):
        data = pa.Table.from_pandas(data)

    if schema is None:
        if isinstance(data, RecordBatchReader):
            schema = data.schema
        elif isinstance(data, Iterable):
            raise ValueError("You must provide schema if data is Iterable")
        else:
            schema = data.schema

    if isinstance(table_or_uri, str):
        table = try_get_deltatable(table_or_uri)
        table_uri = table_or_uri
    else:
        table = table_or_uri
        table_uri = table_uri = table._table.table_uri()

    # TODO: Pass through filesystem once it is complete
    # if filesystem is None:
    #    filesystem = pa_fs.PyFileSystem(DeltaStorageHandler(table_uri))

    if table:  # already exists
        if mode == "error":
            raise AssertionError("DeltaTable already exists.")
        elif mode == "ignore":
            return

        current_version = table.version()

        if partition_by:
            assert partition_by == table.metadata().partition_columns

        if table.protocol().min_writer_version > 1:
            raise DeltaTableProtocolError(
                "This table's min_writer_version is "
                f"{table.protocol().min_writer_version}, "
                "but this method only supports version 1."
            )
    else:  # creating a new table
        current_version = -1

        # TODO: Don't allow writing to non-empty directory
        # Blocked on: Finish filesystem implementation in fs.py
        # assert len(filesystem.get_file_info(pa_fs.FileSelector(table_uri, allow_not_found=True))) == 0

    if partition_by:
        partition_schema = pa.schema([schema.field(name) for name in partition_by])
        partitioning = ds.partitioning(partition_schema, flavor="hive")
    else:
        partitioning = None

    add_actions: List[AddAction] = []

    def visitor(written_file: Any) -> None:
        partition_values = get_partitions_from_path(table_uri, written_file.path)
        stats = get_file_stats_from_metadata(written_file.metadata)

        add_actions.append(
            AddAction(
                written_file.path,
                written_file.metadata.serialized_size,
                partition_values,
                int(datetime.now().timestamp()),
                True,
                json.dumps(stats, cls=DeltaJSONEncoder),
            )
        )

    ds.write_dataset(
        data,
        base_dir=table_uri,
        basename_template=f"{current_version + 1}-{uuid.uuid4()}-{{i}}.parquet",
        format="parquet",
        partitioning=partitioning,
        # It will not accept a schema if using a RBR
        schema=schema if not isinstance(data, RecordBatchReader) else None,
        file_visitor=visitor,
        existing_data_behavior="overwrite_or_ignore",
        file_options=file_options,
        max_rows_per_file=max_rows_per_file or 0,
        min_rows_per_group=min_rows_per_group or 0,
        max_rows_per_group=max_rows_per_group or 1024 * 1024  # pyarrow default
    )

    if table is None:
        _write_new_deltalake(  # type: ignore[call-arg]
            table_uri,
            schema,
            add_actions,
            mode,
            partition_by or [],
            name,
            description,
            configuration,
        )
    else:
        table._table.create_write_transaction(
            add_actions,
            mode,
            partition_by or [],
        )


class DeltaJSONEncoder(json.JSONEncoder):
    def default(self, obj: Any) -> Any:
        if isinstance(obj, bytes):
            return obj.decode("unicode_escape")
        elif isinstance(obj, date):
            return obj.isoformat()
        elif isinstance(obj, datetime):
            return obj.isoformat()
        elif isinstance(obj, Decimal):
            return str(obj)
        # Let the base class default method raise the TypeError
        return json.JSONEncoder.default(self, obj)


def try_get_deltatable(table_uri: str) -> Optional[DeltaTable]:
    try:
        return DeltaTable(table_uri)
    except PyDeltaTableError as err:
        if "Not a Delta table" not in str(err):
            raise
        return None


def get_partitions_from_path(base_path: str, path: str) -> Dict[str, str]:
    path = path.split(base_path, maxsplit=1)[1]
    parts = path.split("/")
    parts.pop()  # remove filename
    out = {}
    for part in parts:
        if part == "":
            continue
        key, value = part.split("=", maxsplit=1)
        out[key] = value
    return out


def get_file_stats_from_metadata(
    metadata: Any,
) -> Dict[str, Union[int, Dict[str, Any]]]:
    stats = {
        "numRecords": metadata.num_rows,
        "minValues": {},
        "maxValues": {},
        "nullCount": {},
    }

    def iter_groups(metadata: Any) -> Iterator[Any]:
        for i in range(metadata.num_row_groups):
            yield metadata.row_group(i)

    for column_idx in range(metadata.num_columns):
        name = metadata.row_group(0).column(column_idx).path_in_schema
        # If stats missing, then we can't know aggregate stats
        if all(
            group.column(column_idx).is_stats_set for group in iter_groups(metadata)
        ):
            stats["nullCount"][name] = sum(
                group.column(column_idx).statistics.null_count
                for group in iter_groups(metadata)
            )

            # I assume for now this is based on data type, and thus is
            # consistent between groups
            if metadata.row_group(0).column(column_idx).statistics.has_min_max:
                # Min and Max are recorded in physical type, not logical type
                # https://stackoverflow.com/questions/66753485/decoding-parquet-min-max-statistics-for-decimal-type
                # TODO: Add logic to decode physical type for DATE, DECIMAL
                logical_type = (
                    metadata.row_group(0)
                    .column(column_idx)
                    .statistics.logical_type.type
                )
                #
                if logical_type not in ["STRING", "INT", "TIMESTAMP", "NONE"]:
                    continue
                # import pdb; pdb.set_trace()
                stats["minValues"][name] = min(
                    group.column(column_idx).statistics.min
                    for group in iter_groups(metadata)
                )
                stats["maxValues"][name] = max(
                    group.column(column_idx).statistics.max
                    for group in iter_groups(metadata)
                )
    return stats<|MERGE_RESOLUTION|>--- conflicted
+++ resolved
@@ -44,16 +44,13 @@
     partition_by: Optional[List[str]] = None,
     filesystem: Optional[pa_fs.FileSystem] = None,
     mode: Literal["error", "append", "overwrite", "ignore"] = "error",
-<<<<<<< HEAD
     file_options: Optional[ds.ParquetFileWriteOptions] = None,
     max_rows_per_file: Optional[int] = None,
     min_rows_per_group: Optional[int] = None,
-    max_rows_per_group: Optional[int] = None
-=======
+    max_rows_per_group: Optional[int] = None,
     name: Optional[str] = None,
     description: Optional[str] = None,
     configuration: Optional[Mapping[str, Optional[str]]] = None,
->>>>>>> 54da7876
 ) -> None:
     """Write to a Delta Lake table (Experimental)
 
@@ -76,7 +73,6 @@
         already exists. If 'append', will add new data. If 'overwrite', will
         replace table with new data. If 'ignore', will not write anything if
         table already exists.
-<<<<<<< HEAD
     :param file_options: Optional write options for the target data format.
         Can be provided via make_write_options method for the target file format
     :param max_rows_per_file: Maximum number of rows per file.
@@ -89,11 +85,9 @@
     :param max_rows_per_group: Maximum number of rows per group.
         If the value is set, then the dataset writer may split up large incoming batches into multiple row groups.
         If this value is set, then min_rows_per_group should also be set.
-=======
     :param name: User-provided identifier for this table.
     :param description: User-provided description for this table.
     :param configuration: A map containing configuration options for the metadata action.
->>>>>>> 54da7876
     """
     if isinstance(data, pd.DataFrame):
         data = pa.Table.from_pandas(data)
